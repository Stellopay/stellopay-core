--- conflicted
+++ resolved
@@ -891,7 +891,6 @@
 
         Ok(())
     }
-<<<<<<< HEAD
 
     //-----------------------------------------------------------------------------
     // Compliance Workflow Management
@@ -1444,8 +1443,6 @@
     pub encryption_compliance_rate: u32,
     pub cross_region_replication_rate: u32,
     pub recommendations: Vec<String>,
-=======
->>>>>>> e1505d18
 }
 
 //-----------------------------------------------------------------------------
