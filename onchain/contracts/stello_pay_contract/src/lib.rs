#![no_std]

mod events;
mod payroll;
mod storage;
mod insurance;
<<<<<<< HEAD
mod webhooks_simple;
// take note: The following modules have compilation issues with current Soroban SDK
// They need to be fixed to work with the current version
// mod compliance;    // Issues: symbol_short! length limits, format! macro, unsupported types
// mod token_swap;    // Issues: format! macro, missing storage keys, deprecated methods
=======
mod enterprise;
>>>>>>> 99851e13

#[cfg(test)]
mod test;

#[cfg(test)]
mod tests;<|MERGE_RESOLUTION|>--- conflicted
+++ resolved
@@ -4,15 +4,12 @@
 mod payroll;
 mod storage;
 mod insurance;
-<<<<<<< HEAD
 mod webhooks_simple;
 // take note: The following modules have compilation issues with current Soroban SDK
 // They need to be fixed to work with the current version
 // mod compliance;    // Issues: symbol_short! length limits, format! macro, unsupported types
 // mod token_swap;    // Issues: format! macro, missing storage keys, deprecated methods
-=======
 mod enterprise;
->>>>>>> 99851e13
 
 #[cfg(test)]
 mod test;
