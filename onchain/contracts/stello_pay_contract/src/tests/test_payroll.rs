#![cfg(test)]

use crate::payroll::{Payroll, PayrollContract, PayrollContractClient, PayrollError, PayrollKey};
use soroban_sdk::token::{StellarAssetClient as TokenAdmin, TokenClient};
use soroban_sdk::{
    testutils::{Address as _, Ledger, LedgerInfo},
    Address, Env,
};

fn setup_token(env: &Env) -> (Address, TokenAdmin) {
    let token_admin = Address::generate(env);
    let token_contract_id = env.register_stellar_asset_contract_v2(token_admin.clone());
    (
        token_contract_id.address(),
        TokenAdmin::new(&env, &token_contract_id.address()),
    )
}

#[test]
fn test_get_payroll_success() {
    let env = Env::default();
    let contract_id = env.register(PayrollContract, ());
    let client = PayrollContractClient::new(&env, &contract_id);

    let employer = Address::generate(&env);
    let employee = Address::generate(&env);
    let token = Address::generate(&env);

    let amount = 1000i128;
    let interval = 86400u64; // 1 day in seconds

    env.mock_all_auths();
    
    client.initialize(&employer);
    // Create escrow first
    client.create_or_update_escrow(&employer, &employee, &token, &amount, &interval);

    // Get payroll details
    let payroll = client.get_payroll(&employee);
    assert!(payroll.is_some());

    let payroll_data = payroll.unwrap();
    assert_eq!(payroll_data.employer, employer);
    assert_eq!(payroll_data.employee, employee);
    assert_eq!(payroll_data.token, token);
    assert_eq!(payroll_data.amount, amount);
    assert_eq!(payroll_data.interval, interval);
    assert_eq!(payroll_data.last_payment_time, env.ledger().timestamp());
}

#[test]
fn test_get_nonexistent_payroll() {
    let env = Env::default();
    let contract_id = env.register(PayrollContract, ());
    let client = PayrollContractClient::new(&env, &contract_id);

    let employee = Address::generate(&env);

    env.mock_all_auths();
    // Try to get payroll for non-existent employee
    let payroll = client.get_payroll(&employee);
    assert!(payroll.is_none());
}

#[test]
fn test_disburse_salary_success() {
    let env = Env::default();
    let contract_id = env.register(PayrollContract, ());
    let client = PayrollContractClient::new(&env, &contract_id);
    let (token_address, token_admin) = setup_token(&env);

    let employer = Address::generate(&env);
    let employee = Address::generate(&env);
    let owner = Address::generate(&env);

    let amount = 1000i128;
    let interval = 86400u64; // 1 day in seconds

    env.mock_all_auths();

    // Fund the employer with tokens
    token_admin.mint(&employer, &10000);

    // Verify minting
    let token_client = TokenClient::new(&env, &token_address);
    let employer_balance = token_client.balance(&employer);
    assert_eq!(employer_balance, 10000);

    // Initialize contract and deposit tokens
<<<<<<< HEAD
    client.initialize(&owner);
    client.deposit_tokens(&employer, &token_address, &5000i128);

    // Verify deposit
    let payroll_contract_balance = token_client.balance(&contract_id);
    assert_eq!(payroll_contract_balance, 5000);
=======
    client.initialize(&employer);
    
    client.deposit_tokens(&employer, &token, &5000i128);
>>>>>>> 4de466ba

    // Create escrow first
    client.create_or_update_escrow(&employer, &employee, &token_address, &amount, &interval);

    // Advance time beyond interval
    let next_timestamp = env.ledger().timestamp() + interval + 1;
    env.ledger().set(LedgerInfo {
        timestamp: next_timestamp,
        protocol_version: env.ledger().protocol_version(),
        sequence_number: env.ledger().sequence(),
        network_id: env.ledger().network_id().into(),
        base_reserve: 0,
        min_persistent_entry_ttl: 4096,
        min_temp_entry_ttl: 16,
        max_entry_ttl: 6312000,
    });

    // Disburse salary
    client.disburse_salary(&employer, &employee);

    // Verify employee received tokens
    let employee_balance = token_client.balance(&employee);
    assert_eq!(employee_balance, amount);

    // Verify last_payment_time was updated
    let payroll = client.get_payroll(&employee).unwrap();
    assert_eq!(payroll.last_payment_time, env.ledger().timestamp());
}

#[test]
#[should_panic(expected = "Error(Contract, #1)")]
fn test_disburse_salary_unauthorized() {
    let env = Env::default();
    let contract_id = env.register(PayrollContract, ());
    let client = PayrollContractClient::new(&env, &contract_id);
    let (token_address, token_admin) = setup_token(&env);

    let employer = Address::generate(&env);
    let invalid_caller = Address::generate(&env);
    let employee = Address::generate(&env);
<<<<<<< HEAD
    let owner = Address::generate(&env);
=======
    let token = Address::generate(&env);
>>>>>>> 4de466ba

    let amount = 1000i128;
    let interval = 86400u64;

    env.mock_all_auths();

    // Fund the employer with tokens
    token_admin.mint(&employer, &10000);

    // Verify minting
    let token_client = TokenClient::new(&env, &token_address);
    let employer_balance = token_client.balance(&employer);
    assert_eq!(employer_balance, 10000);

    // Initialize contract and deposit tokens
<<<<<<< HEAD
    client.initialize(&owner);
    client.deposit_tokens(&employer, &token_address, &5000i128);
=======
    client.initialize(&employer);
    client.deposit_tokens(&employer, &token, &5000i128);
>>>>>>> 4de466ba

    // Create escrow first
    client.create_or_update_escrow(&employer, &employee, &token_address, &amount, &interval);

    // Advance time beyond interval
    let next_timestamp = env.ledger().timestamp() + interval + 1;
    env.ledger().set(LedgerInfo {
        timestamp: next_timestamp,
        protocol_version: env.ledger().protocol_version(),
        sequence_number: env.ledger().sequence(),
        network_id: env.ledger().network_id().into(),
        base_reserve: 0,
        min_persistent_entry_ttl: 4096,
        min_temp_entry_ttl: 16,
        max_entry_ttl: 6312000,
    });

    // Try to disburse with invalid caller
    client.disburse_salary(&invalid_caller, &employee);
}

#[test]
#[should_panic(expected = "Error(Contract, #2)")]
fn test_disburse_salary_interval_not_reached() {
    let env = Env::default();
    let contract_id = env.register(PayrollContract, ());
    let client = PayrollContractClient::new(&env, &contract_id);
    let (token_address, token_admin) = setup_token(&env);

    let employer = Address::generate(&env);
    let employee = Address::generate(&env);
    let owner = Address::generate(&env);

    let amount = 1000i128;
    let interval = 86400u64;

    env.mock_all_auths();

    // Fund the employer with tokens
    token_admin.mint(&employer, &10000);

    // Verify minting
    let token_client = TokenClient::new(&env, &token_address);
    let employer_balance = token_client.balance(&employer);
    assert_eq!(employer_balance, 10000);

    // Initialize contract and deposit tokens
<<<<<<< HEAD
    client.initialize(&owner);
    client.deposit_tokens(&employer, &token_address, &5000i128);
=======
    client.initialize(&employer);
    client.deposit_tokens(&employer, &token, &5000i128);
>>>>>>> 4de466ba

    // Create escrow first
    client.create_or_update_escrow(&employer, &employee, &token_address, &amount, &interval);

    // Try to disburse immediately (without advancing time)
    client.disburse_salary(&employer, &employee);
}

#[test]
fn test_employee_withdraw_success() {
    let env = Env::default();
    let contract_id = env.register(PayrollContract, ());
    let client = PayrollContractClient::new(&env, &contract_id);
    let (token_address, token_admin) = setup_token(&env);

    let employer = Address::generate(&env);
    let employee = Address::generate(&env);
    let owner = Address::generate(&env);

    let amount = 1000i128;
    let interval = 86400u64; // 1 day in seconds

    env.mock_all_auths();

    // Fund the employer with tokens
    token_admin.mint(&employer, &10000);

    // Verify minting
    let token_client = TokenClient::new(&env, &token_address);
    let employer_balance = token_client.balance(&employer);
    assert_eq!(employer_balance, 10000);

    // Initialize contract and deposit tokens
<<<<<<< HEAD
    client.initialize(&owner);
    client.deposit_tokens(&employer, &token_address, &5000i128);
=======
    client.initialize(&employer);
    client.deposit_tokens(&employer, &token, &5000i128);
>>>>>>> 4de466ba

    // Create escrow first
    client.create_or_update_escrow(&employer, &employee, &token_address, &amount, &interval);

    // Advance time beyond interval
    let next_timestamp = env.ledger().timestamp() + interval + 1;
    env.ledger().set(LedgerInfo {
        timestamp: next_timestamp,
        protocol_version: env.ledger().protocol_version(),
        sequence_number: env.ledger().sequence(),
        network_id: env.ledger().network_id().into(),
        base_reserve: 0,
        min_persistent_entry_ttl: 4096,
        min_temp_entry_ttl: 16,
        max_entry_ttl: 6312000,
    });

    // Employee withdraws payment
    client.employee_withdraw(&employee);

    // Verify employee received tokens
    let employee_balance = token_client.balance(&employee);
    assert_eq!(employee_balance, amount);

    // Verify last_payment_time was updated
    let payroll = client.get_payroll(&employee).unwrap();
    assert_eq!(payroll.last_payment_time, env.ledger().timestamp());
}

#[test]
#[should_panic(expected = "Error(Contract, #2)")]
fn test_employee_withdraw_interval_not_reached() {
    let env = Env::default();
    let contract_id = env.register(PayrollContract, ());
    let client = PayrollContractClient::new(&env, &contract_id);
    let (token_address, token_admin) = setup_token(&env);

    let employer = Address::generate(&env);
    let employee = Address::generate(&env);
    let owner = Address::generate(&env);

    let amount = 1000i128;
    let interval = 86400u64;

    env.mock_all_auths();

    // Fund the employer with tokens
    token_admin.mint(&employer, &10000);

    // Verify minting
    let token_client = TokenClient::new(&env, &token_address);
    let employer_balance = token_client.balance(&employer);
    assert_eq!(employer_balance, 10000);

    // Initialize contract and deposit tokens
<<<<<<< HEAD
    client.initialize(&owner);
    client.deposit_tokens(&employer, &token_address, &5000i128);
=======
    client.initialize(&employer);
    client.deposit_tokens(&employer, &token, &5000i128);
>>>>>>> 4de466ba

    // Create escrow first
    client.create_or_update_escrow(&employer, &employee, &token_address, &amount, &interval);

    // Try to withdraw immediately (without advancing time)
    client.employee_withdraw(&employee);
}

#[test]
#[should_panic(expected = "Error(Contract, #4)")]
fn test_employee_withdraw_nonexistent_payroll() {
    let env = Env::default();
    let contract_id = env.register(PayrollContract, ());
    let client = PayrollContractClient::new(&env, &contract_id);

    let employee = Address::generate(&env);
    let owner = Address::generate(&env);

    env.mock_all_auths();

    // Initialize contract
    client.initialize(&owner);

    // Try to withdraw without existing payroll
    client.employee_withdraw(&employee);
}

#[test]
fn test_boundary_values() {
    let env = Env::default();
    let contract_id = env.register(PayrollContract, ());
    let client = PayrollContractClient::new(&env, &contract_id);

    let employer = Address::generate(&env);
    let employee = Address::generate(&env);
    let token = Address::generate(&env);

    let amount = 1000i128;
    let interval = 1u64; // Minimum possible interval (1 second)

    env.mock_all_auths();
    client.initialize(&employer);

    // Create escrow with minimum interval
    client.create_or_update_escrow(&employer, &employee, &token, &amount, &interval);

    // Advance time exactly to the interval boundary
    let next_timestamp = env.ledger().timestamp() + interval;
    env.ledger().set(LedgerInfo {
        timestamp: next_timestamp,
        protocol_version: env.ledger().protocol_version(),
        sequence_number: env.ledger().sequence(),
        network_id: env.ledger().network_id().into(),
        base_reserve: 0,
        min_persistent_entry_ttl: 4096,
        min_temp_entry_ttl: 16,
        max_entry_ttl: 6312000,
    });

    // Get payroll to verify boundary values
    let payroll = client.get_payroll(&employee).unwrap();
    assert_eq!(payroll.amount, amount);
    assert_eq!(payroll.interval, interval);
}

#[test]
fn test_multiple_disbursements() {
    let env = Env::default();
    let contract_id = env.register(PayrollContract, ());
    let client = PayrollContractClient::new(&env, &contract_id);
    let (token_address, token_admin) = setup_token(&env);

    let employer = Address::generate(&env);
    let employee = Address::generate(&env);
    let owner = Address::generate(&env);

    let amount = 1000i128;
    let interval = 86400u64; // 1 day in seconds

    env.mock_all_auths();

    // Fund the employer with tokens
    token_admin.mint(&employer, &10000);

    // Verify minting
    let token_client = TokenClient::new(&env, &token_address);
    let employer_balance = token_client.balance(&employer);
    assert_eq!(employer_balance, 10000);

    // Initialize contract and deposit enough tokens for multiple payments
<<<<<<< HEAD
    client.initialize(&owner);
    client.deposit_tokens(&employer, &token_address, &5000i128);
=======
    client.initialize(&employer);
    client.deposit_tokens(&employer, &token, &10000i128);
>>>>>>> 4de466ba

    // Create escrow
    client.create_or_update_escrow(&employer, &employee, &token_address, &amount, &interval);

    // First payment cycle
    let next_timestamp = env.ledger().timestamp() + interval + 1;
    env.ledger().set(LedgerInfo {
        timestamp: next_timestamp,
        protocol_version: env.ledger().protocol_version(),
        sequence_number: env.ledger().sequence(),
        network_id: env.ledger().network_id().into(),
        base_reserve: 0,
        min_persistent_entry_ttl: 4096,
        min_temp_entry_ttl: 16,
        max_entry_ttl: 6312000,
    });
    client.disburse_salary(&employer, &employee);

    // Verify first payment was made
    let employee_balance = token_client.balance(&employee);
    assert_eq!(employee_balance, amount);

    let first_payment_time = env.ledger().timestamp();

    // Second payment cycle
    let next_timestamp = env.ledger().timestamp() + interval + 1;
    env.ledger().set(LedgerInfo {
        timestamp: next_timestamp,
        protocol_version: env.ledger().protocol_version(),
        sequence_number: env.ledger().sequence(),
        network_id: env.ledger().network_id().into(),
        base_reserve: 0,
        min_persistent_entry_ttl: 4096,
        min_temp_entry_ttl: 16,
        max_entry_ttl: 6312000,
    });
    client.disburse_salary(&employer, &employee);

    // Verify second payment was made
    let employee_balance = token_client.balance(&employee);
    assert_eq!(employee_balance, 2 * amount);

    // Verify last_payment_time was updated correctly
    let payroll = client.get_payroll(&employee).unwrap();
    assert!(payroll.last_payment_time > first_payment_time);
    assert_eq!(payroll.last_payment_time, env.ledger().timestamp());
}

#[test]
#[should_panic(expected = "Error(Contract, #6)")]
fn test_payment_insufficient_employer_pool() {
    let env = Env::default();
    let contract_id = env.register(PayrollContract, ());
    let client = PayrollContractClient::new(&env, &contract_id);
    let (token_address, token_admin) = setup_token(&env);

    let employer = Address::generate(&env);
    let employee = Address::generate(&env);
    let owner = Address::generate(&env);

    let amount = 1000i128;
    let interval = 86400u64; // 1 day in seconds

    env.mock_all_auths();

    // Fund the employer with tokens
    token_admin.mint(&employer, &10000);

    // Verify minting
    let token_client = TokenClient::new(&env, &token_address);
    let employer_balance = token_client.balance(&employer);
    assert_eq!(employer_balance, 10000);

    // Initialize contract and deposit tokens
    client.initialize(&owner);
    client.deposit_tokens(&employer, &token_address, &500i128); // Insufficient for one `amount` payment

    // Create escrow first
    client.create_or_update_escrow(&employer, &employee, &token_address, &amount, &interval);

    // Advance time to make disbursement eligible
    let next_timestamp = env.ledger().timestamp() + interval + 1;
    env.ledger().set(LedgerInfo {
        timestamp: next_timestamp,
        protocol_version: env.ledger().protocol_version(),
        sequence_number: env.ledger().sequence(),
        network_id: env.ledger().network_id().into(),
        base_reserve: 0,
        min_persistent_entry_ttl: 4096,
        min_temp_entry_ttl: 16,
        max_entry_ttl: 6312000,
    });

    client.employee_withdraw(&employee);
    // // Try to disburse salary
    // let result: =  client.disburse_salary(&employer, &employee);
    // assert_eq!(result, Err(PayrollError::InsufficientBalance));

    // let res = client.employee_withdraw(&employee);
    // assert_eq!(res, Err(PayrollError::InsufficientBalance));
}<|MERGE_RESOLUTION|>--- conflicted
+++ resolved
@@ -87,18 +87,12 @@
     assert_eq!(employer_balance, 10000);
 
     // Initialize contract and deposit tokens
-<<<<<<< HEAD
     client.initialize(&owner);
     client.deposit_tokens(&employer, &token_address, &5000i128);
 
     // Verify deposit
     let payroll_contract_balance = token_client.balance(&contract_id);
     assert_eq!(payroll_contract_balance, 5000);
-=======
-    client.initialize(&employer);
-    
-    client.deposit_tokens(&employer, &token, &5000i128);
->>>>>>> 4de466ba
 
     // Create escrow first
     client.create_or_update_escrow(&employer, &employee, &token_address, &amount, &interval);
@@ -139,11 +133,7 @@
     let employer = Address::generate(&env);
     let invalid_caller = Address::generate(&env);
     let employee = Address::generate(&env);
-<<<<<<< HEAD
-    let owner = Address::generate(&env);
-=======
-    let token = Address::generate(&env);
->>>>>>> 4de466ba
+    let owner = Address::generate(&env);
 
     let amount = 1000i128;
     let interval = 86400u64;
@@ -159,13 +149,8 @@
     assert_eq!(employer_balance, 10000);
 
     // Initialize contract and deposit tokens
-<<<<<<< HEAD
-    client.initialize(&owner);
-    client.deposit_tokens(&employer, &token_address, &5000i128);
-=======
-    client.initialize(&employer);
-    client.deposit_tokens(&employer, &token, &5000i128);
->>>>>>> 4de466ba
+    client.initialize(&owner);
+    client.deposit_tokens(&employer, &token_address, &5000i128);
 
     // Create escrow first
     client.create_or_update_escrow(&employer, &employee, &token_address, &amount, &interval);
@@ -213,13 +198,8 @@
     assert_eq!(employer_balance, 10000);
 
     // Initialize contract and deposit tokens
-<<<<<<< HEAD
-    client.initialize(&owner);
-    client.deposit_tokens(&employer, &token_address, &5000i128);
-=======
-    client.initialize(&employer);
-    client.deposit_tokens(&employer, &token, &5000i128);
->>>>>>> 4de466ba
+    client.initialize(&owner);
+    client.deposit_tokens(&employer, &token_address, &5000i128);
 
     // Create escrow first
     client.create_or_update_escrow(&employer, &employee, &token_address, &amount, &interval);
@@ -253,13 +233,8 @@
     assert_eq!(employer_balance, 10000);
 
     // Initialize contract and deposit tokens
-<<<<<<< HEAD
-    client.initialize(&owner);
-    client.deposit_tokens(&employer, &token_address, &5000i128);
-=======
-    client.initialize(&employer);
-    client.deposit_tokens(&employer, &token, &5000i128);
->>>>>>> 4de466ba
+    client.initialize(&owner);
+    client.deposit_tokens(&employer, &token_address, &5000i128);
 
     // Create escrow first
     client.create_or_update_escrow(&employer, &employee, &token_address, &amount, &interval);
@@ -315,13 +290,8 @@
     assert_eq!(employer_balance, 10000);
 
     // Initialize contract and deposit tokens
-<<<<<<< HEAD
-    client.initialize(&owner);
-    client.deposit_tokens(&employer, &token_address, &5000i128);
-=======
-    client.initialize(&employer);
-    client.deposit_tokens(&employer, &token, &5000i128);
->>>>>>> 4de466ba
+    client.initialize(&owner);
+    client.deposit_tokens(&employer, &token_address, &5000i128);
 
     // Create escrow first
     client.create_or_update_escrow(&employer, &employee, &token_address, &amount, &interval);
@@ -412,13 +382,8 @@
     assert_eq!(employer_balance, 10000);
 
     // Initialize contract and deposit enough tokens for multiple payments
-<<<<<<< HEAD
-    client.initialize(&owner);
-    client.deposit_tokens(&employer, &token_address, &5000i128);
-=======
-    client.initialize(&employer);
-    client.deposit_tokens(&employer, &token, &10000i128);
->>>>>>> 4de466ba
+    client.initialize(&owner);
+    client.deposit_tokens(&employer, &token_address, &5000i128);
 
     // Create escrow
     client.create_or_update_escrow(&employer, &employee, &token_address, &amount, &interval);
