--- conflicted
+++ resolved
@@ -12,13 +12,12 @@
 
 pub const DEPOSIT_EVENT: Symbol = symbol_short!("deposit");
 
-<<<<<<< HEAD
 /// Event emitted when an individual employee's payroll is paused
 pub const EMPLOYEE_PAUSED_EVENT: Symbol = symbol_short!("emppaused");
 
 /// Event emitted when an individual employee's payroll is resumed
 pub const EMPLOYEE_RESUMED_EVENT: Symbol = symbol_short!("empresume");
-=======
+
 // Insurance-related events
 pub const INS_POLICY_CREATED: Symbol = symbol_short!("ins_pol_c");
 pub const INS_POLICY_UPDATED: Symbol = symbol_short!("ins_pol_u");
@@ -29,7 +28,6 @@
 pub const GUAR_ISSUED: Symbol = symbol_short!("guar_iss");
 pub const GUAR_REPAID: Symbol = symbol_short!("guar_rep");
 pub const POOL_FUNDED: Symbol = symbol_short!("pool_fun");
->>>>>>> 62d690de
 
 #[contracttype]
 #[derive(Clone, Debug, Eq, PartialEq)]
