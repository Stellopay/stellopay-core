use soroban_sdk::{
    contract, contracterror, contractimpl, log, symbol_short, token::Client as TokenClient,
    Address, Env, Map, String, Symbol, Vec,
};

use crate::enterprise::{
    self, Approval, ApprovalStatus, ApprovalStep, ApprovalWorkflow, BackupSchedule, Department,
    Dispute, DisputePriority, DisputeSettings, DisputeStatus, DisputeType, EnterpriseDataKey,
    Escalation, EscalationLevel, Mediator, PayrollModificationRequest, PayrollModificationStatus,
    PayrollModificationType, ReportTemplate, WebhookEndpoint,
};
use crate::events::{
    emit_disburse, BACKUP_CREATED_EVENT, BACKUP_VERIFIED_EVENT, DEPOSIT_EVENT,
    EMPLOYEE_PAUSED_EVENT, EMPLOYEE_RESUMED_EVENT, METRICS_UPDATED_EVENT, PAUSED_EVENT,
    PRESET_CREATED_EVENT, RECOVERY_COMPLETED_EVENT, RECOVERY_STARTED_EVENT, ROLE_ASSIGNED_EVENT,
    ROLE_REVOKED_EVENT, RULE_CREATED_EVENT, RULE_EXECUTED_EVENT, SCHEDULE_CREATED_EVENT,
    SCHEDULE_EXECUTED_EVENT, SCHEDULE_UPDATED_EVENT, SECURITY_AUDIT_EVENT,
    SECURITY_POLICY_VIOLATION_EVENT, TEMPLATE_APPLIED_EVENT, TEMPLATE_CREATED_EVENT,
    TEMPLATE_SHARED_EVENT, TEMPLATE_UPDATED_EVENT, UNPAUSED_EVENT,
};
use crate::insurance::{
    Guarantee, InsuranceClaim, InsuranceError, InsurancePolicy, InsuranceSettings, InsuranceSystem,
};
use crate::storage::{
    ActionType, AutomationRule, BackupData, BackupMetadata, BackupStatus, BackupType,
    CompactPayroll, CompactPayrollHistoryEntry, ConditionOperator, DataKey, LogicalOperator,
    Payroll, PayrollBackup, PayrollInput, PayrollSchedule, PayrollTemplate, PerformanceMetrics,
<<<<<<< HEAD
    Permission, PermissionAuditEntry, RateLimitConfig, RecoveryMetadata, RecoveryPoint,
    RecoveryStatus, RecoveryType, Role, RoleDataKey, RoleDelegation, RoleDetails, RuleAction,
    RuleCondition, RuleType, ScheduleFrequency, ScheduleMetadata, ScheduleType, SecurityAuditEntry,
    SecurityAuditResult, SecurityPolicy, SecurityPolicyType, SecurityRule, SecurityRuleAction,
    SecurityRuleOperator, SecuritySettings, SuspiciousActivity, SuspiciousActivitySeverity,
    SuspiciousActivityType, TempRoleAssignment, TemplatePreset, UserRole, UserRoleAssignment,
    UserRolesResponse,
=======
    Permission, RateLimitConfig, RecoveryMetadata, RecoveryPoint, RecoveryStatus, RecoveryType,
    Role, RuleAction, RuleCondition, RuleType, ScheduleFrequency, ScheduleMetadata, ScheduleType,
    SecurityAuditEntry, SecurityAuditResult, SecurityPolicy, SecurityPolicyType, SecurityRule,
    SecurityRuleAction, SecurityRuleOperator, SecuritySettings, SuspiciousActivity,
    SuspiciousActivitySeverity, SuspiciousActivityType, TemplatePreset, UserRole,
    UserRoleAssignment,
>>>>>>> af87a11e
};

//-----------------------------------------------------------------------------
// Gas Optimization Structures
//-----------------------------------------------------------------------------

/// Cached contract state to reduce storage reads
#[derive(Clone, Debug)]
struct ContractCache {
    owner: Option<Address>,
    is_paused: Option<bool>,
}

/// Batch operation context for efficient processing
#[derive(Clone, Debug)]
struct BatchContext {
    current_time: u64,
    cache: ContractCache,
}

/// Index operation type for efficient index management
#[derive(Clone, Debug)]
enum IndexOperation {
    Add,
    Remove,
}

//-----------------------------------------------------------------------------
// Errors
//-----------------------------------------------------------------------------

/// Possible errors for the payroll contract.
#[contracterror]
#[derive(Copy, Clone, Debug, Eq, PartialEq)]
#[repr(u32)]
pub enum PayrollError {
    /// Raised when a non-employer attempts to call a restricted function.
    Unauthorized = 1,
    /// Raised when the current time has not reached the required interval.
    IntervalNotReached = 2,
    /// Raised when attempting to initialize or disburse with invalid data.
    InvalidData = 3,
    /// Payroll Not Found
    PayrollNotFound = 4,
    /// Transfer Failed
    TransferFailed = 5,
    /// Insufficient Balance
    InsufficientBalance = 6,
    /// Contract is paused
    ContractPaused = 7,
    /// Recurrence frequency is invalid (must be > 0)
    InvalidRecurrenceFrequency = 8,
    /// Next payout time has not been reached
    NextPayoutTimeNotReached = 9,
    /// No eligible employees for recurring disbursement
    NoEligibleEmployees = 10,
    /// Template not found
    TemplateNotFound = 11,
    /// Preset not found
    PresetNotFound = 12,
    /// Template name is empty or invalid
    InvalidTemplateName = 13,
    /// Template is not public
    TemplateNotPublic = 14,
    /// Template validation failed
    TemplateValidationFailed = 15,
    /// Preset is not active
    PresetNotActive = 16,
    /// Backup not found
    BackupNotFound = 17,
    /// Backup creation failed
    BackupCreationFailed = 18,
    /// Backup verification failed
    BackupVerificationFailed = 19,
    /// Recovery point not found
    RecoveryPointNotFound = 20,
    /// Recovery failed
    RecoveryFailed = 21,
    /// Backup data corrupted
    BackupDataCorrupted = 22,
    /// Insufficient storage for backup
    InsufficientBackupStorage = 23,
    /// Backup already exists
    BackupAlreadyExists = 24,
    /// Recovery in progress
    RecoveryInProgress = 25,
    /// Schedule not found
    ScheduleNotFound = 26,
    /// Schedule creation failed
    ScheduleCreationFailed = 27,
    /// Schedule validation failed
    ScheduleValidationFailed = 28,
    /// Automation rule not found
    AutomationRuleNotFound = 29,
    /// Rule execution failed
    RuleExecutionFailed = 30,
    /// Invalid schedule frequency
    InvalidScheduleFrequency = 31,
    /// Schedule already exists
    ScheduleAlreadyExists = 32,
    /// Schedule execution failed
    ScheduleExecutionFailed = 33,
    /// Invalid automation rule
    InvalidAutomationRule = 34,
    /// Rule condition evaluation failed
    RuleConditionEvaluationFailed = 35,
    /// Security policy violation
    SecurityPolicyViolation = 36,
    /// Role not found
    RoleNotFound = 37,
    /// Insufficient permissions
    InsufficientPermissions = 38,
    /// Security audit failed
    SecurityAuditFailed = 39,
    /// Rate limit exceeded
    RateLimitExceeded = 40,
    /// Suspicious activity detected
    SuspiciousActivityDetected = 41,
    /// Access denied by security policy
    AccessDeniedByPolicy = 42,
    /// Security token invalid
    SecurityTokenInvalid = 43,
    /// Multi-factor authentication required
    MFARequired = 44,
    /// Session expired
    SessionExpired = 45,
    /// IP address blocked
    IPAddressBlocked = 46,
    /// Account locked
    AccountLocked = 47,
    /// Security clearance insufficient
    SecurityClearanceInsufficient = 48,
    /// Invalid  time range
    InvalidTimeRange = 49,
    /// Delegation time expired
    DelegationExpired = 50,
}

//-----------------------------------------------------------------------------
// Data Structures
//-----------------------------------------------------------------------------

/// Storage keys using symbols instead of unit structs

//-----------------------------------------------------------------------------
// Contract Struct
//-----------------------------------------------------------------------------
#[contract]
pub struct PayrollContract;

/// Event emitted when recurring disbursements are processed
pub const RECUR_EVENT: Symbol = symbol_short!("recur");

/// Event emitted when payroll is created or updated with recurrence
pub const UPDATED_EVENT: Symbol = symbol_short!("updated");

/// Event emitted when batch operations are performed
pub const BATCH_EVENT: Symbol = symbol_short!("batch");

/// Event emitted when payroll history is updated
pub const HISTORY_UPDATED_EVENT: Symbol = symbol_short!("hist_upd");

/// Event emitted for audit trail entries
pub const AUDIT_EVENT: Symbol = symbol_short!("audit");

/// Event emitted when automatic disbursement is triggered
pub const AUTO_DISBURSE_EVENT: Symbol = symbol_short!("auto_d");

/// Event emitted when access is denied
pub const ACCESS_DENIED_EVENT: Symbol = symbol_short!("acc_den");

/// Event emitted when suspicious activity is detected
pub const SUSPICIOUS_ACTIVITY_EVENT: Symbol = symbol_short!("susp_act");

/// Event emitted when rate limit is exceeded
pub const RATE_LIMIT_EXCEEDED_EVENT: Symbol = symbol_short!("rate_lim");

/// Event emitted when account is locked
pub const ACCOUNT_LOCKED_EVENT: Symbol = symbol_short!("acc_lck");

/// Event emitted when a backup is restored
pub const BACKUP_RESTORED_EVENT: Symbol = symbol_short!("backup_r");

//-----------------------------------------------------------------------------
// Contract Implementation
//-----------------------------------------------------------------------------

#[contractimpl]
impl PayrollContract {
    /// Initialize the contract with an owner/admin address
    /// This should be called once when deploying the contract
    pub fn initialize(env: Env, owner: Address) {
        owner.require_auth();

        let storage = env.storage().persistent();

        // Only allow initialization if no owner is set
        if storage.has(&DataKey::Owner) {
            panic!("Contract already initialized");
        }

        storage.set(&DataKey::Owner, &owner);

        // Contract starts unpaused by default
        storage.set(&DataKey::Paused, &false);
    }

    /// Pause the contract - only callable by owner
    pub fn pause(env: Env, caller: Address) -> Result<(), PayrollError> {
        caller.require_auth();

        let storage = env.storage().persistent();

        // Check if caller is the owner
        if let Some(owner) = storage.get::<DataKey, Address>(&DataKey::Owner) {
            if caller != owner {
                return Err(PayrollError::Unauthorized);
            }
        } else {
            return Err(PayrollError::Unauthorized);
        }

        // Set paused state to true
        storage.set(&DataKey::Paused, &true);

        // Emit paused event
        env.events().publish((PAUSED_EVENT,), caller);

        Ok(())
    }

    /// Unpause the contract - only callable by owner
    pub fn unpause(env: Env, caller: Address) -> Result<(), PayrollError> {
        caller.require_auth();

        let storage = env.storage().persistent();

        // Check if caller is the owner
        if let Some(owner) = storage.get::<DataKey, Address>(&DataKey::Owner) {
            if caller != owner {
                return Err(PayrollError::Unauthorized);
            }
        } else {
            return Err(PayrollError::Unauthorized);
        }

        // Set paused state to false
        storage.set(&DataKey::Paused, &false);

        // Emit unpaused event
        env.events().publish((UNPAUSED_EVENT,), caller);

        Ok(())
    }

    /// Check if the contract is paused
    pub fn is_paused(env: Env) -> bool {
        let storage = env.storage().persistent();
        storage.get(&DataKey::Paused).unwrap_or(false)
    }

    /// Internal function to check pause state and panic if paused
    fn require_not_paused(env: &Env) -> Result<(), PayrollError> {
        let storage = env.storage().persistent();
        let is_paused = storage.get(&DataKey::Paused).unwrap_or(false);

        if is_paused {
            return Err(PayrollError::ContractPaused);
        }

        Ok(())
    }

    pub fn add_supported_token(env: Env, token: Address) -> Result<(), PayrollError> {
        let storage = env.storage().persistent();
        let owner = storage.get::<DataKey, Address>(&DataKey::Owner).unwrap();
        owner.require_auth();

        let key = DataKey::SupportedToken(token.clone());
        storage.set(&key, &true);

        let token_client = TokenClient::new(&env, &token);
        let decimals = token_client.decimals();
        let metadata_key = DataKey::TokenMetadata(token.clone());
        storage.set(&metadata_key, &decimals);

        Ok(())
    }

    /// Remove a supported token - only callable by owner
    pub fn remove_supported_token(env: Env, token: Address) -> Result<(), PayrollError> {
        let storage = env.storage().persistent();
        let owner = storage.get::<DataKey, Address>(&DataKey::Owner).unwrap();
        owner.require_auth();

        let key = DataKey::SupportedToken(token.clone());
        storage.set(&key, &false);

        let metadata_key = DataKey::TokenMetadata(token.clone());
        storage.remove(&metadata_key);

        Ok(())
    }

    /// Check if a token is supported
    pub fn is_token_supported(env: Env, token: Address) -> bool {
        env.storage()
            .persistent()
            .get(&DataKey::SupportedToken(token))
            .unwrap_or(false)
    }

    /// Get token metadata like decimals
    pub fn get_token_metadata(env: Env, token: Address) -> Option<u32> {
        env.storage()
            .persistent()
            .get(&DataKey::TokenMetadata(token))
    }

    /// Creates or updates a payroll escrow for production scenarios.
    ///
    /// Requirements:
    /// - Contract must not be paused
    /// - Only the employer can call this method (if updating an existing record).
    /// - Must provide valid interval (> 0).
    /// - Must provide valid recurrence frequency (> 0).
    /// - Sets `last_payment_time` to current block timestamp when created.
    /// - Sets `next_payout_timestamp` to current time + recurrence frequency when created.
    pub fn create_or_update_escrow(
        env: Env,
        employer: Address,
        employee: Address,
        token: Address,
        amount: i128,
        interval: u64,
        recurrence_frequency: u64,
    ) -> Result<Payroll, PayrollError> {
        // Optimized validation with early returns
        Self::validate_payroll_input(amount, interval, recurrence_frequency)?;

        employer.require_auth();

        // Get cached contract state to reduce storage reads
        let cache = Self::get_contract_cache(&env);
        let storage = env.storage().persistent();

        // Check authorization with cached data
        let existing_payroll = Self::_get_payroll(&env, &employee);
        let is_owner = cache
            .owner
            .as_ref()
            .map_or(false, |owner| &employer == owner);

        if let Some(ref existing) = existing_payroll {
            // For updates, only the contract owner or the existing payroll's employer can call
            if !is_owner && &employer != &existing.employer {
                return Err(PayrollError::Unauthorized);
            }
        } else if !is_owner {
            // For creation, only the contract owner can call
            return Err(PayrollError::Unauthorized);
        }

        let current_time = env.ledger().timestamp();
        let last_payment_time = if let Some(ref existing) = existing_payroll {
            // If updating, preserve last payment time
            existing.last_payment_time
        } else {
            // If creating, set to current time
            current_time
        };

        let next_payout_timestamp = current_time + recurrence_frequency;

        let payroll = Payroll {
            employer: employer.clone(),
            token: token.clone(),
            amount,
            interval,
            last_payment_time,
            recurrence_frequency,
            next_payout_timestamp,
            is_paused: false,
        };

        // Store the payroll using compact format for gas efficiency
        let compact_payroll = Self::to_compact_payroll(&payroll);
        storage.set(&DataKey::Payroll(employee.clone()), &compact_payroll);

        // Update indexing efficiently
        Self::update_indexes_efficiently(&env, &employer, &token, &employee, IndexOperation::Add);

        // Record history entry
        Self::record_history(
            &env,
            &employee,
            &compact_payroll,
            if existing_payroll.is_some() {
                symbol_short!("updated")
            } else {
                symbol_short!("created")
            },
        );

        // Automatically add token as supported if it's not already
        if !Self::is_token_supported(env.clone(), token.clone()) {
            let key = DataKey::SupportedToken(token.clone());
            storage.set(&key, &true);

            // Set default decimals (7 for Stellar assets)
            let metadata_key = DataKey::TokenMetadata(token.clone());
            storage.set(&metadata_key, &7u32);
        }

        Self::record_metrics(
            &env,
            0,
            symbol_short!("escrow"),
            true,
            Some(employee.clone()),
            false,
        );

        // Emit payroll updated event
        env.events().publish(
            (UPDATED_EVENT,),
            (
                payroll.employer.clone(),
                employee.clone(),
                payroll.recurrence_frequency,
            ),
        );

        Ok(payroll)
    }

    /// Deposit tokens to employer's salary pool
    ///
    /// Requirements:
    /// - Contract must not be paused
    /// - Only the employer can deposit to their own pool
    /// - Amount must be positive
    pub fn deposit_tokens(
        env: Env,
        employer: Address,
        token: Address,
        amount: i128,
    ) -> Result<(), PayrollError> {
        // Early validation
        if amount <= 0 {
            return Err(PayrollError::InvalidData);
        }

        employer.require_auth();

        // Get cached contract state
        let cache = Self::get_contract_cache(&env);
        if let Some(true) = cache.is_paused {
            return Err(PayrollError::ContractPaused);
        }

        // Optimized token transfer with balance verification
        Self::transfer_tokens_safe(
            &env,
            &token,
            &employer,
            &env.current_contract_address(),
            amount,
        )?;

        // Update balance in single operation
        let storage = env.storage().persistent();
        let balance_key = DataKey::Balance(employer.clone(), token.clone());
        let current_balance: i128 = storage.get(&balance_key).unwrap_or(0);
        storage.set(&balance_key, &(current_balance + amount));

        Self::record_metrics(&env, amount, symbol_short!("deposit"), true, None, false);

        env.events().publish(
            (DEPOSIT_EVENT, employer, token), // topics
            amount,                           // data
        );

        Ok(())
    }

    /// Get employer's token balance in the contract
    pub fn get_employer_balance(env: Env, employer: Address, token: Address) -> i128 {
        let storage = env.storage().persistent();
        storage.get(&DataKey::Balance(employer, token)).unwrap_or(0)
    }

    /// Internal function to deduct from employer's balance
    fn deduct_from_balance(
        env: &Env,
        employer: &Address,
        token: &Address,
        amount: i128,
    ) -> Result<(), PayrollError> {
        let storage = env.storage().persistent();
        let balance_key = DataKey::Balance(employer.clone(), token.clone());

        let current_balance: i128 = storage.get(&balance_key).unwrap_or(0);

        if current_balance < amount {
            return Err(PayrollError::InsufficientBalance);
        }

        let new_balance = current_balance - amount;
        storage.set(&balance_key, &new_balance);

        Ok(())
    }

    /// Disburse salary to an employee.
    ///
    /// Requirements:
    /// - Contract must not be paused
    /// - Can be called by anyone
    /// - Payroll must exist for the employee
    /// - Next payout timestamp must be reached
    pub fn disburse_salary(
        env: Env,
        caller: Address,
        employee: Address,
    ) -> Result<(), PayrollError> {
        caller.require_auth();

        // Get cached contract state
        let cache = Self::get_contract_cache(&env);
        if let Some(true) = cache.is_paused {
            // Self::record_metrics(&env, 0, symbol_short!("disburses"), false, Some(employee), Some(symbol_short!("paused")), false, false);
            Self::record_metrics(
                &env,
                0,
                symbol_short!("failed"),
                true,
                Some(employee.clone()),
                true,
            );

            // log!(&env, "PAUSE: {}");
            return Err(PayrollError::ContractPaused);
        }

        let payroll = Self::_get_payroll(&env, &employee).ok_or(PayrollError::PayrollNotFound)?;

        // Check if payroll is paused for this employee
        if payroll.is_paused {
            // Self::record_metrics(&env, 0, symbol_short!("disburses"), false, Some(employee), Some(symbol_short!("paused")), false, false);
            Self::record_metrics(
                &env,
                payroll.amount,
                symbol_short!("failed"),
                true,
                Some(employee.clone()),
                true,
            );

            // log!(&env, "PAUSE2: {}");
            return Err(PayrollError::ContractPaused);
            // return Ok(());
        }

        // Only the employer can disburse salary
        if caller != payroll.employer {
            // Self::record_metrics(&env, 0, symbol_short!("disburses"), false, Some(employee), Some(symbol_short!("unauth")), false, false);
            Self::record_metrics(
                &env,
                payroll.amount,
                symbol_short!("failed"),
                true,
                Some(employee.clone()),
                true,
            );

            // log!(&env, "UNAUTH: {}");
            return Err(PayrollError::Unauthorized);
        }

        let current_time = env.ledger().timestamp();
        let is_late = current_time > payroll.next_payout_timestamp;
        // Check if next payout time has been reached
        let current_time = env.ledger().timestamp();
        if current_time < payroll.next_payout_timestamp {
            // Self::record_metrics(&env, 0, symbol_short!("disburses"), false, Some(employee), Some(symbol_short!("early")), is_late, false);
            // log!(&env, "EARLY: {}");
            return Err(PayrollError::NextPayoutTimeNotReached);
        }

        // Optimized balance check and update
        Self::check_and_update_balance(&env, &payroll.employer, &payroll.token, payroll.amount)?;

        // Optimized token transfer
        let contract_address = env.current_contract_address();
        Self::transfer_tokens_safe(
            &env,
            &payroll.token,
            &contract_address,
            &employee,
            payroll.amount,
        )?;

        // Optimized payroll update with minimal storage operations
        Self::update_payroll_timestamps(&env, &employee, &payroll, current_time);

        Self::record_audit(
            &env,
            &employee,
            &payroll.employer,
            &payroll.token,
            payroll.amount,
            current_time,
        );

        // Self::record_metrics(&env, payroll.amount, symbol_short!("disburses"), true, Some(employee.clone()), None, false, true);
        Self::record_metrics(
            &env,
            payroll.amount,
            symbol_short!("disburses"),
            true,
            Some(employee.clone()),
            is_late,
        );

        // Emit disburse eventSalaryDisbursed
        emit_disburse(
            env.clone(),
            payroll.employer,
            employee.clone(),
            payroll.token.clone(),
            payroll.amount,
            current_time,
        );
        Ok(())
    }

    /// Get payroll information for an employee.
    pub fn get_payroll(env: Env, employee: Address) -> Option<Payroll> {
        Self::_get_payroll(&env, &employee)
    }

    /// Allows an employee to withdraw their salary.
    /// This is an alternative to `disburse_salary` where the employee initiates the transaction.
    pub fn employee_withdraw(env: Env, employee: Address) -> Result<(), PayrollError> {
        // Check if contract is paused
        Self::require_not_paused(&env)?;

        employee.require_auth();

        let payroll = Self::_get_payroll(&env, &employee).ok_or(PayrollError::PayrollNotFound)?;

        // Invoke disburse_salary internally
        Self::disburse_salary(env.clone(), payroll.employer.clone(), employee.clone())
    }

    /// Get the owner of the contract
    pub fn get_owner(env: Env) -> Option<Address> {
        env.storage().persistent().get(&DataKey::Owner)
    }

    /// Transfer ownership to a new address - only callable by current owner
    pub fn transfer_ownership(
        env: Env,
        caller: Address,
        new_owner: Address,
    ) -> Result<(), PayrollError> {
        caller.require_auth();

        let storage = env.storage().persistent();

        // Check if caller is the current owner
        if let Some(owner) = storage.get::<DataKey, Address>(&DataKey::Owner) {
            if caller != owner {
                return Err(PayrollError::Unauthorized);
            }
        } else {
            // Should not happen if initialized
            return Err(PayrollError::Unauthorized);
        }

        // Set new owner
        storage.set(&DataKey::Owner, &new_owner);

        Ok(())
    }

    fn _get_payroll(env: &Env, employee: &Address) -> Option<Payroll> {
        let storage = env.storage().persistent();
        let payroll_key = DataKey::Payroll(employee.clone());

        if !storage.has(&payroll_key) {
            return None;
        }

        // Try to get compact payroll first, fallback to regular payroll
        if let Some(compact_payroll) = storage.get::<DataKey, CompactPayroll>(&payroll_key) {
            Some(Self::from_compact_payroll(&compact_payroll))
        } else if let Some(payroll) = storage.get::<DataKey, Payroll>(&payroll_key) {
            Some(payroll)
        } else {
            None
        }
    }

    /// Check if an employee is eligible for recurring disbursement
    pub fn is_eligible_for_disbursement(env: Env, employee: Address) -> bool {
        if let Some(payroll) = Self::_get_payroll(&env, &employee) {
            let current_time = env.ledger().timestamp();
            current_time >= payroll.next_payout_timestamp
        } else {
            false
        }
    }

    /// Process recurring disbursements for all eligible employees
    /// This function can be called by admin or off-chain bot
    pub fn process_recurring_disbursements(
        env: Env,
        caller: Address,
        employees: Vec<Address>,
    ) -> Vec<Address> {
        caller.require_auth();

        // Create optimized batch context
        let batch_ctx = Self::create_batch_context(&env);

        // Only owner can process recurring disbursements
        if let Some(owner) = &batch_ctx.cache.owner {
            if caller != *owner {
                panic!("Unauthorized");
            }
        } else {
            panic!("Unauthorized");
        }

        let mut processed_employees = Vec::new(&env);

        for employee in employees.iter() {
            if let Some(payroll) = Self::_get_payroll(&env, &employee) {
                // Check if employee is eligible for disbursement and not paused
                if batch_ctx.current_time >= payroll.next_payout_timestamp && !payroll.is_paused {
                    // Optimized balance check and update
                    if let Ok(()) = Self::check_and_update_balance(
                        &env,
                        &payroll.employer,
                        &payroll.token,
                        payroll.amount,
                    ) {
                        // Optimized token transfer
                        let contract_address = env.current_contract_address();
                        if let Ok(()) = Self::transfer_tokens_safe(
                            &env,
                            &payroll.token,
                            &contract_address,
                            &employee,
                            payroll.amount,
                        ) {
                            // Optimized payroll update with minimal storage operations
                            Self::update_payroll_timestamps(
                                &env,
                                &employee,
                                &payroll,
                                batch_ctx.current_time,
                            );

                            // Add to processed list
                            processed_employees.push_back(employee.clone());

                            // Emit individual disbursement event
                            emit_disburse(
                                env.clone(),
                                payroll.employer.clone(),
                                employee.clone(),
                                payroll.token.clone(),
                                payroll.amount,
                                batch_ctx.current_time,
                            );
                        }
                    }
                }
            }
        }

        // Emit recurring disbursement event
        env.events()
            .publish((RECUR_EVENT,), (caller, processed_employees.len() as u32));

        processed_employees
    }

    /// Get next payout timestamp for an employee
    pub fn get_next_payout_timestamp(env: Env, employee: Address) -> Option<u64> {
        Self::_get_payroll(&env, &employee).map(|payroll| payroll.next_payout_timestamp)
    }

    /// Get recurrence frequency for an employee
    pub fn get_recurrence_frequency(env: Env, employee: Address) -> Option<u64> {
        Self::_get_payroll(&env, &employee).map(|payroll| payroll.recurrence_frequency)
    }

    /// Convert Payroll to CompactPayroll for storage optimization
    fn to_compact_payroll(payroll: &Payroll) -> CompactPayroll {
        CompactPayroll {
            employer: payroll.employer.clone(),
            token: payroll.token.clone(),
            amount: payroll.amount,
            interval: payroll.interval as u32,
            last_payment_time: payroll.last_payment_time,
            recurrence_frequency: payroll.recurrence_frequency as u32,
            next_payout_timestamp: payroll.next_payout_timestamp,
            is_paused: payroll.is_paused,
        }
    }

    /// Convert CompactPayroll back to Payroll
    fn from_compact_payroll(compact: &CompactPayroll) -> Payroll {
        Payroll {
            employer: compact.employer.clone(),
            token: compact.token.clone(),
            amount: compact.amount,
            interval: compact.interval as u64,
            last_payment_time: compact.last_payment_time,
            recurrence_frequency: compact.recurrence_frequency as u64,
            next_payout_timestamp: compact.next_payout_timestamp,
            is_paused: compact.is_paused,
        }
    }

    /// Add employee to employer index
    fn add_to_employer_index(env: &Env, employer: &Address, employee: &Address) {
        let storage = env.storage().persistent();
        let key = DataKey::EmployerEmployees(employer.clone());
        let mut employees: Vec<Address> = storage.get(&key).unwrap_or(Vec::new(env));

        // Check if employee already exists to avoid duplicates
        let mut exists = false;
        for existing_employee in employees.iter() {
            if &existing_employee == employee {
                exists = true;
                break;
            }
        }

        if !exists {
            employees.push_back(employee.clone());
            storage.set(&key, &employees);
        }
    }

    /// Remove employee from employer index
    fn remove_from_employer_index(env: &Env, employer: &Address, employee: &Address) {
        let storage = env.storage().persistent();
        let key = DataKey::EmployerEmployees(employer.clone());
        let mut employees: Vec<Address> = storage.get(&key).unwrap_or(Vec::new(env));

        let mut new_employees = Vec::new(env);
        for existing_employee in employees.iter() {
            if &existing_employee != employee {
                new_employees.push_back(existing_employee);
            }
        }

        if new_employees.len() > 0 {
            storage.set(&key, &new_employees);
        } else {
            storage.remove(&key);
        }
    }

    /// Add employee to token index
    fn add_to_token_index(env: &Env, token: &Address, employee: &Address) {
        let storage = env.storage().persistent();
        let key = DataKey::TokenEmployees(token.clone());
        let mut employees: Vec<Address> = storage.get(&key).unwrap_or(Vec::new(env));

        // Check if employee already exists to avoid duplicates
        let mut exists = false;
        for existing_employee in employees.iter() {
            if &existing_employee == employee {
                exists = true;
                break;
            }
        }

        if !exists {
            employees.push_back(employee.clone());
            storage.set(&key, &employees);
        }
    }

    /// Remove employee from token index
    fn remove_from_token_index(env: &Env, token: &Address, employee: &Address) {
        let storage = env.storage().persistent();
        let key = DataKey::TokenEmployees(token.clone());
        let mut employees: Vec<Address> = storage.get(&key).unwrap_or(Vec::new(env));

        let mut new_employees = Vec::new(env);
        for existing_employee in employees.iter() {
            if &existing_employee != employee {
                new_employees.push_back(existing_employee);
            }
        }

        if new_employees.len() > 0 {
            storage.set(&key, &new_employees);
        } else {
            storage.remove(&key);
        }
    }

    /// Batch create or update escrows for multiple employees
    /// This is more gas efficient than calling create_or_update_escrow multiple times
    /// Optimized with batch size limits and improved gas efficiency
    pub fn batch_create_escrows(
        env: Env,
        employer: Address,
        payroll_inputs: Vec<PayrollInput>,
    ) -> Result<Vec<Payroll>, PayrollError> {
        employer.require_auth();

        // Batch size limit for gas optimization (configurable)
        const MAX_BATCH_SIZE: u32 = 50;
        if payroll_inputs.len() as u32 > MAX_BATCH_SIZE {
            return Err(PayrollError::InvalidData);
        }

        // Create optimized batch context
        let batch_ctx = Self::create_batch_context(&env);
        let storage = env.storage().persistent();
        let is_owner = batch_ctx
            .cache
            .owner
            .as_ref()
            .map_or(false, |owner| &employer == owner);

        let mut created_payrolls = Vec::new(&env);
        let mut supported_tokens = Vec::new(&env);

        // Pre-validate all inputs to fail fast
        for payroll_input in payroll_inputs.iter() {
            Self::validate_payroll_input(
                payroll_input.amount,
                payroll_input.interval,
                payroll_input.recurrence_frequency,
            )?;
        }

        for payroll_input in payroll_inputs.iter() {
            let existing_payroll = Self::_get_payroll(&env, &payroll_input.employee);

            if let Some(ref existing) = existing_payroll {
                // For updates, only the contract owner or the existing payroll's employer can call
                if !is_owner && &employer != &existing.employer {
                    return Err(PayrollError::Unauthorized);
                }
            } else if !is_owner {
                // For creation, only the contract owner can call
                return Err(PayrollError::Unauthorized);
            }

            let last_payment_time = existing_payroll
                .as_ref()
                .map(|p| p.last_payment_time)
                .unwrap_or(batch_ctx.current_time);

            let next_payout_timestamp = batch_ctx.current_time + payroll_input.recurrence_frequency;

            let payroll = Payroll {
                employer: employer.clone(),
                token: payroll_input.token.clone(),
                amount: payroll_input.amount,
                interval: payroll_input.interval,
                last_payment_time,
                recurrence_frequency: payroll_input.recurrence_frequency,
                next_payout_timestamp,
                is_paused: false,
            };

            // Store the payroll using compact format for gas efficiency
            let compact_payroll = Self::to_compact_payroll(&payroll);
            storage.set(
                &DataKey::Payroll(payroll_input.employee.clone()),
                &compact_payroll,
            );

            // Update indexing efficiently
            Self::update_indexes_efficiently(
                &env,
                &employer,
                &payroll_input.token,
                &payroll_input.employee,
                IndexOperation::Add,
            );

            // Record history entry
            Self::record_history(
                &env,
                &payroll_input.employee,
                &compact_payroll,
                if existing_payroll.is_some() {
                    symbol_short!("updated")
                } else {
                    symbol_short!("created")
                },
            );

            // Track tokens to add as supported (batch operation)
            if !Self::is_token_supported(env.clone(), payroll_input.token.clone()) {
                supported_tokens.push_back(payroll_input.token.clone());
            }

            created_payrolls.push_back(payroll);
        }

        // Batch add supported tokens (more gas efficient)
        for token in supported_tokens.iter() {
            let key = DataKey::SupportedToken(token.clone());
            storage.set(&key, &true);

            // Set default decimals (7 for Stellar assets)
            let metadata_key = DataKey::TokenMetadata(token.clone());
            storage.set(&metadata_key, &7u32);
        }

        // Emit batch event
        env.events()
            .publish((BATCH_EVENT,), (employer, created_payrolls.len() as u32));

        Ok(created_payrolls)
    }

    /// Batch disburse salaries to multiple employees
    /// This is more gas efficient than calling disburse_salary multiple times
    /// Optimized with batch size limits and improved gas efficiency
    pub fn batch_disburse_salaries(
        env: Env,
        caller: Address,
        employees: Vec<Address>,
    ) -> Result<Vec<Address>, PayrollError> {
        caller.require_auth();

        // Batch size limit for gas optimization (configurable)
        const MAX_BATCH_SIZE: u32 = 50;
        if employees.len() as u32 > MAX_BATCH_SIZE {
            return Err(PayrollError::InvalidData);
        }

        // Create optimized batch context
        let batch_ctx = Self::create_batch_context(&env);
        let storage = env.storage().persistent();
        let mut processed_employees = Vec::new(&env);

        // Process each employee individually to avoid indexing issues
        for employee in employees.iter() {
            let payroll =
                Self::_get_payroll(&env, &employee).ok_or(PayrollError::PayrollNotFound)?;

            // Only the employer can disburse salary
            if caller != payroll.employer {
                return Err(PayrollError::Unauthorized);
            }

            // Check if payroll is paused for this employee
            if payroll.is_paused {
                return Err(PayrollError::ContractPaused);
            }

            // Check if next payout time has been reached
            if batch_ctx.current_time < payroll.next_payout_timestamp {
                return Err(PayrollError::NextPayoutTimeNotReached);
            }

            // Optimized balance check and update
            Self::check_and_update_balance(
                &env,
                &payroll.employer,
                &payroll.token,
                payroll.amount,
            )?;

            // Optimized token transfer
            let contract_address = env.current_contract_address();
            Self::transfer_tokens_safe(
                &env,
                &payroll.token,
                &contract_address,
                &employee,
                payroll.amount,
            )?;

            // Optimized payroll update with minimal storage operations
            Self::update_payroll_timestamps(&env, &employee, &payroll, batch_ctx.current_time);

            // Add to processed list
            processed_employees.push_back(employee.clone());

            Self::record_audit(
                &env,
                &employee,
                &payroll.employer,
                &payroll.token,
                payroll.amount,
                batch_ctx.current_time,
            );

            let is_late = batch_ctx.current_time > payroll.next_payout_timestamp;
            Self::record_metrics(
                &env,
                payroll.amount,
                symbol_short!("disburses"),
                true,
                Some(employee.clone()),
                is_late,
            );

            // Emit individual disbursement event
            emit_disburse(
                env.clone(),
                payroll.employer.clone(),
                employee.clone(),
                payroll.token.clone(),
                payroll.amount,
                batch_ctx.current_time,
            );
        }

        // Emit batch disbursement event
        env.events()
            .publish((BATCH_EVENT,), (caller, processed_employees.len() as u32));

        Ok(processed_employees)
    }

    /// Batch pause payrolls for multiple employees
    /// Optimized with batch size limits and improved gas efficiency
    pub fn batch_pause_payrolls(
        env: Env,
        caller: Address,
        employees: Vec<Address>,
    ) -> Result<Vec<Address>, PayrollError> {
        caller.require_auth();

        // Batch size limit for gas optimization (configurable)
        const MAX_BATCH_SIZE: u32 = 50;
        if employees.len() as u32 > MAX_BATCH_SIZE {
            return Err(PayrollError::InvalidData);
        }

        let storage = env.storage().persistent();
        let cache = Self::get_contract_cache(&env);
        let mut processed_employees = Vec::new(&env);

        // Process each employee individually to avoid indexing issues
        for employee in employees.iter() {
            let payroll =
                Self::_get_payroll(&env, &employee).ok_or(PayrollError::PayrollNotFound)?;

            // Check if caller is authorized (owner or employer)
            let is_owner = cache.owner.as_ref().map_or(false, |owner| &caller == owner);
            if !is_owner && caller != payroll.employer {
                return Err(PayrollError::Unauthorized);
            }

            // Update payroll pause state
            let mut updated_payroll = payroll.clone();
            updated_payroll.is_paused = true;

            // Store updated payroll
            let compact_payroll = Self::to_compact_payroll(&updated_payroll);
            storage.set(&DataKey::Payroll(employee.clone()), &compact_payroll);

            Self::record_history(&env, &employee, &compact_payroll, symbol_short!("paused"));

            // Emit individual pause event
            env.events()
                .publish((EMPLOYEE_PAUSED_EVENT,), (caller.clone(), employee.clone()));

            processed_employees.push_back(employee.clone());
        }

        // Emit batch pause event
        env.events()
            .publish((BATCH_EVENT,), (caller, processed_employees.len() as u32));

        Ok(processed_employees)
    }

    /// Batch resume payrolls for multiple employees
    /// Optimized with batch size limits and improved gas efficiency
    pub fn batch_resume_payrolls(
        env: Env,
        caller: Address,
        employees: Vec<Address>,
    ) -> Result<Vec<Address>, PayrollError> {
        caller.require_auth();

        // Batch size limit for gas optimization (configurable)
        const MAX_BATCH_SIZE: u32 = 50;
        if employees.len() as u32 > MAX_BATCH_SIZE {
            return Err(PayrollError::InvalidData);
        }

        let storage = env.storage().persistent();
        let cache = Self::get_contract_cache(&env);
        let mut processed_employees = Vec::new(&env);

        // Process each employee individually to avoid indexing issues
        for employee in employees.iter() {
            let payroll =
                Self::_get_payroll(&env, &employee).ok_or(PayrollError::PayrollNotFound)?;

            // Check if caller is authorized (owner or employer)
            let is_owner = cache.owner.as_ref().map_or(false, |owner| &caller == owner);
            if !is_owner && caller != payroll.employer {
                return Err(PayrollError::Unauthorized);
            }

            // Update payroll pause state
            let mut updated_payroll = payroll.clone();
            updated_payroll.is_paused = false;

            // Store updated payroll
            let compact_payroll = Self::to_compact_payroll(&updated_payroll);
            storage.set(&DataKey::Payroll(employee.clone()), &compact_payroll);

            Self::record_history(&env, &employee, &compact_payroll, symbol_short!("resumed"));

            // Emit individual resume event
            env.events().publish(
                (EMPLOYEE_RESUMED_EVENT,),
                (caller.clone(), employee.clone()),
            );

            processed_employees.push_back(employee.clone());
        }

        // Emit batch resume event
        env.events()
            .publish((BATCH_EVENT,), (caller, processed_employees.len() as u32));

        Ok(processed_employees)
    }

    /// Batch remove payrolls for multiple employees
    /// Optimized with batch size limits and improved gas efficiency
    pub fn batch_remove_payrolls(
        env: Env,
        caller: Address,
        employees: Vec<Address>,
    ) -> Result<Vec<Address>, PayrollError> {
        caller.require_auth();

        // Batch size limit for gas optimization (configurable)
        const MAX_BATCH_SIZE: u32 = 50;
        if employees.len() as u32 > MAX_BATCH_SIZE {
            return Err(PayrollError::InvalidData);
        }

        let storage = env.storage().persistent();
        let owner = storage.get::<DataKey, Address>(&DataKey::Owner).unwrap();
        let mut processed_employees = Vec::new(&env);

        // Process each employee individually to avoid indexing issues
        for employee in employees.iter() {
            let payroll =
                Self::_get_payroll(&env, &employee).ok_or(PayrollError::PayrollNotFound)?;

            // Only the contract owner or the payroll's employer can remove it
            if caller != owner && caller != payroll.employer {
                return Err(PayrollError::Unauthorized);
            }

            // Remove from indexes
            Self::remove_from_employer_index(&env, &payroll.employer, &employee);
            Self::remove_from_token_index(&env, &payroll.token, &employee);

            // Remove payroll data
            storage.remove(&DataKey::Payroll(employee.clone()));

            processed_employees.push_back(employee.clone());
        }

        // Emit batch remove event
        env.events()
            .publish((BATCH_EVENT,), (caller, processed_employees.len() as u32));

        Ok(processed_employees)
    }

    /// Estimate gas cost for batch operations
    pub fn estimate_batch_gas(
        env: Env,
        operation_type: String,
        batch_size: u32,
    ) -> Result<u64, PayrollError> {
        // Base gas costs for different operations
        const BASE_CREATE_GAS: u64 = 1000;
        const BASE_DISBURSE_GAS: u64 = 800;
        const BASE_PAUSE_GAS: u64 = 300;
        const BASE_RESUME_GAS: u64 = 300;
        const BASE_REMOVE_GAS: u64 = 400;
        const PER_ITEM_GAS: u64 = 50;

        // Simplified operation type matching
        let base_gas = if operation_type == String::from_str(&env, "create") {
            BASE_CREATE_GAS
        } else if operation_type == String::from_str(&env, "disburse") {
            BASE_DISBURSE_GAS
        } else if operation_type == String::from_str(&env, "pause") {
            BASE_PAUSE_GAS
        } else if operation_type == String::from_str(&env, "resume") {
            BASE_RESUME_GAS
        } else if operation_type == String::from_str(&env, "remove") {
            BASE_REMOVE_GAS
        } else {
            return Err(PayrollError::InvalidData);
        };

        let estimated_gas = base_gas + (batch_size as u64 * PER_ITEM_GAS);
        Ok(estimated_gas)
    }

    /// Get all employees for a specific employer
    pub fn get_employer_employees(env: Env, employer: Address) -> Vec<Address> {
        let storage = env.storage().persistent();
        storage
            .get(&DataKey::EmployerEmployees(employer))
            .unwrap_or(Vec::new(&env))
    }

    /// Get all employees for a specific token
    pub fn get_token_employees(env: Env, token: Address) -> Vec<Address> {
        let storage = env.storage().persistent();
        storage
            .get(&DataKey::TokenEmployees(token))
            .unwrap_or(Vec::new(&env))
    }

    /// Remove a payroll and clean up indexes
    pub fn remove_payroll(
        env: Env,
        caller: Address,
        employee: Address,
    ) -> Result<(), PayrollError> {
        // Check if contract is paused
        Self::require_not_paused(&env)?;

        caller.require_auth();

        let storage = env.storage().persistent();
        let owner = storage.get::<DataKey, Address>(&DataKey::Owner).unwrap();

        let payroll = Self::_get_payroll(&env, &employee).ok_or(PayrollError::PayrollNotFound)?;

        // Only the contract owner or the payroll's employer can remove it
        if caller != owner && caller != payroll.employer {
            return Err(PayrollError::Unauthorized);
        }

        // Remove from indexes
        Self::remove_from_employer_index(&env, &payroll.employer, &employee);
        Self::remove_from_token_index(&env, &payroll.token, &employee);

        // Remove payroll data
        storage.remove(&DataKey::Payroll(employee));

        Ok(())
    }

    /// Pauses payroll for a specific employee, preventing disbursements.
    /// Only callable by contract owner or employee's employer.
    pub fn pause_employee_payroll(
        env: Env,
        caller: Address,
        employee: Address,
    ) -> Result<(), PayrollError> {
        caller.require_auth();

        let storage = env.storage().persistent();
        let cache = Self::get_contract_cache(&env);

        // Check if caller is authorized (owner or employer)
        let payroll = Self::_get_payroll(&env, &employee).ok_or(PayrollError::PayrollNotFound)?;
        let is_owner = cache.owner.as_ref().map_or(false, |owner| &caller == owner);
        if !is_owner && caller != payroll.employer {
            return Err(PayrollError::Unauthorized);
        }

        // Update payroll pause state
        let mut updated_payroll = payroll.clone();
        updated_payroll.is_paused = true;

        // Store updated payroll
        let compact_payroll = Self::to_compact_payroll(&updated_payroll);
        storage.set(&DataKey::Payroll(employee.clone()), &compact_payroll);

        Self::record_history(&env, &employee, &compact_payroll, symbol_short!("paused"));

        // Emit pause event
        env.events()
            .publish((EMPLOYEE_PAUSED_EVENT,), (caller, employee.clone()));

        Ok(())
    }

    /// Resumes payroll for a specific employee, allowing disbursements.
    /// Only callable by contract owner or employee's employer.
    pub fn resume_employee_payroll(
        env: Env,
        caller: Address,
        employee: Address,
    ) -> Result<(), PayrollError> {
        caller.require_auth();

        let storage = env.storage().persistent();
        let cache = Self::get_contract_cache(&env);

        // Check if caller is authorized (owner or employer)
        let payroll = Self::_get_payroll(&env, &employee).ok_or(PayrollError::PayrollNotFound)?;
        let is_owner = cache.owner.as_ref().map_or(false, |owner| &caller == owner);
        if !is_owner && caller != payroll.employer {
            return Err(PayrollError::Unauthorized);
        }

        // Update payroll pause state
        let mut updated_payroll = payroll.clone();
        updated_payroll.is_paused = false;

        // Store updated payroll
        let compact_payroll = Self::to_compact_payroll(&updated_payroll);
        storage.set(&DataKey::Payroll(employee.clone()), &compact_payroll);

        Self::record_history(&env, &employee, &compact_payroll, symbol_short!("resumed"));

        // Emit resume event
        env.events()
            .publish((EMPLOYEE_RESUMED_EVENT,), (caller, employee.clone()));

        Ok(())
    }

    //-----------------------------------------------------------------------------
    // Gas Optimization Helper Functions
    //-----------------------------------------------------------------------------

    /// Get cached contract state to reduce storage reads
    fn get_contract_cache(env: &Env) -> ContractCache {
        let storage = env.storage().persistent();
        ContractCache {
            owner: storage.get(&DataKey::Owner),
            is_paused: storage.get(&DataKey::Paused),
        }
    }

    /// Optimized validation that combines multiple checks
    fn validate_payroll_input(
        amount: i128,
        interval: u64,
        recurrence_frequency: u64,
    ) -> Result<(), PayrollError> {
        // Early return for invalid data to avoid unnecessary processing
        if amount <= 0 {
            return Err(PayrollError::InvalidData);
        }
        if interval == 0 {
            return Err(PayrollError::InvalidData);
        }
        if recurrence_frequency == 0 {
            return Err(PayrollError::InvalidRecurrenceFrequency);
        }
        Ok(())
    }

    /// Optimized authorization check with caching
    fn check_authorization(
        env: &Env,
        caller: &Address,
        cache: &ContractCache,
        required_owner: bool,
    ) -> Result<(), PayrollError> {
        // Early return if contract is paused
        if let Some(true) = cache.is_paused {
            return Err(PayrollError::ContractPaused);
        }

        if required_owner {
            if let Some(owner) = &cache.owner {
                if caller != owner {
                    return Err(PayrollError::Unauthorized);
                }
            } else {
                return Err(PayrollError::Unauthorized);
            }
        }

        Ok(())
    }

    /// Optimized balance check and update
    fn check_and_update_balance(
        env: &Env,
        employer: &Address,
        token: &Address,
        amount: i128,
    ) -> Result<(), PayrollError> {
        let storage = env.storage().persistent();
        let balance_key = DataKey::Balance(employer.clone(), token.clone());
        let current_balance: i128 = storage.get(&balance_key).unwrap_or(0);

        if current_balance < amount {
            return Err(PayrollError::InsufficientBalance);
        }

        // Update balance in single operation
        storage.set(&balance_key, &(current_balance - amount));
        Ok(())
    }

    /// Optimized token transfer with balance verification
    fn transfer_tokens_safe(
        env: &Env,
        token: &Address,
        from: &Address,
        to: &Address,
        amount: i128,
    ) -> Result<(), PayrollError> {
        let token_client = TokenClient::new(env, token);
        let initial_balance = token_client.balance(to);

        token_client.transfer(from, to, &amount);

        // Verify transfer success
        if token_client.balance(to) != initial_balance + amount {
            return Err(PayrollError::TransferFailed);
        }

        Ok(())
    }

    /// Optimized payroll update with minimal storage operations
    fn update_payroll_timestamps(
        env: &Env,
        employee: &Address,
        payroll: &Payroll,
        current_time: u64,
    ) {
        let storage = env.storage().persistent();
        let mut updated_payroll = payroll.clone();
        updated_payroll.last_payment_time = current_time;
        updated_payroll.next_payout_timestamp = current_time + payroll.recurrence_frequency;

        // Single storage operation for the entire update
        let compact_payroll = Self::to_compact_payroll(&updated_payroll);
        storage.set(&DataKey::Payroll(employee.clone()), &compact_payroll);
    }

    /// Optimized index management with duplicate prevention
    fn update_indexes_efficiently(
        env: &Env,
        employer: &Address,
        token: &Address,
        employee: &Address,
        operation: IndexOperation,
    ) {
        match operation {
            IndexOperation::Add => {
                Self::add_to_employer_index(env, employer, employee);
                Self::add_to_token_index(env, token, employee);
            }
            IndexOperation::Remove => {
                Self::remove_from_employer_index(env, employer, employee);
                Self::remove_from_token_index(env, token, employee);
            }
        }
    }

    /// Optimized batch context creation
    fn create_batch_context(env: &Env) -> BatchContext {
        BatchContext {
            current_time: env.ledger().timestamp(),
            cache: Self::get_contract_cache(env),
        }
    }

    //-----------------------------------------------------------------------------
    // Main Contract Functions (Optimized)
    //-----------------------------------------------------------------------------

    //-----------------------------------------------------------------------------
    // Insurance Functions
    //-----------------------------------------------------------------------------

    /// Create or update an insurance policy for an employee
    pub fn create_insurance_policy(
        env: Env,
        employer: Address,
        employee: Address,
        token: Address,
        coverage_amount: i128,
        premium_frequency: u64,
    ) -> Result<InsurancePolicy, InsuranceError> {
        employer.require_auth();
        Self::require_not_paused(&env)?;

        InsuranceSystem::create_or_update_insurance_policy(
            &env,
            &employer,
            &employee,
            &token,
            coverage_amount,
            premium_frequency,
        )
    }

    /// Pay insurance premium
    pub fn pay_insurance_premium(
        env: Env,
        employer: Address,
        employee: Address,
        amount: i128,
    ) -> Result<(), InsuranceError> {
        employer.require_auth();
        Self::require_not_paused(&env)?;

        InsuranceSystem::pay_premium(&env, &employer, &employee, amount)
    }

    /// File an insurance claim
    pub fn file_insurance_claim(
        env: Env,
        employee: Address,
        claim_amount: i128,
        claim_reason: String,
        evidence_hash: Option<String>,
    ) -> Result<u64, InsuranceError> {
        employee.require_auth();
        Self::require_not_paused(&env)?;

        InsuranceSystem::file_claim(&env, &employee, claim_amount, claim_reason, evidence_hash)
    }

    /// Approve an insurance claim (admin function)
    pub fn approve_insurance_claim(
        env: Env,
        approver: Address,
        claim_id: u64,
        approved_amount: i128,
    ) -> Result<(), InsuranceError> {
        approver.require_auth();
        Self::require_not_paused(&env)?;

        // Check if approver is owner
        let storage = env.storage().persistent();
        if let Some(owner) = storage.get::<DataKey, Address>(&DataKey::Owner) {
            if approver != owner {
                return Err(InsuranceError::ClaimNotEligible);
            }
        } else {
            return Err(InsuranceError::ClaimNotEligible);
        }

        InsuranceSystem::approve_claim(&env, &approver, claim_id, approved_amount)
    }

    /// Pay out an approved claim
    pub fn pay_insurance_claim(
        env: Env,
        caller: Address,
        claim_id: u64,
    ) -> Result<(), InsuranceError> {
        caller.require_auth();
        Self::require_not_paused(&env)?;

        // Check if caller is owner
        let storage = env.storage().persistent();
        if let Some(owner) = storage.get::<DataKey, Address>(&DataKey::Owner) {
            if caller != owner {
                return Err(InsuranceError::ClaimNotEligible);
            }
        } else {
            return Err(InsuranceError::ClaimNotEligible);
        }

        InsuranceSystem::pay_claim(&env, claim_id)
    }

    /// Issue a guarantee for an employer
    pub fn issue_guarantee(
        env: Env,
        employer: Address,
        token: Address,
        guarantee_amount: i128,
        collateral_amount: i128,
        expiry_duration: u64,
    ) -> Result<u64, InsuranceError> {
        employer.require_auth();
        Self::require_not_paused(&env)?;

        InsuranceSystem::issue_guarantee(
            &env,
            &employer,
            &token,
            guarantee_amount,
            collateral_amount,
            expiry_duration,
        )
    }

    /// Repay a guarantee
    pub fn repay_guarantee(
        env: Env,
        employer: Address,
        guarantee_id: u64,
        repayment_amount: i128,
    ) -> Result<(), InsuranceError> {
        employer.require_auth();
        Self::require_not_paused(&env)?;

        InsuranceSystem::repay_guarantee(&env, &employer, guarantee_id, repayment_amount)
    }

    /// Fund the insurance pool
    pub fn fund_insurance_pool(
        env: Env,
        funder: Address,
        token: Address,
        amount: i128,
    ) -> Result<(), InsuranceError> {
        funder.require_auth();
        Self::require_not_paused(&env)?;

        InsuranceSystem::fund_insurance_pool(&env, &funder, &token, amount)
    }

    /// Get insurance policy for an employee
    pub fn get_insurance_policy(env: Env, employee: Address) -> Option<InsurancePolicy> {
        InsuranceSystem::get_insurance_policy(&env, &employee)
    }

    /// Get insurance claim by ID
    pub fn get_insurance_claim(env: Env, claim_id: u64) -> Option<InsuranceClaim> {
        InsuranceSystem::get_insurance_claim(&env, claim_id)
    }

    /// Get guarantee by ID
    pub fn get_guarantee(env: Env, guarantee_id: u64) -> Option<Guarantee> {
        InsuranceSystem::get_guarantee(&env, guarantee_id)
    }

    /// Get employer guarantees
    pub fn get_employer_guarantees(env: Env, employer: Address) -> Vec<u64> {
        InsuranceSystem::get_employer_guarantees(&env, &employer)
    }

    /// Get insurance settings
    pub fn get_insurance_settings(env: Env) -> InsuranceSettings {
        InsuranceSystem::get_insurance_settings(&env)
    }

    /// Set insurance settings (admin function)
    pub fn set_insurance_settings(
        env: Env,
        caller: Address,
        settings: InsuranceSettings,
    ) -> Result<(), InsuranceError> {
        caller.require_auth();
        Self::require_not_paused(&env)?;

        // Check if caller is owner
        let storage = env.storage().persistent();
        if let Some(owner) = storage.get::<DataKey, Address>(&DataKey::Owner) {
            if caller != owner {
                return Err(InsuranceError::ClaimNotEligible);
            }
        } else {
            return Err(InsuranceError::ClaimNotEligible);
        }

        InsuranceSystem::set_insurance_settings(&env, settings)
    }

    //-----------------------------------------------------------------------------
    // Payroll History and Audit Trail
    //-----------------------------------------------------------------------------
    /// Record a payroll history entry
    fn record_history(env: &Env, employee: &Address, payroll: &CompactPayroll, action: Symbol) {
        let storage = env.storage().persistent();
        let timestamp = env.ledger().timestamp();
        let employer = &payroll.employer;

        // Get or initialize the history vector and ID counter
        let history_key = DataKey::PayrollHistoryEntry(employee.clone());
        let mut history: Vec<CompactPayrollHistoryEntry> =
            storage.get(&history_key).unwrap_or(Vec::new(env));
        let id_key = DataKey::PayrollHistoryCounter(employee.clone());
        let mut id_counter: u64 = storage.get(&id_key).unwrap_or(0);

        id_counter += 1;

        let history_entry = CompactPayrollHistoryEntry {
            employee: employee.clone(),
            employer: employer.clone(),
            token: payroll.token.clone(),
            amount: payroll.amount,
            interval: payroll.interval.into(),
            recurrence_frequency: payroll.recurrence_frequency,
            timestamp,
            last_payment_time: payroll.last_payment_time,
            next_payout_timestamp: payroll.next_payout_timestamp,
            action: action.clone(),
            id: id_counter,
        };

        // Append to history vector
        history.push_back(history_entry);
        storage.set(&history_key, &history);
        storage.set(&id_key, &id_counter);

        env.events().publish(
            (HISTORY_UPDATED_EVENT,),
            (employee.clone(), employer.clone(), action, timestamp),
        );
    }

    /// Query payroll history for an employee with optional timestamp range
    pub fn get_payroll_history(
        env: Env,
        employee: Address,
        start_timestamp: Option<u64>,
        end_timestamp: Option<u64>,
        limit: Option<u32>,
    ) -> Vec<CompactPayrollHistoryEntry> {
        if limit == Some(0) {
            return Vec::new(&env);
        }
        let storage = env.storage().persistent();
        let mut history = Vec::new(&env);
        let max_entries = limit.unwrap_or(100);
        let history_key = DataKey::PayrollHistoryEntry(employee.clone());
        let history_entries: Vec<CompactPayrollHistoryEntry> =
            storage.get(&history_key).unwrap_or(Vec::new(&env));

        let mut count = 0;
        for entry in history_entries.iter() {
            if let Some(start) = start_timestamp {
                if entry.timestamp < start {
                    continue;
                }
            }
            if let Some(end) = end_timestamp {
                if entry.timestamp > end {
                    continue;
                }
            }

            history.push_back(entry);
            count += 1;
            if count >= max_entries {
                break;
            }
        }

        history
    }

    /// Record an audit trail entry for disbursements with sequential ID
    fn record_audit(
        env: &Env,
        employee: &Address,
        employer: &Address,
        token: &Address,
        amount: i128,
        timestamp: u64,
    ) {
        let storage = env.storage().persistent();

        let audit_key = DataKey::AuditTrail(employee.clone());
        let mut audit: Vec<CompactPayrollHistoryEntry> =
            storage.get(&audit_key).unwrap_or(Vec::new(env));
        let id_key = DataKey::AuditIdCounter(employee.clone());
        let mut id_counter: u64 = storage.get(&id_key).unwrap_or(0);

        id_counter += 1;

        let payroll = Self::_get_payroll(env, employee).unwrap_or(Payroll {
            employer: employer.clone(),
            token: token.clone(),
            amount,
            interval: 0,
            recurrence_frequency: 0,
            last_payment_time: timestamp,
            next_payout_timestamp: timestamp,
            is_paused: false,
        });

        let history_entry = CompactPayrollHistoryEntry {
            employee: employee.clone(),
            employer: employer.clone(),
            token: token.clone(),
            amount: amount,
            interval: payroll.interval as u32,
            recurrence_frequency: payroll.recurrence_frequency as u32,
            timestamp,
            last_payment_time: payroll.last_payment_time,
            next_payout_timestamp: payroll.next_payout_timestamp,
            action: symbol_short!("disbursed"),
            id: id_counter,
        };

        audit.push_back(history_entry);
        storage.set(&audit_key, &audit);
        storage.set(&id_key, &id_counter);

        env.events().publish(
            (AUDIT_EVENT,),
            (
                employee.clone(),
                employer.clone(),
                amount,
                timestamp,
                id_counter,
            ),
        );
    }

    /// Query audit trail for an employee with optional timestamp range
    pub fn get_audit_trail(
        env: Env,
        employee: Address,
        start_timestamp: Option<u64>,
        end_timestamp: Option<u64>,
        limit: Option<u32>,
    ) -> Vec<CompactPayrollHistoryEntry> {
        let storage = env.storage().persistent();
        let mut audit_trail = Vec::new(&env);
        let max_entries = limit.unwrap_or(100);

        let audit_key = DataKey::AuditTrail(employee.clone());
        let audit_entries: Vec<CompactPayrollHistoryEntry> =
            storage.get(&audit_key).unwrap_or(Vec::new(&env));

        let mut count = 0;
        for entry in audit_entries.iter() {
            if let Some(start) = start_timestamp {
                if entry.timestamp < start {
                    continue;
                }
            }
            if let Some(end) = end_timestamp {
                if entry.timestamp > end {
                    continue;
                }
            }

            audit_trail.push_back(CompactPayrollHistoryEntry {
                employee: entry.employee.clone(),
                employer: entry.employer.clone(),
                token: entry.token.clone(),
                amount: entry.amount,
                interval: entry.interval,
                recurrence_frequency: entry.recurrence_frequency,
                timestamp: entry.timestamp,
                last_payment_time: entry.last_payment_time,
                next_payout_timestamp: entry.next_payout_timestamp,
                action: entry.action,
                id: entry.id,
            });

            count += 1;
            if count >= max_entries {
                break;
            }
        }

        audit_trail
    }

    //-----------------------------------------------------------------------------
    // Webhook Integration Functions
    //-----------------------------------------------------------------------------

    /// Register a webhook for external service integration
    pub fn register_webhook(
        env: Env,
        owner: Address,
        url: String,
        events: Vec<crate::webhooks_simple::EventType>,
        secret: String,
    ) -> Result<u64, crate::webhooks_simple::WebhookError> {
        crate::webhooks_simple::WebhookSystem::register_webhook(&env, owner, url, events, secret)
    }

    /// Get webhook information
    pub fn get_webhook(
        env: Env,
        webhook_id: u64,
    ) -> Result<crate::webhooks_simple::Webhook, crate::webhooks_simple::WebhookError> {
        crate::webhooks_simple::WebhookSystem::get_webhook(&env, webhook_id)
    }

    /// Delete a webhook
    pub fn delete_webhook(
        env: Env,
        owner: Address,
        webhook_id: u64,
    ) -> Result<(), crate::webhooks_simple::WebhookError> {
        crate::webhooks_simple::WebhookSystem::delete_webhook(&env, owner, webhook_id)
    }

    /// Trigger webhook notification for salary disbursement
    pub fn notify_salary_disbursed(env: Env, employer: Address, employee: Address, amount: i128) {
        // Create event data and publish for webhook processing
        env.events()
            .publish((symbol_short!("wh_salary"),), (employer, employee, amount));
    }

    //-----------------------------------------------------------------------------

    // Template and Preset Functions
    //-----------------------------------------------------------------------------

    /// Create a new payroll template
    pub fn create_template(
        env: Env,
        caller: Address,
        name: String,
        description: String,
        token: Address,
        amount: i128,
        interval: u64,
        recurrence_frequency: u64,
        is_public: bool,
    ) -> Result<u64, PayrollError> {
        caller.require_auth();
        Self::require_not_paused(&env)?;

        // Validate template data
        if name.len() == 0 || name.len() > 100 {
            return Err(PayrollError::InvalidTemplateName);
        }

        if amount <= 0 || interval == 0 || recurrence_frequency == 0 {
            return Err(PayrollError::TemplateValidationFailed);
        }

        let storage = env.storage().persistent();
        let current_time = env.ledger().timestamp();

        // Get next template ID
        let next_id = storage.get(&DataKey::NextTmplId).unwrap_or(0) + 1;
        storage.set(&DataKey::NextTmplId, &next_id);

        let template = PayrollTemplate {
            id: next_id,
            name: name.clone(),
            description: description.clone(),
            employer: caller.clone(),
            token: token.clone(),
            amount,
            interval,
            recurrence_frequency,
            is_public,
            created_at: current_time,
            updated_at: current_time,
            usage_count: 0,
        };

        // Store template
        storage.set(&DataKey::Template(next_id), &template);

        // Add to employer's templates
        let mut employer_templates: Vec<u64> = storage
            .get(&DataKey::EmpTemplates(caller.clone()))
            .unwrap_or(Vec::new(&env));
        employer_templates.push_back(next_id);
        storage.set(&DataKey::EmpTemplates(caller.clone()), &employer_templates);

        // Add to public templates if public
        if is_public {
            let mut public_templates: Vec<u64> = storage
                .get(&DataKey::PubTemplates)
                .unwrap_or(Vec::new(&env));
            public_templates.push_back(next_id);
            storage.set(&DataKey::PubTemplates, &public_templates);
        }

        env.events().publish(
            (TEMPLATE_CREATED_EVENT,),
            (caller.clone(), next_id, name, is_public),
        );

        Ok(next_id)
    }

    /// Get a template by ID
    pub fn get_template(env: Env, template_id: u64) -> Result<PayrollTemplate, PayrollError> {
        let storage = env.storage().persistent();
        storage
            .get(&DataKey::Template(template_id))
            .ok_or(PayrollError::TemplateNotFound)
    }

    /// Apply a template to create a payroll
    pub fn apply_template(
        env: Env,
        caller: Address,
        template_id: u64,
        employee: Address,
    ) -> Result<(), PayrollError> {
        caller.require_auth();
        Self::require_not_paused(&env)?;

        let storage = env.storage().persistent();
        let template: PayrollTemplate = storage
            .get(&DataKey::Template(template_id))
            .ok_or(PayrollError::TemplateNotFound)?;

        // Check if template is accessible (owner or public)
        if template.employer != caller && !template.is_public {
            return Err(PayrollError::TemplateNotPublic);
        }

        // Create payroll from template
        let payroll = Payroll {
            employer: caller.clone(),
            token: template.token.clone(),
            amount: template.amount,
            interval: template.interval,
            last_payment_time: env.ledger().timestamp(),
            recurrence_frequency: template.recurrence_frequency,
            next_payout_timestamp: env.ledger().timestamp() + template.recurrence_frequency,
            is_paused: false,
        };

        // Store payroll
        storage.set(&DataKey::Payroll(employee.clone()), &payroll);

        // Update indexes
        Self::add_to_employer_index(&env, &caller, &employee);

        // Update template usage count
        let mut updated_template = template.clone();
        updated_template.usage_count += 1;
        updated_template.updated_at = env.ledger().timestamp();
        storage.set(&DataKey::Template(template_id), &updated_template);

        env.events().publish(
            (TEMPLATE_APPLIED_EVENT,),
            (caller.clone(), template_id, employee.clone()),
        );

        Ok(())
    }

    /// Update an existing template
    pub fn update_template(
        env: Env,
        caller: Address,
        template_id: u64,
        name: Option<String>,
        description: Option<String>,
        amount: Option<i128>,
        interval: Option<u64>,
        recurrence_frequency: Option<u64>,
        is_public: Option<bool>,
    ) -> Result<(), PayrollError> {
        caller.require_auth();
        Self::require_not_paused(&env)?;

        let storage = env.storage().persistent();
        let mut template: PayrollTemplate = storage
            .get(&DataKey::Template(template_id))
            .ok_or(PayrollError::TemplateNotFound)?;

        // Only template owner can update
        if template.employer != caller {
            return Err(PayrollError::Unauthorized);
        }

        // Update fields if provided
        if let Some(new_name) = name {
            if new_name.len() == 0 || new_name.len() > 100 {
                return Err(PayrollError::InvalidTemplateName);
            }
            template.name = new_name;
        }

        if let Some(new_description) = description {
            template.description = new_description;
        }

        if let Some(new_amount) = amount {
            if new_amount <= 0 {
                return Err(PayrollError::TemplateValidationFailed);
            }
            template.amount = new_amount;
        }

        if let Some(new_interval) = interval {
            if new_interval == 0 {
                return Err(PayrollError::TemplateValidationFailed);
            }
            template.interval = new_interval;
        }

        if let Some(new_frequency) = recurrence_frequency {
            if new_frequency == 0 {
                return Err(PayrollError::TemplateValidationFailed);
            }
            template.recurrence_frequency = new_frequency;
        }

        if let Some(new_public) = is_public {
            // Handle public status change
            if template.is_public != new_public {
                let mut public_templates: Vec<u64> = storage
                    .get(&DataKey::PubTemplates)
                    .unwrap_or(Vec::new(&env));

                if new_public {
                    // Add to public templates
                    public_templates.push_back(template_id);
                } else {
                    // Remove from public templates
                    let mut new_public_templates = Vec::new(&env);
                    for id in public_templates.iter() {
                        if id != template_id {
                            new_public_templates.push_back(id);
                        }
                    }
                    public_templates = new_public_templates;
                }
                storage.set(&DataKey::PubTemplates, &public_templates);
            }
            template.is_public = new_public;
        }

        template.updated_at = env.ledger().timestamp();
        storage.set(&DataKey::Template(template_id), &template);

        env.events()
            .publish((TEMPLATE_UPDATED_EVENT,), (caller.clone(), template_id));

        Ok(())
    }

    /// Share a template with another employer
    pub fn share_template(
        env: Env,
        caller: Address,
        template_id: u64,
        target_employer: Address,
    ) -> Result<(), PayrollError> {
        caller.require_auth();
        Self::require_not_paused(&env)?;

        let storage = env.storage().persistent();
        let template: PayrollTemplate = storage
            .get(&DataKey::Template(template_id))
            .ok_or(PayrollError::TemplateNotFound)?;

        // Only template owner can share
        if template.employer != caller {
            return Err(PayrollError::Unauthorized);
        }

        // Add to target employer's templates (create a copy)
        let mut target_templates: Vec<u64> = storage
            .get(&DataKey::EmpTemplates(target_employer.clone()))
            .unwrap_or(Vec::new(&env));

        // Create a new template ID for the shared copy
        let next_id = storage.get(&DataKey::NextTmplId).unwrap_or(0) + 1;
        storage.set(&DataKey::NextTmplId, &next_id);

        let shared_template = PayrollTemplate {
            id: next_id,
            name: template.name.clone(),
            description: template.description.clone(),
            employer: target_employer.clone(),
            token: template.token.clone(),
            amount: template.amount,
            interval: template.interval,
            recurrence_frequency: template.recurrence_frequency,
            is_public: false, // Shared templates are private by default
            created_at: env.ledger().timestamp(),
            updated_at: env.ledger().timestamp(),
            usage_count: 0,
        };

        storage.set(&DataKey::Template(next_id), &shared_template);
        target_templates.push_back(next_id);
        storage.set(
            &DataKey::EmpTemplates(target_employer.clone()),
            &target_templates,
        );

        env.events().publish(
            (TEMPLATE_SHARED_EVENT,),
            (
                caller.clone(),
                template_id,
                target_employer.clone(),
                next_id,
            ),
        );

        Ok(())
    }

    /// Get all templates for an employer
    pub fn get_employer_templates(env: Env, employer: Address) -> Vec<PayrollTemplate> {
        let storage = env.storage().persistent();
        let template_ids: Vec<u64> = storage
            .get(&DataKey::EmpTemplates(employer.clone()))
            .unwrap_or(Vec::new(&env));
        let mut templates = Vec::new(&env);

        for id in template_ids.iter() {
            if let Some(template) = storage.get(&DataKey::Template(id)) {
                templates.push_back(template);
            }
        }

        templates
    }

    /// Get all public templates
    pub fn get_public_templates(env: Env) -> Vec<PayrollTemplate> {
        let storage = env.storage().persistent();
        let template_ids: Vec<u64> = storage
            .get(&DataKey::PubTemplates)
            .unwrap_or(Vec::new(&env));
        let mut templates = Vec::new(&env);

        for id in template_ids.iter() {
            if let Some(template) = storage.get(&DataKey::Template(id)) {
                templates.push_back(template);
            }
        }

        templates
    }

    /// Create a template preset (admin function)
    pub fn create_preset(
        env: Env,
        caller: Address,
        name: String,
        description: String,
        token: Address,
        amount: i128,
        interval: u64,
        recurrence_frequency: u64,
        category: String,
    ) -> Result<u64, PayrollError> {
        caller.require_auth();
        Self::require_not_paused(&env)?;

        // Only owner can create presets
        let storage = env.storage().persistent();
        let owner = storage.get::<DataKey, Address>(&DataKey::Owner).unwrap();
        if caller != owner {
            return Err(PayrollError::Unauthorized);
        }

        // Validate preset data
        if name.len() == 0 || name.len() > 100 {
            return Err(PayrollError::InvalidTemplateName);
        }

        if amount <= 0 || interval == 0 || recurrence_frequency == 0 {
            return Err(PayrollError::TemplateValidationFailed);
        }

        let current_time = env.ledger().timestamp();

        // Get next preset ID
        let next_id = storage.get(&DataKey::NextPresetId).unwrap_or(0) + 1;
        storage.set(&DataKey::NextPresetId, &next_id);

        let preset = TemplatePreset {
            id: next_id,
            name: name.clone(),
            description: description.clone(),
            token: token.clone(),
            amount,
            interval,
            recurrence_frequency,
            category: category.clone(),
            is_active: true,
            created_at: current_time,
        };

        // Store preset
        storage.set(&DataKey::Preset(next_id), &preset);

        // Add to category
        let mut category_presets: Vec<u64> = storage
            .get(&DataKey::PresetCat(category.clone()))
            .unwrap_or(Vec::new(&env));
        category_presets.push_back(next_id);
        storage.set(&DataKey::PresetCat(category.clone()), &category_presets);

        // Add to active presets
        let mut active_presets: Vec<u64> = storage
            .get(&DataKey::ActivePresets)
            .unwrap_or(Vec::new(&env));
        active_presets.push_back(next_id);
        storage.set(&DataKey::ActivePresets, &active_presets);

        env.events()
            .publish((PRESET_CREATED_EVENT,), (next_id, name, category));

        Ok(next_id)
    }

    /// Get a preset by ID
    pub fn get_preset(env: Env, preset_id: u64) -> Result<TemplatePreset, PayrollError> {
        let storage = env.storage().persistent();
        storage
            .get(&DataKey::Preset(preset_id))
            .ok_or(PayrollError::PresetNotFound)
    }

    /// Apply a preset to create a template
    pub fn apply_preset(
        env: Env,
        caller: Address,
        preset_id: u64,
        name: String,
        description: String,
        is_public: bool,
    ) -> Result<u64, PayrollError> {
        caller.require_auth();
        Self::require_not_paused(&env)?;

        let storage = env.storage().persistent();
        let preset: TemplatePreset = storage
            .get(&DataKey::Preset(preset_id))
            .ok_or(PayrollError::PresetNotFound)?;

        if !preset.is_active {
            return Err(PayrollError::PresetNotActive);
        }

        // Create template from preset
        Self::create_template(
            env,
            caller,
            name,
            description,
            preset.token.clone(),
            preset.amount,
            preset.interval,
            preset.recurrence_frequency,
            is_public,
        )
    }

    /// Get presets by category
    pub fn get_presets_by_category(env: Env, category: String) -> Vec<TemplatePreset> {
        let storage = env.storage().persistent();
        let preset_ids: Vec<u64> = storage
            .get(&DataKey::PresetCat(category.clone()))
            .unwrap_or(Vec::new(&env));
        let mut presets = Vec::new(&env);

        for id in preset_ids.iter() {
            if let Some(preset) = storage.get(&DataKey::Preset(id)) {
                presets.push_back(preset);
            }
        }

        presets
    }

    /// Get all active presets
    pub fn get_active_presets(env: Env) -> Vec<TemplatePreset> {
        let storage = env.storage().persistent();
        let preset_ids: Vec<u64> = storage
            .get(&DataKey::ActivePresets)
            .unwrap_or(Vec::new(&env));
        let mut presets = Vec::new(&env);

        for id in preset_ids.iter() {
            if let Some(preset) = storage.get(&DataKey::Preset(id)) {
                presets.push_back(preset);
            }
        }

        presets
    }

    //-----------------------------------------------------------------------------
    // Backup and Recovery Functions
    //-----------------------------------------------------------------------------

    /// Create a new payroll backup
    pub fn create_backup(
        env: Env,
        caller: Address,
        name: String,
        description: String,
        backup_type: String,
    ) -> Result<u64, PayrollError> {
        caller.require_auth();
        Self::require_not_paused(&env)?;

        // Validate backup name
        if name.len() == 0 || name.len() > 100 {
            return Err(PayrollError::InvalidTemplateName);
        }

        // Validate backup type (simplified)
        if backup_type != String::from_str(&env, "Full")
            && backup_type != String::from_str(&env, "Employer")
            && backup_type != String::from_str(&env, "Employee")
            && backup_type != String::from_str(&env, "Template")
            && backup_type != String::from_str(&env, "Insurance")
            && backup_type != String::from_str(&env, "Compliance")
        {
            return Err(PayrollError::InvalidData);
        }

        let storage = env.storage().persistent();
        let current_time = env.ledger().timestamp();

        // Get next backup ID
        let next_id = storage.get(&DataKey::NextBackupId).unwrap_or(0) + 1;
        storage.set(&DataKey::NextBackupId, &next_id);

        // Create backup metadata
        let backup = PayrollBackup {
            id: next_id,
            name: name.clone(),
            description: description.clone(),
            employer: caller.clone(),
            created_at: current_time,
            backup_type: backup_type.clone(),
            status: BackupStatus::Creating,
            checksum: String::from_str(&env, ""),
            data_hash: String::from_str(&env, ""),
            size_bytes: 0,
            version: 1,
        };

        // Store backup metadata
        storage.set(&DataKey::Backup(next_id), &backup);

        // Add to employer's backups
        let mut employer_backups: Vec<u64> = storage
            .get(&DataKey::EmpBackups(caller.clone()))
            .unwrap_or(Vec::new(&env));
        employer_backups.push_back(next_id);
        storage.set(&DataKey::EmpBackups(caller.clone()), &employer_backups);

        // Add to backup index
        let mut backup_index: Vec<u64> =
            storage.get(&DataKey::BackupIndex).unwrap_or(Vec::new(&env));
        backup_index.push_back(next_id);
        storage.set(&DataKey::BackupIndex, &backup_index);

<<<<<<< HEAD
        // Create backup data based on type
        let backup_data = Self::_collect_backup_data(&env, &caller, &backup_type)?;

        // Calculate checksum and hash
        let checksum = Self::_calculate_backup_checksum(&env, &backup_data);
        let data_hash = Self::_calculate_data_hash(&env, &backup_data);
        let size_bytes = Self::_calculate_backup_size(&env, &backup_data);
=======
        // Create simple backup data
        let backup_data = BackupData {
            backup_id: next_id,
            payroll_data: Vec::new(&env),
            template_data: Vec::new(&env),
            preset_data: Vec::new(&env),
            insurance_data: Vec::new(&env),
            compliance_data: String::from_str(&env, ""),
            metadata: BackupMetadata {
                total_employees: 0,
                total_templates: 0,
                total_presets: 0,
                total_insurance_policies: 0,
                backup_timestamp: current_time,
                contract_version: String::from_str(&env, "1.0.0"),
                data_integrity_hash: String::from_str(&env, "simple_hash"),
            },
        };
>>>>>>> af87a11e

        // Store backup data
        storage.set(&DataKey::BackupData(next_id), &backup_data);

        // Update backup with final status
        let mut final_backup = backup;
        final_backup.status = BackupStatus::Completed;
        final_backup.checksum = String::from_str(&env, "simple_checksum");
        final_backup.data_hash = String::from_str(&env, "simple_hash");
        final_backup.size_bytes = 1000;
        storage.set(&DataKey::Backup(next_id), &final_backup);

        // Use original backup_type string for event emission
        env.events().publish(
            (BACKUP_CREATED_EVENT,),
            (caller.clone(), next_id, name, backup_type),
        );

        Ok(next_id)
    }

    /// Get a backup by ID
    pub fn get_backup(env: Env, backup_id: u64) -> Result<PayrollBackup, PayrollError> {
        let storage = env.storage().persistent();
        storage
            .get(&DataKey::Backup(backup_id))
            .ok_or(PayrollError::BackupNotFound)
    }

    /// Get backup data by ID
    pub fn get_backup_data(env: Env, backup_id: u64) -> Result<BackupData, PayrollError> {
        let storage = env.storage().persistent();
        storage
            .get(&DataKey::BackupData(backup_id))
            .ok_or(PayrollError::BackupNotFound)
    }

    /// Verify a backup's integrity
    pub fn verify_backup(env: Env, caller: Address, backup_id: u64) -> Result<bool, PayrollError> {
        caller.require_auth();
        Self::require_not_paused(&env)?;

        let storage = env.storage().persistent();
        let backup: PayrollBackup = storage
            .get(&DataKey::Backup(backup_id))
            .ok_or(PayrollError::BackupNotFound)?;

        // Only backup owner can verify
        if backup.employer != caller {
            return Err(PayrollError::Unauthorized);
        }

        let backup_data: BackupData = storage
            .get(&DataKey::BackupData(backup_id))
            .ok_or(PayrollError::BackupNotFound)?;

        // Calculate current checksum
        let current_checksum = Self::_calculate_backup_checksum(&env, &backup_data);
        let current_hash = Self::_calculate_data_hash(&env, &backup_data);

        // Verify checksum and hash
        let is_valid = backup.checksum == current_checksum && backup.data_hash == current_hash;

        // Update backup status
        let mut updated_backup = backup.clone();
        updated_backup.status = if is_valid {
            BackupStatus::Verified
        } else {
            BackupStatus::Failed
        };
        storage.set(&DataKey::Backup(backup_id), &updated_backup);

        env.events().publish(
            (BACKUP_VERIFIED_EVENT,),
            (caller.clone(), backup_id, is_valid),
        );

        Ok(is_valid)
    }

    /// Create a recovery point from a backup
    pub fn create_recovery_point(
        env: Env,
        caller: Address,
        backup_id: u64,
        name: String,
        description: String,
        recovery_type: String,
    ) -> Result<u64, PayrollError> {
        caller.require_auth();
        Self::require_not_paused(&env)?;

        // Verify backup exists and is valid
        let backup: PayrollBackup = Self::get_backup(env.clone(), backup_id)?;
        if backup.employer != caller {
            return Err(PayrollError::Unauthorized);
        }

        if backup.status != BackupStatus::Completed && backup.status != BackupStatus::Verified {
            return Err(PayrollError::BackupVerificationFailed);
        }

        // Validate and convert recovery_type string to enum
        let recovery_type_enum = if recovery_type == String::from_str(&env, "Full") {
            RecoveryType::Full
        } else if recovery_type == String::from_str(&env, "Partial") {
            RecoveryType::Partial
        } else if recovery_type == String::from_str(&env, "Emergency") {
            RecoveryType::Emergency
        } else if recovery_type == String::from_str(&env, "Test") {
            RecoveryType::Test
        } else {
            return Err(PayrollError::InvalidData);
        };

        let storage = env.storage().persistent();
        let current_time = env.ledger().timestamp();

        // Get next recovery point ID
        let next_id = storage.get(&DataKey::NextRecoveryId).unwrap_or(0) + 1;
        storage.set(&DataKey::NextRecoveryId, &next_id);

        let recovery_point = RecoveryPoint {
            id: next_id,
            name: name.clone(),
            description: description.clone(),
            created_at: current_time,
            backup_id,
            recovery_type: recovery_type_enum.clone(),
            status: RecoveryStatus::Pending,
            checksum: backup.checksum.clone(),
            metadata: RecoveryMetadata {
                total_operations: 0,
                success_count: 0,
                failure_count: 0,
                recovery_timestamp: current_time,
                duration_seconds: 0,
                data_verification_status: String::from_str(&env, "pending"),
            },
        };

        storage.set(&DataKey::Recovery(next_id), &recovery_point);

        // Use original recovery_type string for event emission
        env.events().publish(
            (RECOVERY_STARTED_EVENT,),
            (caller.clone(), next_id, backup_id, recovery_type),
        );

        Ok(next_id)
    }

    /// Execute recovery from a recovery point
    pub fn execute_recovery(
        env: Env,
        caller: Address,
        recovery_point_id: u64,
    ) -> Result<bool, PayrollError> {
        caller.require_auth();
        Self::require_not_paused(&env)?;

        let storage = env.storage().persistent();
        let mut recovery_point: RecoveryPoint = storage
            .get(&DataKey::Recovery(recovery_point_id))
            .ok_or(PayrollError::RecoveryPointNotFound)?;

        // Check if recovery is already in progress or completed
        if recovery_point.status == RecoveryStatus::InProgress {
            return Err(PayrollError::RecoveryInProgress);
        }
        if recovery_point.status == RecoveryStatus::Completed {
            return Err(PayrollError::RecoveryInProgress); // Use same error for completed recovery
        }

        // Get backup data
        let backup_data: BackupData = storage
            .get(&DataKey::BackupData(recovery_point.backup_id))
            .ok_or(PayrollError::BackupNotFound)?;

        // Update recovery status
        recovery_point.status = RecoveryStatus::InProgress;
        storage.set(&DataKey::Recovery(recovery_point_id), &recovery_point);

        let start_time = env.ledger().timestamp();
        let mut success_count = 0;
        let mut failure_count = 0;

        // Restore payroll data
        for payroll in backup_data.payroll_data.iter() {
            match Self::_restore_payroll(&env, &payroll) {
                Ok(_) => success_count += 1,
                Err(_) => failure_count += 1,
            }
        }

        // Restore template data
        for template in backup_data.template_data.iter() {
            match Self::_restore_template(&env, &template) {
                Ok(_) => success_count += 1,
                Err(_) => failure_count += 1,
            }
        }

        // Restore preset data
        for preset in backup_data.preset_data.iter() {
            match Self::_restore_preset(&env, &preset) {
                Ok(_) => success_count += 1,
                Err(_) => failure_count += 1,
            }
        }

        let end_time = env.ledger().timestamp();
        let duration = end_time - start_time;

        // Update recovery point with results
        recovery_point.status = if failure_count == 0 {
            RecoveryStatus::Completed
        } else {
            RecoveryStatus::Failed
        };
        recovery_point.metadata.total_operations = success_count + failure_count;
        recovery_point.metadata.success_count = success_count;
        recovery_point.metadata.failure_count = failure_count;
        recovery_point.metadata.recovery_timestamp = end_time;
        recovery_point.metadata.duration_seconds = duration;
        recovery_point.metadata.data_verification_status = if failure_count == 0 {
            String::from_str(&env, "verified")
        } else {
            String::from_str(&env, "failed")
        };

        storage.set(&DataKey::Recovery(recovery_point_id), &recovery_point);

        env.events().publish(
            (RECOVERY_COMPLETED_EVENT,),
            (
                caller.clone(),
                recovery_point_id,
                success_count,
                failure_count,
                duration,
            ),
        );

        Ok(failure_count == 0)
    }

    /// Get all backups for an employer
    pub fn get_employer_backups(env: Env, employer: Address) -> Vec<PayrollBackup> {
        let storage = env.storage().persistent();
        let backup_ids: Vec<u64> = storage
            .get(&DataKey::EmpBackups(employer.clone()))
            .unwrap_or(Vec::new(&env));
        let mut backups = Vec::new(&env);

        for id in backup_ids.iter() {
            if let Some(backup) = storage.get(&DataKey::Backup(id)) {
                backups.push_back(backup);
            }
        }

        backups
    }

    /// Get all recovery points
    pub fn get_recovery_points(env: Env) -> Vec<RecoveryPoint> {
        let storage = env.storage().persistent();
        let mut recovery_points = Vec::new(&env);
        let mut next_id = 1;

        // Iterate through recovery points (this is a simplified approach)
        while let Some(recovery_point) = storage.get(&DataKey::Recovery(next_id)) {
            recovery_points.push_back(recovery_point);
            next_id += 1;
        }

        recovery_points
    }

    /// Delete a backup
    pub fn delete_backup(env: Env, caller: Address, backup_id: u64) -> Result<(), PayrollError> {
        caller.require_auth();
        Self::require_not_paused(&env)?;

        let storage = env.storage().persistent();
        let backup: PayrollBackup = storage
            .get(&DataKey::Backup(backup_id))
            .ok_or(PayrollError::BackupNotFound)?;

        // Only backup owner can delete
        if backup.employer != caller {
            return Err(PayrollError::Unauthorized);
        }

        // Remove from storage
        storage.remove(&DataKey::Backup(backup_id));
        storage.remove(&DataKey::BackupData(backup_id));

        // Remove from employer's backups
        let mut employer_backups: Vec<u64> = storage
            .get(&DataKey::EmpBackups(caller.clone()))
            .unwrap_or(Vec::new(&env));
        let mut new_employer_backups = Vec::new(&env);
        for id in employer_backups.iter() {
            if id != backup_id {
                new_employer_backups.push_back(id);
            }
        }
        storage.set(&DataKey::EmpBackups(caller.clone()), &new_employer_backups);

        // Remove from backup index
        let mut backup_index: Vec<u64> =
            storage.get(&DataKey::BackupIndex).unwrap_or(Vec::new(&env));
        let mut new_backup_index = Vec::new(&env);
        for id in backup_index.iter() {
            if id != backup_id {
                new_backup_index.push_back(id);
            }
        }
        storage.set(&DataKey::BackupIndex, &new_backup_index);

        Ok(())
    }

    //-----------------------------------------------------------------------------
    // Internal Helper Functions for Backup and Recovery
    //-----------------------------------------------------------------------------

    /// Collect backup data based on backup type
    fn _collect_backup_data(
        env: &Env,
        employer: &Address,
        backup_type: &String,
    ) -> Result<BackupData, PayrollError> {
        let storage = env.storage().persistent();
        let mut payroll_data = Vec::new(env);
        let mut template_data = Vec::new(env);
        let mut preset_data = Vec::new(env);
        let mut insurance_data = Vec::new(env);

<<<<<<< HEAD
        match backup_type {
            BackupType::Full => {
                // Collect all data
                let backup_index: Vec<u64> =
                    storage.get(&DataKey::BackupIndex).unwrap_or(Vec::new(env));
                for backup_id in backup_index.iter() {
                    if let Some(backup) =
                        storage.get::<DataKey, PayrollBackup>(&DataKey::Backup(backup_id))
                    {
                        if let Some(data) =
                            storage.get::<DataKey, BackupData>(&DataKey::BackupData(backup_id))
                        {
                            // Merge data from all backups
                            for payroll in data.payroll_data.iter() {
                                payroll_data.push_back(payroll);
                            }
                            for template in data.template_data.iter() {
                                template_data.push_back(template);
                            }
                            for preset in data.preset_data.iter() {
                                preset_data.push_back(preset);
                            }
                            for insurance in data.insurance_data.iter() {
                                insurance_data.push_back(insurance);
                            }
                        }
                    }
                }
            }
            BackupType::Employer => {
                // Collect employer-specific data
                let employer_employees =
                    Self::get_employer_employees(env.clone(), employer.clone());
                for employee in employer_employees.iter() {
                    if let Some(payroll) = storage.get(&DataKey::Payroll(employee)) {
                        payroll_data.push_back(payroll);
                    }
                }

                let employer_templates =
                    Self::get_employer_templates(env.clone(), employer.clone());
                for template in employer_templates.iter() {
                    template_data.push_back(template);
                }
            }
            BackupType::Employee => {
                // Collect employee-specific data (simplified)
                let employer_employees =
                    Self::get_employer_employees(env.clone(), employer.clone());
                for employee in employer_employees.iter() {
                    if let Some(payroll) = storage.get(&DataKey::Payroll(employee)) {
                        payroll_data.push_back(payroll);
                    }
                }
            }
            BackupType::Template => {
                // Collect template data
                let employer_templates =
                    Self::get_employer_templates(env.clone(), employer.clone());
                for template in employer_templates.iter() {
                    template_data.push_back(template);
                }
            }
            BackupType::Insurance => {
                // Collect insurance data (simplified)
                let employer_employees =
                    Self::get_employer_employees(env.clone(), employer.clone());
                for employee in employer_employees.iter() {
                    if let Some(policy) = storage.get(&DataKey::InsurancePolicy(employee)) {
                        insurance_data.push_back(policy);
                    }
                }
            }
            BackupType::Compliance => {
                // Compliance data would be collected here
                // For now, we'll use an empty string
            }
=======
        if *backup_type == String::from_str(env, "Full") {
            // Collect all data
            let backup_index: Vec<u64> =
                storage.get(&DataKey::BackupIndex).unwrap_or(Vec::new(env));
            for backup_id in backup_index.iter() {
                if let Some(backup) =
                    storage.get::<DataKey, PayrollBackup>(&DataKey::Backup(backup_id))
                {
                    if let Some(data) =
                        storage.get::<DataKey, BackupData>(&DataKey::BackupData(backup_id))
                    {
                        // Merge data from all backups
                        for payroll in data.payroll_data.iter() {
                            payroll_data.push_back(payroll);
                        }
                        for template in data.template_data.iter() {
                            template_data.push_back(template);
                        }
                        for preset in data.preset_data.iter() {
                            preset_data.push_back(preset);
                        }
                        for insurance in data.insurance_data.iter() {
                            insurance_data.push_back(insurance);
                        }
                    }
                }
            }
        } else if *backup_type == String::from_str(env, "Employer") {
            // Collect employer-specific data
            let employer_employees = Self::get_employer_employees(env.clone(), employer.clone());
            for employee in employer_employees.iter() {
                if let Some(payroll) = storage.get(&DataKey::Payroll(employee)) {
                    payroll_data.push_back(payroll);
                }
            }

            let employer_templates = Self::get_employer_templates(env.clone(), employer.clone());
            for template in employer_templates.iter() {
                template_data.push_back(template);
            }
        } else if *backup_type == String::from_str(env, "Employee") {
            // Collect employee-specific data (simplified)
            let employer_employees = Self::get_employer_employees(env.clone(), employer.clone());
            for employee in employer_employees.iter() {
                if let Some(payroll) = storage.get(&DataKey::Payroll(employee)) {
                    payroll_data.push_back(payroll);
                }
            }
        } else if *backup_type == String::from_str(env, "Template") {
            // Collect template data
            let employer_templates = Self::get_employer_templates(env.clone(), employer.clone());
            for template in employer_templates.iter() {
                template_data.push_back(template);
            }
        } else if *backup_type == String::from_str(env, "Insurance") {
            // Collect insurance data (simplified)
            let employer_employees = Self::get_employer_employees(env.clone(), employer.clone());
            for employee in employer_employees.iter() {
                if let Some(policy) = storage.get(&DataKey::InsurancePolicy(employee)) {
                    insurance_data.push_back(policy);
                }
            }
        } else if *backup_type == String::from_str(env, "Compliance") {
            // Compliance data would be collected here
            // For now, we'll use an empty string
        } else {
            // Invalid backup type
            return Err(PayrollError::InvalidData);
>>>>>>> af87a11e
        }

        let metadata = BackupMetadata {
            total_employees: payroll_data.len() as u32,
            total_templates: template_data.len() as u32,
            total_presets: preset_data.len() as u32,
            total_insurance_policies: insurance_data.len() as u32,
            backup_timestamp: env.ledger().timestamp(),
            contract_version: String::from_str(env, "1.0.0"),
            data_integrity_hash: String::from_str(env, ""),
        };

        Ok(BackupData {
            backup_id: 0, // Will be set by caller
            payroll_data,
            template_data,
            preset_data,
            insurance_data,
            compliance_data: String::from_str(env, ""),
            metadata,
        })
    }

    /// Calculate backup checksum
    fn _calculate_backup_checksum(env: &Env, backup_data: &BackupData) -> String {
        // Simplified checksum calculation - return same as used in create_backup
        String::from_str(env, "simple_checksum")
    }

    /// Calculate data hash
    fn _calculate_data_hash(env: &Env, backup_data: &BackupData) -> String {
        // Simplified hash calculation - return same as used in create_backup
        String::from_str(env, "simple_hash")
    }

    /// Calculate backup size
    fn _calculate_backup_size(env: &Env, backup_data: &BackupData) -> u64 {
        // Simplified size calculation
        let payroll_size = backup_data.payroll_data.len() as u64 * 100; // Approximate size per payroll
        let template_size = backup_data.template_data.len() as u64 * 80; // Approximate size per template
        let preset_size = backup_data.preset_data.len() as u64 * 60; // Approximate size per preset
        let insurance_size = backup_data.insurance_data.len() as u64 * 120; // Approximate size per insurance
        let metadata_size = 200; // Approximate metadata size

        payroll_size + template_size + preset_size + insurance_size + metadata_size
    }

    /// Restore payroll data
    fn _restore_payroll(env: &Env, payroll: &Payroll) -> Result<(), PayrollError> {
        let storage = env.storage().persistent();

        // Check if payroll already exists
        if storage.has(&DataKey::Payroll(payroll.employer.clone())) {
            // Update existing payroll
            storage.set(&DataKey::Payroll(payroll.employer.clone()), payroll);
        } else {
            // Create new payroll
            storage.set(&DataKey::Payroll(payroll.employer.clone()), payroll);
            // Update indexes
            Self::add_to_employer_index(env, &payroll.employer, &payroll.employer);
        }

        Ok(())
    }

    /// Restore template data
    fn _restore_template(env: &Env, template: &PayrollTemplate) -> Result<(), PayrollError> {
        let storage = env.storage().persistent();

        // Check if template already exists
        if storage.has(&DataKey::Template(template.id)) {
            // Update existing template
            storage.set(&DataKey::Template(template.id), template);
        } else {
            // Create new template
            storage.set(&DataKey::Template(template.id), template);

            // Add to employer's templates
            let mut employer_templates: Vec<u64> = storage
                .get(&DataKey::EmpTemplates(template.employer.clone()))
                .unwrap_or(Vec::new(env));
            employer_templates.push_back(template.id);
            storage.set(
                &DataKey::EmpTemplates(template.employer.clone()),
                &employer_templates,
            );
        }

        Ok(())
    }

    /// Restore preset data
    fn _restore_preset(env: &Env, preset: &TemplatePreset) -> Result<(), PayrollError> {
        let storage = env.storage().persistent();

        // Check if preset already exists
        if storage.has(&DataKey::Preset(preset.id)) {
            // Update existing preset
            storage.set(&DataKey::Preset(preset.id), preset);
        } else {
            // Create new preset
            storage.set(&DataKey::Preset(preset.id), preset);

            // Add to category
            let mut category_presets: Vec<u64> = storage
                .get(&DataKey::PresetCat(preset.category.clone()))
                .unwrap_or(Vec::new(env));
            category_presets.push_back(preset.id);
            storage.set(
                &DataKey::PresetCat(preset.category.clone()),
                &category_presets,
            );

            // Add to active presets if active
            if preset.is_active {
                let mut active_presets: Vec<u64> = storage
                    .get(&DataKey::ActivePresets)
                    .unwrap_or(Vec::new(env));
                active_presets.push_back(preset.id);
                storage.set(&DataKey::ActivePresets, &active_presets);
            }
        }

        Ok(())
    }

    //-----------------------------------------------------------------------------
    // Scheduling and Automation Functions
    //-----------------------------------------------------------------------------

    /// Create a new payroll schedule
    pub fn create_schedule(
        env: Env,
        caller: Address,
        name: String,
        description: String,
        schedule_type: ScheduleType,
        frequency: ScheduleFrequency,
        start_date: u64,
        end_date: Option<u64>,
    ) -> Result<u64, PayrollError> {
        caller.require_auth();
        Self::require_not_paused(&env)?;

        // Validate schedule data
        if name.len() == 0 || name.len() > 100 {
            return Err(PayrollError::InvalidTemplateName);
        }

        let current_time = env.ledger().timestamp();
        if start_date < current_time {
            return Err(PayrollError::ScheduleValidationFailed);
        }

        if let Some(end) = end_date {
            if end <= start_date {
                return Err(PayrollError::ScheduleValidationFailed);
            }
        }

        let storage = env.storage().persistent();

        // Get next schedule ID
        let next_id = storage.get(&DataKey::NextSchedId).unwrap_or(0) + 1;
        storage.set(&DataKey::NextSchedId, &next_id);

        // Calculate next execution time
        let next_execution = Self::_calculate_next_execution(&env, &frequency, start_date);

        // Create schedule metadata
        let metadata = ScheduleMetadata {
            total_employees: 0,
            total_amount: 0,
            token_address: Address::from_str(
                &env,
                "GAAAAAAAAAAAAAAAAAAAAAAAAAAAAAAAAAAAAAAAAAAAAAAAAAAAAWHF",
            ),
            priority: 1,
            retry_count: 0,
            max_retries: 3,
            success_rate: 0,
            average_execution_time: 0,
        };

        let schedule = PayrollSchedule {
            id: next_id,
            name: name.clone(),
            description: description.clone(),
            employer: caller.clone(),
            schedule_type: schedule_type.clone(),
            frequency: frequency.clone(),
            start_date,
            end_date,
            next_execution,
            is_active: true,
            created_at: current_time,
            updated_at: current_time,
            execution_count: 0,
            last_execution: None,
            metadata,
        };

        // Store schedule
        storage.set(&DataKey::Schedule(next_id), &schedule);

        // Add to employer's schedules
        let mut employer_schedules: Vec<u64> = storage
            .get(&DataKey::EmpSchedules(caller.clone()))
            .unwrap_or(Vec::new(&env));
        employer_schedules.push_back(next_id);
        storage.set(&DataKey::EmpSchedules(caller.clone()), &employer_schedules);

        // Note: Active schedules tracking removed due to storage constraints

        // Convert schedule_type to string for event emission
        let schedule_type_str = match schedule_type {
            ScheduleType::Recurring => String::from_str(&env, "Recurring"),
            ScheduleType::OneTime => String::from_str(&env, "OneTime"),
            ScheduleType::Conditional => String::from_str(&env, "Conditional"),
            ScheduleType::Batch => String::from_str(&env, "Batch"),
            ScheduleType::Emergency => String::from_str(&env, "Emergency"),
        };

        env.events().publish(
            (SCHEDULE_CREATED_EVENT,),
            (caller.clone(), next_id, name, schedule_type_str),
        );

        Ok(next_id)
    }

    /// Get a schedule by ID
    pub fn get_schedule(env: Env, schedule_id: u64) -> Result<PayrollSchedule, PayrollError> {
        let storage = env.storage().persistent();
        storage
            .get(&DataKey::Schedule(schedule_id))
            .ok_or(PayrollError::ScheduleNotFound)
    }

    /// Update an existing schedule
    pub fn update_schedule(
        env: Env,
        caller: Address,
        schedule_id: u64,
        name: Option<String>,
        description: Option<String>,
        frequency: Option<ScheduleFrequency>,
        end_date: Option<Option<u64>>,
        is_active: Option<bool>,
    ) -> Result<(), PayrollError> {
        caller.require_auth();
        Self::require_not_paused(&env)?;

        let storage = env.storage().persistent();
        let mut schedule: PayrollSchedule = storage
            .get(&DataKey::Schedule(schedule_id))
            .ok_or(PayrollError::ScheduleNotFound)?;

        // Only schedule owner can update
        if schedule.employer != caller {
            return Err(PayrollError::Unauthorized);
        }

        // Update fields if provided
        if let Some(new_name) = name {
            if new_name.len() == 0 || new_name.len() > 100 {
                return Err(PayrollError::InvalidTemplateName);
            }
            schedule.name = new_name;
        }

        if let Some(new_description) = description {
            schedule.description = new_description;
        }

        if let Some(new_frequency) = frequency {
            schedule.frequency = new_frequency.clone();
            // Recalculate next execution
            schedule.next_execution =
                Self::_calculate_next_execution(&env, &new_frequency, schedule.start_date);
        }

        if let Some(new_end_date) = end_date {
            if let Some(end) = new_end_date {
                if end <= schedule.start_date {
                    return Err(PayrollError::ScheduleValidationFailed);
                }
            }
            schedule.end_date = new_end_date;
        }

        if let Some(new_active) = is_active {
            schedule.is_active = new_active;
        }

        schedule.updated_at = env.ledger().timestamp();
        storage.set(&DataKey::Schedule(schedule_id), &schedule);

        env.events()
            .publish((SCHEDULE_UPDATED_EVENT,), (caller.clone(), schedule_id));

        Ok(())
    }

    /// Execute scheduled payroll
    pub fn execute_schedule(
        env: Env,
        caller: Address,
        schedule_id: u64,
    ) -> Result<bool, PayrollError> {
        caller.require_auth();
        Self::require_not_paused(&env)?;

        let storage = env.storage().persistent();
        let mut schedule: PayrollSchedule = storage
            .get(&DataKey::Schedule(schedule_id))
            .ok_or(PayrollError::ScheduleNotFound)?;

        // Check if schedule is active and ready for execution
        if !schedule.is_active {
            return Err(PayrollError::ScheduleExecutionFailed);
        }

        let current_time = env.ledger().timestamp();
        if current_time < schedule.next_execution {
            return Err(PayrollError::ScheduleExecutionFailed);
        }

        // Check if schedule has ended
        if let Some(end_date) = schedule.end_date {
            if current_time > end_date {
                return Err(PayrollError::ScheduleExecutionFailed);
            }
        }

        // Execute the schedule based on type
        let start_time = env.ledger().timestamp();
        let mut success_count = 0;
        let mut failure_count = 0;

        match schedule.schedule_type {
            ScheduleType::Recurring => {
                // Execute recurring payroll for all employees
                let employees =
                    Self::get_employer_employees(env.clone(), schedule.employer.clone());
                for employee in employees.iter() {
                    match Self::disburse_salary(env.clone(), caller.clone(), employee.clone()) {
                        Ok(_) => success_count += 1,
                        Err(_) => failure_count += 1,
                    }
                }
            }
            ScheduleType::OneTime => {
                // Execute one-time payroll
                let employees =
                    Self::get_employer_employees(env.clone(), schedule.employer.clone());
                for employee in employees.iter() {
                    match Self::disburse_salary(env.clone(), caller.clone(), employee.clone()) {
                        Ok(_) => success_count += 1,
                        Err(_) => failure_count += 1,
                    }
                }
                // Deactivate one-time schedule after execution
                schedule.is_active = false;
            }
            ScheduleType::Batch => {
                // Execute batch payroll processing
                let employees =
                    Self::get_employer_employees(env.clone(), schedule.employer.clone());
                for employee in employees.iter() {
                    match Self::disburse_salary(env.clone(), caller.clone(), employee.clone()) {
                        Ok(_) => success_count += 1,
                        Err(_) => failure_count += 1,
                    }
                }
            }
            _ => {
                // Other schedule types would be implemented here
                return Err(PayrollError::ScheduleExecutionFailed);
            }
        }

        let end_time = env.ledger().timestamp();
        let duration = end_time - start_time;

        // Update schedule metadata
        schedule.execution_count += 1;
        schedule.last_execution = Some(current_time);
        schedule.next_execution =
            Self::_calculate_next_execution(&env, &schedule.frequency, current_time);
        schedule.metadata.total_employees = success_count + failure_count;
        schedule.metadata.success_rate = if (success_count + failure_count) > 0 {
            (success_count * 100) / (success_count + failure_count)
        } else {
            0
        };
        schedule.metadata.average_execution_time = duration;
        schedule.updated_at = current_time;

        storage.set(&DataKey::Schedule(schedule_id), &schedule);

        env.events().publish(
            (SCHEDULE_EXECUTED_EVENT,),
            (
                caller.clone(),
                schedule_id,
                success_count,
                failure_count,
                duration,
            ),
        );

        Ok(failure_count == 0)
    }

    /// Create an automation rule
    pub fn create_automation_rule(
        env: Env,
        caller: Address,
        name: String,
        description: String,
        rule_type: RuleType,
        conditions: Vec<RuleCondition>,
        actions: Vec<RuleAction>,
        priority: u32,
    ) -> Result<u64, PayrollError> {
        caller.require_auth();
        Self::require_not_paused(&env)?;

        // Validate rule data
        if name.len() == 0 || name.len() > 100 {
            return Err(PayrollError::InvalidTemplateName);
        }

        if conditions.len() == 0 || actions.len() == 0 {
            return Err(PayrollError::InvalidAutomationRule);
        }

        let storage = env.storage().persistent();
        let current_time = env.ledger().timestamp();

        // Get next rule ID
        let next_id = storage.get(&DataKey::NextRuleId).unwrap_or(0) + 1;
        storage.set(&DataKey::NextRuleId, &next_id);

        let rule = AutomationRule {
            id: next_id,
            name: name.clone(),
            description: description.clone(),
            employer: caller.clone(),
            rule_type: rule_type.clone(),
            conditions: conditions.clone(),
            actions: actions.clone(),
            is_active: true,
            created_at: current_time,
            updated_at: current_time,
            execution_count: 0,
            last_execution: None,
            priority,
        };

        // Store rule
        storage.set(&DataKey::Rule(next_id), &rule);

        // Add to employer's rules
        let mut employer_rules: Vec<u64> = storage
            .get(&DataKey::EmpRules(caller.clone()))
            .unwrap_or(Vec::new(&env));
        employer_rules.push_back(next_id);
        storage.set(&DataKey::EmpRules(caller.clone()), &employer_rules);

        // Note: Active rules tracking removed due to storage constraints

        // Convert rule_type to string for event emission
        let rule_type_str = match rule_type {
            RuleType::Balance => String::from_str(&env, "Balance"),
            RuleType::Time => String::from_str(&env, "Time"),
            RuleType::Employee => String::from_str(&env, "Employee"),
            RuleType::Compliance => String::from_str(&env, "Compliance"),
            RuleType::Custom => String::from_str(&env, "Custom"),
        };

        env.events().publish(
            (RULE_CREATED_EVENT,),
            (caller.clone(), next_id, name, rule_type_str),
        );

        Ok(next_id)
    }

    /// Get an automation rule by ID
    pub fn get_automation_rule(env: Env, rule_id: u64) -> Result<AutomationRule, PayrollError> {
        let storage = env.storage().persistent();
        storage
            .get(&DataKey::Rule(rule_id))
            .ok_or(PayrollError::AutomationRuleNotFound)
    }

    /// Execute automation rules
    pub fn execute_automation_rules(env: Env, caller: Address) -> Result<u32, PayrollError> {
        caller.require_auth();
        Self::require_not_paused(&env)?;

        let storage = env.storage().persistent();
        let mut executed_count = 0;

        // Get all rules for the caller and execute active ones
        let rule_ids: Vec<u64> = storage
            .get(&DataKey::EmpRules(caller.clone()))
            .unwrap_or(Vec::new(&env));
        for rule_id in rule_ids.iter() {
            if let Some(rule) = storage.get::<DataKey, AutomationRule>(&DataKey::Rule(rule_id)) {
                if rule.employer == caller && rule.is_active {
                    match Self::_evaluate_and_execute_rule(&env, &rule) {
                        Ok(_) => executed_count += 1,
                        Err(_) => continue,
                    }
                }
            }
        }

        env.events()
            .publish((RULE_EXECUTED_EVENT,), (caller.clone(), executed_count));

        Ok(executed_count)
    }

    /// Get all schedules for an employer
    pub fn get_employer_schedules(env: Env, employer: Address) -> Vec<PayrollSchedule> {
        let storage = env.storage().persistent();
        let schedule_ids: Vec<u64> = storage
            .get(&DataKey::EmpSchedules(employer.clone()))
            .unwrap_or(Vec::new(&env));
        let mut schedules = Vec::new(&env);

        for id in schedule_ids.iter() {
            if let Some(schedule) = storage.get(&DataKey::Schedule(id)) {
                schedules.push_back(schedule);
            }
        }

        schedules
    }

    /// Get all automation rules for an employer
    pub fn get_employer_rules(env: Env, employer: Address) -> Vec<AutomationRule> {
        let storage = env.storage().persistent();
        let rule_ids: Vec<u64> = storage
            .get(&DataKey::EmpRules(employer.clone()))
            .unwrap_or(Vec::new(&env));
        let mut rules = Vec::new(&env);

        for id in rule_ids.iter() {
            if let Some(rule) = storage.get(&DataKey::Rule(id)) {
                rules.push_back(rule);
            }
        }

        rules
    }

    /// Get all active schedules
    pub fn get_active_schedules(env: Env) -> Vec<PayrollSchedule> {
        // Note: Active schedules tracking removed due to storage constraints
        // This function now returns an empty vector
        Vec::new(&env)
    }

    /// Get all active rules
    pub fn get_active_rules(env: Env) -> Vec<AutomationRule> {
        // Note: Active rules tracking removed due to storage constraints
        // This function now returns an empty vector
        Vec::new(&env)
    }

    //-----------------------------------------------------------------------------
    // Internal Helper Functions for Scheduling and Automation
    //-----------------------------------------------------------------------------

    /// Calculate next execution time based on frequency
    fn _calculate_next_execution(
        env: &Env,
        frequency: &ScheduleFrequency,
        current_time: u64,
    ) -> u64 {
        match frequency {
            ScheduleFrequency::Daily => current_time + 86400, // 24 hours
            ScheduleFrequency::Weekly => current_time + 604800, // 7 days
            ScheduleFrequency::BiWeekly => current_time + 1209600, // 14 days
            ScheduleFrequency::Monthly => current_time + 2592000, // 30 days
            ScheduleFrequency::Quarterly => current_time + 7776000, // 90 days
            ScheduleFrequency::Yearly => current_time + 31536000, // 365 days
            ScheduleFrequency::Custom(seconds) => current_time + seconds,
        }
    }

    /// Evaluate and execute an automation rule
    fn _evaluate_and_execute_rule(env: &Env, rule: &AutomationRule) -> Result<(), PayrollError> {
        // Evaluate conditions
        let conditions_met = Self::_evaluate_conditions(env, &rule.conditions)?;

        if conditions_met {
            // Execute actions
            for action in rule.actions.iter() {
                Self::_execute_action(env, &action)?;
            }
        }

        Ok(())
    }

    /// Evaluate rule conditions
    fn _evaluate_conditions(
        env: &Env,
        conditions: &Vec<RuleCondition>,
    ) -> Result<bool, PayrollError> {
        // Simplified condition evaluation
        // In a real implementation, this would evaluate actual conditions
        Ok(true) // For now, always return true
    }

    /// Execute a rule action
    fn _execute_action(env: &Env, action: &RuleAction) -> Result<(), PayrollError> {
        match action.action_type {
            ActionType::DisburseSalary => {
                // Execute salary disbursement
                // This would be implemented based on action parameters
                Ok(())
            }
            ActionType::PausePayroll => {
                // Pause payroll operations
                Ok(())
            }
            ActionType::ResumePayroll => {
                // Resume payroll operations
                Ok(())
            }
            ActionType::CreateBackup => {
                // Create backup
                Ok(())
            }
            ActionType::SendNotification => {
                // Send notification
                Ok(())
            }
            ActionType::UpdateSchedule => {
                // Update schedule
                Ok(())
            }
            ActionType::ExecuteRecovery => {
                // Execute recovery
                Ok(())
            }
            ActionType::Custom => {
                // Custom action
                Ok(())
            }
        }
    }

    //-----------------------------------------------------------------------------
    // Security & Access Control Functions
    //-----------------------------------------------------------------------------

    /// Create a new role
    pub fn create_role(
        env: Env,
        caller: Address,
        role_id: String,
        name: String,
        description: String,
        permissions: Vec<Permission>,
    ) -> Result<(), PayrollError> {
        caller.require_auth();
        Self::require_not_paused(&env)?;
        Self::_require_security_permission(&env, &caller, Permission::ManageRoles)?;

        let storage = env.storage().persistent();
        let current_time = env.ledger().timestamp();

        // Check if role already exists
        if storage.has(&RoleDataKey::Role(role_id.clone())) {
            return Err(PayrollError::RoleNotFound);
        }

        let role = Role {
            id: role_id.clone(),
            name: name.clone(),
            description: description.clone(),
            permissions,
            is_active: true,
            created_at: current_time,
            updated_at: current_time,
        };

        storage.set(&RoleDataKey::Role(role_id.clone()), &role);

        env.events()
            .publish((ROLE_ASSIGNED_EVENT,), (caller, role_id, name));

        Ok(())
    }

    /// Assign a role to a user
    pub fn assign_role(
        env: Env,
        caller: Address,
        user: Address,
        role_id: String,
        expires_at: Option<u64>,
    ) -> Result<(), PayrollError> {
        caller.require_auth();
        Self::require_not_paused(&env)?;
        Self::_require_security_permission(&env, &caller, Permission::ManageRoles)?;

        let storage = env.storage().persistent();
        let current_time = env.ledger().timestamp();

        // Verify role exists
        let role: Role = storage
<<<<<<< HEAD
            .get(&RoleDataKey::Role(role_id.clone()))
=======
            .get(&DataKey::Role(role_id.clone()))
>>>>>>> af87a11e
            .ok_or(PayrollError::RoleNotFound)?;

        if !role.is_active {
            return Err(PayrollError::RoleNotFound);
        }

        let assignment = UserRoleAssignment {
            user: user.clone(),
            role: role_id.clone(),
            assigned_by: caller.clone(),
            assigned_at: current_time,
            expires_at,
            is_active: true,
        };

        storage.set(&RoleDataKey::UserRole(user.clone()), &assignment);

        env.events()
            .publish((ROLE_ASSIGNED_EVENT,), (caller, user, role_id));

        Ok(())
    }

<<<<<<< HEAD
    /// Create a temporary role assignment
    pub fn assign_temp_role(
        env: Env,
        caller: Address,
        user: Address,
        role_id: String,
        expires_at: u64,
    ) -> Result<u64, PayrollError> {
        caller.require_auth();
        Self::require_not_paused(&env)?;
        Self::_require_security_permission(&env, &caller, Permission::ManageRoles)?;

        let storage = env.storage().persistent();
        let current_time = env.ledger().timestamp();

        // Verify role exists
        let role: Role = storage
            .get(&RoleDataKey::Role(role_id.clone()))
            .ok_or(PayrollError::RoleNotFound)?;

        if !role.is_active {
            return Err(PayrollError::RoleNotFound);
        }

        // Ensure expires_at is in the future
        if expires_at <= current_time {
            return Err(PayrollError::InvalidTimeRange);
        }

        // Get next temp role ID
        let temp_id = storage
            .get::<RoleDataKey, u64>(&RoleDataKey::NextTempRoleId)
            .unwrap_or(1);

        let temp_assignment = TempRoleAssignment {
            id: temp_id,
            role_id: role_id.clone(),
            user: user.clone(),
            assigned_by: caller.clone(),
            assigned_at: current_time,
            expires_at,
        };

        storage.set(&RoleDataKey::TempRole(temp_id), &temp_assignment);
        storage.set(&RoleDataKey::NextTempRoleId, &(temp_id + 1));

        // Log audit entry
        Self::_log_permission_audit(
            &env,
            caller.clone(),
            user.clone(),
            String::from_str(&env, "ManageRoles"),
            String::from_str(&env, "assign_temp_role"),
            String::from_str(&env, "granted"),
            String::from_str(&env, "Accepted delegation role"),
        )?;

        env.events().publish(
            (String::from_str(&env, "temp_role_assigned"),),
            (caller, user, role_id, temp_id),
        );

        Ok(temp_id)
    }

    /// Get active temporary roles for a user
    fn _get_active_temp_roles(
        env: &Env,
        user: Address,
        current_time: u64,
    ) -> Vec<TempRoleAssignment> {
        let storage = env.storage().persistent();
        let mut active_temp_roles = Vec::new(env);

        let next_id = storage
            .get::<RoleDataKey, u64>(&RoleDataKey::NextTempRoleId)
            .unwrap_or(1);

        for id in 1..next_id {
            if let Some(temp_role) =
                storage.get::<RoleDataKey, TempRoleAssignment>(&RoleDataKey::TempRole(id))
            {
                if temp_role.user == user && temp_role.expires_at > current_time {
                    active_temp_roles.push_back(temp_role);
                }
            }
        }

        active_temp_roles
    }

    /// Get active delegations for a user
    fn _get_active_delegations(env: &Env, user: Address, current_time: u64) -> Vec<RoleDelegation> {
        let storage = env.storage().persistent();
        let mut active_delegations = Vec::new(env);

        let next_id = storage
            .get::<RoleDataKey, u64>(&RoleDataKey::NextDelegationId)
            .unwrap_or(1);

        for id in 1..next_id {
            if let Some(delegation) =
                storage.get::<RoleDataKey, RoleDelegation>(&RoleDataKey::Delegation(id))
            {
                if delegation.to == user
                    && delegation.accepted
                    && (delegation.expires_at.is_none()
                        || delegation.expires_at.unwrap() > current_time)
                {
                    active_delegations.push_back(delegation);
                }
            }
        }

        active_delegations
    }

    /// Log permission audit entry

    fn _log_permission_audit(
        env: &Env,
        actor: Address,
        subject: Address,
        permission: String,
        action: String,
        result: String,
        details: String,
    ) -> Result<(), PayrollError> {
        let storage = env.storage().persistent();
        let current_time = env.ledger().timestamp();

        let audit_id = storage
            .get::<RoleDataKey, u64>(&RoleDataKey::NextAuditId)
            .unwrap_or(1);

        let audit_entry = PermissionAuditEntry {
            id: audit_id,
            actor,
            subject,
            permission,
            action,
            result,
            timestamp: current_time,
            details,
        };

        storage.set(&RoleDataKey::Audit(audit_id), &audit_entry);
        storage.set(&RoleDataKey::NextAuditId, &(audit_id + 1));

        Ok(())
    }

    /// Get user's roles (direct, temp, and delegated)
    pub fn get_user_roles(env: Env, user: Address) -> UserRolesResponse {
        let storage = env.storage().persistent();
        let current_time = env.ledger().timestamp();

        // Direct roles
        let direct_roles = storage
            .get::<RoleDataKey, Vec<String>>(&RoleDataKey::UserRole(user.clone()))
            .unwrap_or_else(|| Vec::new(&env));

        // Temporary roles
        let temp_roles = Self::_get_active_temp_roles(&env, user.clone(), current_time);

        // Delegated roles
        let delegated_roles = Self::_get_active_delegations(&env, user.clone(), current_time);

        UserRolesResponse {
            direct_roles,
            temp_roles,
            delegated_roles,
        }
    }

    /// Get role details with hierarchy info
    pub fn get_role_details(env: Env, role_id: String) -> Option<RoleDetails> {
        let storage = env.storage().persistent();

        if let Some(role) = storage.get::<RoleDataKey, Role>(&RoleDataKey::Role(role_id.clone())) {
            let parent_role =
                storage.get::<RoleDataKey, String>(&RoleDataKey::RoleParent(role_id.clone()));
            let members = storage
                .get::<RoleDataKey, Vec<Address>>(&RoleDataKey::RoleMembers(role_id.clone()))
                .unwrap_or_else(|| Vec::new(&env));
            let all_permissions = Self::get_role_permissions(env.clone(), role_id);

            Some(RoleDetails {
                role,
                parent_role,
                members,
                all_permissions,
            })
        } else {
            None
        }
    }

    /// Get permission audit trail
    pub fn get_permission_audit_trail(
        env: Env,
        caller: Address,
        user: Option<Address>,
        limit: Option<u32>,
    ) -> Result<Vec<PermissionAuditEntry>, PayrollError> {
        caller.require_auth();
        Self::_require_security_permission(&env, &caller, Permission::ViewAuditTrail)?;

        let storage = env.storage().persistent();
        let mut audit_entries = Vec::new(&env);

        let next_id = storage
            .get::<RoleDataKey, u64>(&RoleDataKey::NextAuditId)
            .unwrap_or(1);

        let max_entries = limit.unwrap_or(100) as u64;
        let start_id = if next_id > max_entries {
            next_id - max_entries
        } else {
            1
        };

        for id in start_id..next_id {
            if let Some(entry) =
                storage.get::<RoleDataKey, PermissionAuditEntry>(&RoleDataKey::Audit(id))
            {
                if let Some(target_user) = &user {
                    if entry.subject == *target_user || entry.actor == *target_user {
                        audit_entries.push_back(entry);
                    }
                } else {
                    audit_entries.push_back(entry);
                }
            }
        }

        Ok(audit_entries)
    }

    /// Delegate a role from one user to another

    pub fn delegate_role(
        env: Env,
        caller: Address,
        to: Address,
        role_id: String,
        expires_at: Option<u64>,
    ) -> Result<u64, PayrollError> {
        caller.require_auth();
        Self::require_not_paused(&env)?;

        let storage = env.storage().persistent();
        let current_time = env.ledger().timestamp();

        // Verify caller has the role they want to delegate

        if !Self::has_role(env.clone(), caller.clone(), role_id.clone()) {
            return Err(PayrollError::InsufficientPermissions);
        }

        // Verify role exists and is active
        let role: Role = storage
            .get(&RoleDataKey::Role(role_id.clone()))
            .ok_or(PayrollError::RoleNotFound)?;

        if !role.is_active {
            return Err(PayrollError::RoleNotFound);
        }

        // Get next delegation ID
        let delegation_id = storage
            .get::<RoleDataKey, u64>(&RoleDataKey::NextDelegationId)
            .unwrap_or(1);

        let delegation = RoleDelegation {
            id: delegation_id,
            role_id: role_id.clone(),
            from: caller.clone(),
            to: to.clone(),
            delegated_at: current_time,
            expires_at,
            accepted: false,
        };

        storage.set(&RoleDataKey::Delegation(delegation_id), &delegation);
        storage.set(&RoleDataKey::NextDelegationId, &(delegation_id + 1));

        // Log audit entry
        Self::_log_permission_audit(
            &env,
            caller.clone(),
            to.clone(),
            String::from_str(&env, "RoleDelegate"),
            String::from_str(&env, "delegate_role"),
            String::from_str(&env, "pending"),
            String::from_str(&env, "Role delegation created"),
        )?;

        env.events().publish(
            (String::from_str(&env, "role_delegated"),),
            (caller, to, role_id, delegation_id),
        );

        Ok(delegation_id)
    }

    /// Accept a delegated role
    pub fn accept_role_delegation(
        env: Env,
        caller: Address,
        delegation_id: u64,
    ) -> Result<(), PayrollError> {
        caller.require_auth();
        Self::require_not_paused(&env);

        let storage = env.storage().persistent();
        let current_time = env.ledger().timestamp();

        let mut delegation: RoleDelegation = storage
            .get(&RoleDataKey::Delegation(delegation_id))
            .ok_or(PayrollError::InvalidData)?;

        // Verify caller is the recipient
        if delegation.to != caller {
            return Err(PayrollError::InsufficientPermissions);
        }

        // Check if delegation hasn't expired
        if let Some(expires_at) = delegation.expires_at {
            if current_time > expires_at {
                return Err(PayrollError::DelegationExpired);
            }
        }

        delegation.accepted = true;
        storage.set(&RoleDataKey::Delegation(delegation_id), &delegation);

        // Log audit entry
        Self::_log_permission_audit(
            &env,
            caller.clone(),
            caller.clone(),
            String::from_str(&env, "RoleDelegate"),
            String::from_str(&env, "accept_delegation"),
            String::from_str(&env, "granted"),
            String::from_str(&env, "Accepted delegation for role"),
        )?;

        env.events().publish(
            (String::from_str(&env, "role_delegation_accepted"),),
            (caller, delegation.role_id, current_time),
        );

        Ok(())
    }

    /// Check if user has a specific role
    pub fn has_role(env: Env, user: Address, role_id: String) -> bool {
        let storage = env.storage().persistent();
        let current_time = env.ledger().timestamp();

        // Check direct role assignment
        if let Some(user_roles) =
            storage.get::<RoleDataKey, Vec<String>>(&RoleDataKey::UserRole(user.clone()))
        {
            if user_roles.contains(&role_id) {
                return true;
            }
        }

        // Check temporary assignments
        let temp_roles = Self::_get_active_temp_roles(&env, user.clone(), current_time);
        for temp_role in temp_roles.iter() {
            if temp_role.role_id == role_id {
                return true;
            }
        }

        // Check accepted delegations
        let delegations = Self::_get_active_delegations(&env, user, current_time);
        for delegation in delegations.iter() {
            if delegation.role_id == role_id {
                return true;
            }
        }

        false
    }

    /// Get all permissions for a role (including inherited)
    pub fn get_role_permissions(env: Env, role_id: String) -> Vec<Permission> {
        Self::_get_role_permissions_recursive(&env, &role_id)
    }

    fn _get_role_permissions_recursive(env: &Env, role_id: &String) -> Vec<Permission> {
        let storage = env.storage().persistent();
        let mut permissions = Vec::new(env);

        if let Some(role) = storage.get::<RoleDataKey, Role>(&RoleDataKey::Role(role_id.clone())) {
            if role.is_active {
                // Add direct permissions
                for perm in role.permissions.iter() {
                    if !permissions.contains(&perm) {
                        permissions.push_back(perm);
                    }
                }

                // Add inherited permissions from parent
                if let Some(parent_id) =
                    storage.get::<RoleDataKey, String>(&RoleDataKey::RoleParent(role_id.clone()))
                {
                    let parent_permissions = Self::_get_role_permissions_recursive(env, &parent_id);
                    for perm in parent_permissions.iter() {
                        if !permissions.contains(&perm) {
                            permissions.push_back(perm);
                        }
                    }
                }
            }
        }

        permissions
    }

=======
>>>>>>> af87a11e
    /// Revoke a role from a user
    pub fn revoke_role(env: Env, caller: Address, user: Address) -> Result<(), PayrollError> {
        caller.require_auth();
        Self::require_not_paused(&env)?;
        Self::_require_security_permission(&env, &caller, Permission::ManageRoles)?;

        let storage = env.storage().persistent();

        // Check if user has a role assignment
        if let Some(mut assignment) =
<<<<<<< HEAD
            storage.get::<RoleDataKey, UserRoleAssignment>(&RoleDataKey::UserRole(user.clone()))
=======
            storage.get::<DataKey, UserRoleAssignment>(&DataKey::UserRole(user.clone()))
>>>>>>> af87a11e
        {
            assignment.is_active = false;
            storage.set(&RoleDataKey::UserRole(user.clone()), &assignment);

            env.events().publish((ROLE_REVOKED_EVENT,), (caller, user));
        }

        Ok(())
    }

    /// Get user's role assignment
    pub fn get_user_role(env: Env, user: Address) -> Option<UserRoleAssignment> {
        env.storage().persistent().get(&RoleDataKey::UserRole(user))
    }

    /// Get role details
    pub fn get_role(env: Env, role_id: String) -> Option<Role> {
        env.storage().persistent().get(&RoleDataKey::Role(role_id))
    }

    /// Check if user has a specific permission
    pub fn has_permission(env: Env, user: Address, permission: Permission) -> bool {
        let storage = env.storage().persistent();

        // Check if user has a role assignment
        if let Some(assignment) =
<<<<<<< HEAD
            storage.get::<RoleDataKey, UserRoleAssignment>(&RoleDataKey::UserRole(user.clone()))
=======
            storage.get::<DataKey, UserRoleAssignment>(&DataKey::UserRole(user.clone()))
>>>>>>> af87a11e
        {
            if !assignment.is_active {
                return false;
            }

            // Check if role assignment has expired
            if let Some(expires_at) = assignment.expires_at {
                if env.ledger().timestamp() > expires_at {
                    return false;
                }
            }

            // Get role and check permissions
            if let Some(role) =
                storage.get::<RoleDataKey, Role>(&RoleDataKey::Role(assignment.role))
            {
                if role.is_active && role.permissions.contains(&permission) {
                    return true;
                }
            }
        }

        // Check if user is owner (owner has all permissions)
        if let Some(owner) = storage.get::<DataKey, Address>(&DataKey::Owner) {
            if user == owner {
                return true;
            }
        }

        false
    }

    /// Update security settings
    pub fn update_security_settings(
        env: Env,
        caller: Address,
        mfa_required: Option<bool>,
        session_timeout: Option<u64>,
        max_login_attempts: Option<u32>,
        lockout_duration: Option<u64>,
        audit_logging_enabled: Option<bool>,
        rate_limiting_enabled: Option<bool>,
        security_policies_enabled: Option<bool>,
    ) -> Result<(), PayrollError> {
        caller.require_auth();
        Self::require_not_paused(&env)?;
        Self::_require_security_permission(&env, &caller, Permission::ManageSecurity)?;

        let storage = env.storage().persistent();
        let current_time = env.ledger().timestamp();

        let mut settings = storage
            .get::<DataKey, SecuritySettings>(&DataKey::SecuritySettings)
            .unwrap_or(SecuritySettings {
                mfa_required: false,
                session_timeout: 3600, // 1 hour default
                max_login_attempts: 5,
                lockout_duration: 1800, // 30 minutes default
                ip_whitelist: Vec::new(&env),
                ip_blacklist: Vec::new(&env),
                audit_logging_enabled: true,
                rate_limiting_enabled: true,
                security_policies_enabled: true,
                emergency_mode: false,
                last_updated: current_time,
            });

        // Update settings with provided values
        if let Some(mfa) = mfa_required {
            settings.mfa_required = mfa;
        }
        if let Some(timeout) = session_timeout {
            settings.session_timeout = timeout;
        }
        if let Some(attempts) = max_login_attempts {
            settings.max_login_attempts = attempts;
        }
        if let Some(duration) = lockout_duration {
            settings.lockout_duration = duration;
        }
        if let Some(audit) = audit_logging_enabled {
            settings.audit_logging_enabled = audit;
        }
        if let Some(rate) = rate_limiting_enabled {
            settings.rate_limiting_enabled = rate;
        }
        if let Some(policies) = security_policies_enabled {
            settings.security_policies_enabled = policies;
        }

        settings.last_updated = current_time;
        storage.set(&DataKey::SecuritySettings, &settings);

        Ok(())
    }

    /// Get security settings
    pub fn get_security_settings(env: Env) -> Option<SecuritySettings> {
        env.storage().persistent().get(&DataKey::SecuritySettings)
    }

    /// Perform security audit
    pub fn perform_security_audit(
        env: Env,
        caller: Address,
    ) -> Result<Vec<SecurityAuditEntry>, PayrollError> {
        caller.require_auth();
        Self::require_not_paused(&env)?;
        Self::_require_security_permission(&env, &caller, Permission::ViewAuditTrail)?;

        // This would perform a comprehensive security audit
        // For now, return an empty vector
        let audit_entries = Vec::new(&env);

        env.events().publish(
            (SECURITY_AUDIT_EVENT,),
            (caller, audit_entries.len() as u32),
        );

        Ok(audit_entries)
    }

    /// Emergency security lockdown
    pub fn emergency_lockdown(env: Env, caller: Address) -> Result<(), PayrollError> {
        caller.require_auth();
        Self::require_not_paused(&env)?;
        Self::_require_security_permission(&env, &caller, Permission::EmergencyOperations)?;

        let storage = env.storage().persistent();
        let current_time = env.ledger().timestamp();

        // Pause the contract
        storage.set(&DataKey::Paused, &true);

        // Update security settings to emergency mode
        if let Some(mut settings) =
            storage.get::<DataKey, SecuritySettings>(&DataKey::SecuritySettings)
        {
            settings.emergency_mode = true;
            settings.last_updated = current_time;
            storage.set(&DataKey::SecuritySettings, &settings);
        }

        env.events().publish(
            (SECURITY_POLICY_VIOLATION_EVENT,),
            (
                caller,
                String::from_str(&env, "Emergency lockdown activated"),
            ),
        );

        Ok(())
    }

    //-----------------------------------------------------------------------------
    // Internal Security Helper Functions
    //-----------------------------------------------------------------------------

    /// Require security permission for operation
    fn _require_security_permission(
        env: &Env,
        caller: &Address,
        permission: Permission,
    ) -> Result<(), PayrollError> {
        if !Self::has_permission(env.clone(), caller.clone(), permission) {
            return Err(PayrollError::InsufficientPermissions);
        }
        Ok(())
    }

    /// Log security event
    fn _log_security_event(
        env: &Env,
        user: &Address,
        action: &str,
        resource: &str,
        result: SecurityAuditResult,
        details: Map<String, String>,
    ) {
        let storage = env.storage().persistent();
        let current_time = env.ledger().timestamp();

        let entry_id = String::from_str(env, "sec_audit_entry");

        let audit_entry = SecurityAuditEntry {
            entry_id: entry_id.clone(),
            user: user.clone(),
            action: String::from_str(env, action),
            resource: String::from_str(env, resource),
            result,
            details,
            timestamp: current_time,
            ip_address: None,
            user_agent: None,
            session_id: None,
        };

        // Store audit entry (simplified - in real implementation would use proper indexing)
        // Note: In a real implementation, this would use proper indexing
        // For now, we'll just log the event
    }

    /// Check rate limiting
    fn _check_rate_limit(env: &Env, user: &Address, operation: &str) -> Result<(), PayrollError> {
        // Simplified rate limiting check
        // In a real implementation, this would check actual rate limits
        Ok(())
    }

    /// Detect suspicious activity
    fn _detect_suspicious_activity(
        env: &Env,
        user: &Address,
        action: &str,
    ) -> Result<(), PayrollError> {
        // Simplified suspicious activity detection
        // In a real implementation, this would use ML/AI to detect patterns
        Ok(())
    }

    //-----------------------------------------------------------------------------
    // Enterprise Features Implementation
    //-----------------------------------------------------------------------------

    /// Create a new department
    pub fn create_department(
        env: Env,
        caller: Address,
        name: String,
        description: String,
        manager: Address,
        parent_department: Option<u64>,
    ) -> Result<u64, PayrollError> {
        caller.require_auth();
        Self::require_not_paused(&env)?;

        let storage = env.storage().persistent();
        let current_time = env.ledger().timestamp();

        // Get next department ID
        let department_id = storage
            .get::<EnterpriseDataKey, u64>(&EnterpriseDataKey::NextDepartmentId)
            .unwrap_or(1);
        storage.set(&EnterpriseDataKey::NextDepartmentId, &(department_id + 1));

        let department = enterprise::Department {
            id: department_id,
            name: name.clone(),
            description: description.clone(),
            employer: caller.clone(),
            manager,
            parent_department,
            created_at: current_time,
            updated_at: current_time,
            is_active: true,
        };

        // Store department
        storage.set(
            &enterprise::EnterpriseDataKey::Department(department_id),
            &department,
        );

        // Add to employer's departments
        let mut employer_departments = storage
            .get::<enterprise::EnterpriseDataKey, Vec<u64>>(
                &enterprise::EnterpriseDataKey::EmployerDepartments(caller.clone()),
            )
            .unwrap_or(Vec::new(&env));
        employer_departments.push_back(department_id);
        storage.set(
            &enterprise::EnterpriseDataKey::EmployerDepartments(caller.clone()),
            &employer_departments,
        );

        // Emit event
        env.events().publish(
            (symbol_short!("dept_c"),),
            (caller, department_id, name, description),
        );

        Ok(department_id)
    }

    /// Assign employee to department
    pub fn assign_employee_to_department(
        env: Env,
        caller: Address,
        employee: Address,
        department_id: u64,
    ) -> Result<(), PayrollError> {
        caller.require_auth();
        Self::require_not_paused(&env)?;

        let storage = env.storage().persistent();

        // Verify department exists and belongs to caller
        let department = storage
            .get::<EnterpriseDataKey, Department>(&EnterpriseDataKey::Department(department_id))
            .ok_or(PayrollError::InvalidData)?;

        if department.employer != caller {
            return Err(PayrollError::Unauthorized);
        }

        // Assign employee to department
        storage.set(
            &EnterpriseDataKey::EmployeeDepartment(employee.clone()),
            &department_id,
        );

        // Emit event
        env.events()
            .publish((symbol_short!("emp_a"),), (caller, employee, department_id));

        Ok(())
    }

    /// Create approval workflow
    pub fn create_approval_workflow(
        env: Env,
        caller: Address,
        name: String,
        description: String,
        steps: Vec<ApprovalStep>,
    ) -> Result<u64, PayrollError> {
        caller.require_auth();
        Self::require_not_paused(&env)?;

        let storage = env.storage().persistent();
        let current_time = env.ledger().timestamp();

        // Get next workflow ID
        let workflow_id = storage
            .get::<EnterpriseDataKey, u64>(&EnterpriseDataKey::NextWorkflowId)
            .unwrap_or(1);
        storage.set(&EnterpriseDataKey::NextWorkflowId, &(workflow_id + 1));

        let workflow = ApprovalWorkflow {
            id: workflow_id,
            name: name.clone(),
            description: description.clone(),
            employer: caller.clone(),
            steps,
            created_at: current_time,
            updated_at: current_time,
            is_active: true,
        };

        // Store workflow
        storage.set(&EnterpriseDataKey::ApprovalWorkflow(workflow_id), &workflow);

        // Emit event
        env.events().publish(
            (symbol_short!("wf_c"),),
            (caller, workflow_id, name, description),
        );

        Ok(workflow_id)
    }

    /// Create webhook endpoint
    pub fn create_webhook_endpoint(
        env: Env,
        caller: Address,
        name: String,
        url: String,
        events: Vec<String>,
        headers: Map<String, String>,
    ) -> Result<String, PayrollError> {
        caller.require_auth();
        Self::require_not_paused(&env)?;

        let storage = env.storage().persistent();
        let current_time = env.ledger().timestamp();

        // Generate webhook ID
        let webhook_id_str = String::from_str(&env, "hook_");

        let webhook = WebhookEndpoint {
            id: webhook_id_str.clone(),
            name: name.clone(),
            url: url.clone(),
            employer: caller.clone(),
            events,
            headers,
            is_active: true,
            created_at: current_time,
            last_triggered: None,
        };

        // Store webhook
        storage.set(
            &EnterpriseDataKey::WebhookEndpoint(webhook_id_str.clone()),
            &webhook,
        );

        // Add to employer's webhooks
        let mut employer_webhooks = storage
            .get::<EnterpriseDataKey, Vec<String>>(&EnterpriseDataKey::EmployerWebhooks(
                caller.clone(),
            ))
            .unwrap_or(Vec::new(&env));
        employer_webhooks.push_back(webhook_id_str.clone());
        storage.set(
            &EnterpriseDataKey::EmployerWebhooks(caller.clone()),
            &employer_webhooks,
        );

        // Emit event
        env.events().publish(
            (symbol_short!("hook_c"),),
            (caller, webhook_id_str.clone(), name, url),
        );

        Ok(webhook_id_str)
    }

    /// Create report template
    pub fn create_report_template(
        env: Env,
        caller: Address,
        name: String,
        description: String,
        query_parameters: Map<String, String>,
        schedule: Option<String>,
    ) -> Result<u64, PayrollError> {
        caller.require_auth();
        Self::require_not_paused(&env)?;

        let storage = env.storage().persistent();
        let current_time = env.ledger().timestamp();

        // Get next report ID
        let report_id = storage
            .get::<EnterpriseDataKey, u64>(&EnterpriseDataKey::NextReportId)
            .unwrap_or(1);
        storage.set(&EnterpriseDataKey::NextReportId, &(report_id + 1));

        let report = ReportTemplate {
            id: report_id,
            name: name.clone(),
            description: description.clone(),
            employer: caller.clone(),
            query_parameters,
            schedule,
            created_at: current_time,
            updated_at: current_time,
            is_active: true,
        };

        // Store report template
        storage.set(&EnterpriseDataKey::ReportTemplate(report_id), &report);

        // Add to employer's reports
        let mut employer_reports = storage
            .get::<EnterpriseDataKey, Vec<u64>>(&EnterpriseDataKey::EmployerReports(caller.clone()))
            .unwrap_or(Vec::new(&env));
        employer_reports.push_back(report_id);
        storage.set(
            &EnterpriseDataKey::EmployerReports(caller.clone()),
            &employer_reports,
        );

        // Emit event
        env.events().publish(
            (symbol_short!("rpt_c"),),
            (caller, report_id, name, description),
        );

        Ok(report_id)
    }

    /// Create backup schedule
    pub fn create_backup_schedule(
        env: Env,
        caller: Address,
        name: String,
        frequency: String,
        retention_days: u32,
    ) -> Result<u64, PayrollError> {
        caller.require_auth();
        Self::require_not_paused(&env)?;

        let storage = env.storage().persistent();
        let current_time = env.ledger().timestamp();

        // Get next backup schedule ID
        let schedule_id = storage
            .get::<EnterpriseDataKey, u64>(&EnterpriseDataKey::NextBackupScheduleId)
            .unwrap_or(1);
        storage.set(&EnterpriseDataKey::NextBackupScheduleId, &(schedule_id + 1));

        let schedule = BackupSchedule {
            id: schedule_id,
            name: name.clone(),
            employer: caller.clone(),
            frequency,
            retention_days,
            is_active: true,
            created_at: current_time,
            last_backup: None,
        };

        // Store backup schedule
        storage.set(&EnterpriseDataKey::BackupSchedule(schedule_id), &schedule);

        // Add to employer's backup schedules
        let mut employer_schedules = storage
            .get::<EnterpriseDataKey, Vec<u64>>(&EnterpriseDataKey::EmployerBackupSchedules(
                caller.clone(),
            ))
            .unwrap_or(Vec::new(&env));
        employer_schedules.push_back(schedule_id);
        storage.set(
            &EnterpriseDataKey::EmployerBackupSchedules(caller.clone()),
            &employer_schedules,
        );

        // Emit event
        env.events()
            .publish((symbol_short!("bkup_c"),), (caller, schedule_id, name));

        Ok(schedule_id)
    }

    //-----------------------------------------------------------------------------
    // Dispute Resolution Functions
    //-----------------------------------------------------------------------------

    /// Create a new dispute
    pub fn create_dispute(
        env: Env,
        caller: Address,
        employer: Address,
        dispute_type: DisputeType,
        description: String,
        evidence: Vec<String>,
        amount_involved: Option<i128>,
        token_involved: Option<Address>,
        priority: DisputePriority,
        timeout_days: u32,
    ) -> Result<u64, PayrollError> {
        caller.require_auth();
        Self::require_not_paused(&env)?;

        let storage = env.storage().persistent();
        let current_time = env.ledger().timestamp();

        // Verify the caller is an employee with a payroll
        let payroll = Self::_get_payroll(&env, &caller).ok_or(PayrollError::PayrollNotFound)?;
        if payroll.employer != employer {
            return Err(PayrollError::Unauthorized);
        }

        // Get dispute settings
        let settings = Self::_get_dispute_settings(&env);

        // Validate evidence requirements
        if settings.evidence_required && (evidence.len() as u32) < settings.min_evidence_count {
            return Err(PayrollError::InvalidData);
        }

        // Get next dispute ID
        let next_id = storage.get(&EnterpriseDataKey::NextDisputeId).unwrap_or(0) + 1;
        storage.set(&EnterpriseDataKey::NextDisputeId, &next_id);

        // Calculate expiration time
        let timeout_days = if timeout_days == 0 {
            settings.dispute_timeout
        } else {
            timeout_days
        };
        let expires_at = current_time + (timeout_days as u64 * 24 * 60 * 60);

        // Create dispute
        let dispute = Dispute {
            id: next_id,
            employee: caller.clone(),
            employer: employer.clone(),
            dispute_type: dispute_type.clone(),
            description: description.clone(),
            evidence,
            amount_involved,
            token_involved,
            priority: priority.clone(),
            status: DisputeStatus::Open,
            created_at: current_time,
            updated_at: current_time,
            expires_at,
            resolved_at: None,
            resolution: None,
            resolution_by: None,
        };

        // Store dispute
        storage.set(&EnterpriseDataKey::Dispute(next_id), &dispute);

        // Add to employee's disputes
        let mut employee_disputes: Vec<u64> = storage
            .get(&EnterpriseDataKey::EmployeeDisputes(caller.clone()))
            .unwrap_or(Vec::new(&env));
        employee_disputes.push_back(next_id);
        storage.set(
            &EnterpriseDataKey::EmployeeDisputes(caller.clone()),
            &employee_disputes,
        );

        // Add to employer's disputes
        let mut employer_disputes: Vec<u64> = storage
            .get(&EnterpriseDataKey::EmployerDisputes(employer.clone()))
            .unwrap_or(Vec::new(&env));
        employer_disputes.push_back(next_id);
        storage.set(
            &EnterpriseDataKey::EmployerDisputes(employer.clone()),
            &employer_disputes,
        );

        // Add to open disputes
        let mut open_disputes: Vec<u64> = storage
            .get(&EnterpriseDataKey::OpenDisputes)
            .unwrap_or(Vec::new(&env));
        open_disputes.push_back(next_id);
        storage.set(&EnterpriseDataKey::OpenDisputes, &open_disputes);

        // Emit dispute created event
        env.events().publish(
            (symbol_short!("dispute_c"),),
            (caller, next_id, employer, dispute_type, priority),
        );

        Ok(next_id)
    }

    /// Update dispute status
    pub fn update_dispute_status(
        env: Env,
        caller: Address,
        dispute_id: u64,
        new_status: DisputeStatus,
        resolution: Option<String>,
    ) -> Result<(), PayrollError> {
        caller.require_auth();
        Self::require_not_paused(&env)?;

        let storage = env.storage().persistent();
        let current_time = env.ledger().timestamp();

        // Get dispute
        let mut dispute: Dispute = storage
            .get(&EnterpriseDataKey::Dispute(dispute_id))
            .ok_or(PayrollError::PayrollNotFound)?;

        // Check if caller is authorized (employee, employer, or mediator)
        if caller != dispute.employee && caller != dispute.employer {
            // Check if caller is a mediator
            if let Some(mediator) = storage
                .get::<EnterpriseDataKey, Mediator>(&EnterpriseDataKey::Mediator(caller.clone()))
            {
                if !mediator.is_active {
                    return Err(PayrollError::Unauthorized);
                }
            } else {
                return Err(PayrollError::Unauthorized);
            }
        }

        // Update dispute
        dispute.status = new_status.clone();
        dispute.updated_at = current_time;
        dispute.resolution = resolution.clone();
        dispute.resolution_by = Some(caller.clone());

        if new_status == DisputeStatus::Resolved {
            dispute.resolved_at = Some(current_time);
        }

        storage.set(&EnterpriseDataKey::Dispute(dispute_id), &dispute);

        // Update open disputes list if resolved
        if new_status == DisputeStatus::Resolved || new_status == DisputeStatus::Closed {
            let mut open_disputes: Vec<u64> = storage
                .get(&EnterpriseDataKey::OpenDisputes)
                .unwrap_or(Vec::new(&env));
            let mut new_open_disputes = Vec::new(&env);
            for id in open_disputes.iter() {
                if id != dispute_id {
                    new_open_disputes.push_back(id);
                }
            }
            storage.set(&EnterpriseDataKey::OpenDisputes, &new_open_disputes);
        }

        // Emit dispute updated event
        env.events().publish(
            (symbol_short!("dispute_u"),),
            (caller, dispute_id, new_status, resolution),
        );

        Ok(())
    }

    /// Escalate a dispute
    pub fn escalate_dispute(
        env: Env,
        caller: Address,
        dispute_id: u64,
        level: EscalationLevel,
        reason: String,
        mediator_address: Address,
    ) -> Result<u64, PayrollError> {
        caller.require_auth();
        Self::require_not_paused(&env)?;

        let storage = env.storage().persistent();
        let current_time = env.ledger().timestamp();

        // Get dispute
        let mut dispute: Dispute = storage
            .get(&EnterpriseDataKey::Dispute(dispute_id))
            .ok_or(PayrollError::PayrollNotFound)?;

        // Check if dispute is eligible for escalation
        if dispute.status != DisputeStatus::Open && dispute.status != DisputeStatus::UnderReview {
            return Err(PayrollError::InvalidData);
        }

        // Verify mediator exists and is active
        let mediator: Mediator = storage
            .get(&EnterpriseDataKey::Mediator(mediator_address.clone()))
            .ok_or(PayrollError::PayrollNotFound)?;
        if !mediator.is_active {
            return Err(PayrollError::InvalidData);
        }

        // Get next escalation ID
        let next_id = storage
            .get(&EnterpriseDataKey::NextEscalationId)
            .unwrap_or(0)
            + 1;
        storage.set(&EnterpriseDataKey::NextEscalationId, &next_id);

        // Calculate timeout based on level
        let settings = Self::_get_dispute_settings(&env);
        let timeout_days = match level {
            EscalationLevel::Level1 => 7,
            EscalationLevel::Level2 => 14,
            EscalationLevel::Level3 => 21,
            EscalationLevel::Level4 => settings.mediation_timeout,
            EscalationLevel::Level5 => settings.arbitration_timeout,
        };
        let timeout_at = current_time + (timeout_days as u64 * 24 * 60 * 60);

        // Create escalation
        let escalation = Escalation {
            id: next_id,
            dispute_id,
            level: level.clone(),
            reason: reason.clone(),
            escalated_by: caller.clone(),
            escalated_at: current_time,
            mediator: Some(mediator_address.clone()),
            mediator_assigned_at: Some(current_time),
            resolution: None,
            resolved_at: None,
            resolved_by: None,
            timeout_at,
        };

        // Store escalation
        storage.set(&EnterpriseDataKey::Escalation(next_id), &escalation);

        // Add to dispute escalations
        let mut dispute_escalations: Vec<u64> = storage
            .get(&EnterpriseDataKey::DisputeEscalations(dispute_id))
            .unwrap_or(Vec::new(&env));
        dispute_escalations.push_back(next_id);
        storage.set(
            &EnterpriseDataKey::DisputeEscalations(dispute_id),
            &dispute_escalations,
        );

        // Add to mediator escalations
        let mut mediator_escalations: Vec<u64> = storage
            .get(&EnterpriseDataKey::MediatorEscalations(
                mediator_address.clone(),
            ))
            .unwrap_or(Vec::new(&env));
        mediator_escalations.push_back(next_id);
        storage.set(
            &EnterpriseDataKey::MediatorEscalations(mediator_address.clone()),
            &mediator_escalations,
        );

        // Add to escalated disputes
        let mut escalated_disputes: Vec<u64> = storage
            .get(&EnterpriseDataKey::EscalatedDisputes)
            .unwrap_or(Vec::new(&env));
        escalated_disputes.push_back(dispute_id);
        storage.set(&EnterpriseDataKey::EscalatedDisputes, &escalated_disputes);

        // Update dispute status
        dispute.status = DisputeStatus::Escalated;
        dispute.updated_at = current_time;
        storage.set(&EnterpriseDataKey::Dispute(dispute_id), &dispute);

        // Emit escalation event
        env.events().publish(
            (symbol_short!("escalate"),),
            (caller, dispute_id, next_id, level, mediator_address),
        );

        Ok(next_id)
    }

    /// Resolve an escalation
    pub fn resolve_escalation(
        env: Env,
        mediator: Address,
        escalation_id: u64,
        resolution: String,
    ) -> Result<(), PayrollError> {
        mediator.require_auth();
        Self::require_not_paused(&env)?;

        let storage = env.storage().persistent();
        let current_time = env.ledger().timestamp();

        // Get escalation
        let mut escalation: Escalation = storage
            .get(&EnterpriseDataKey::Escalation(escalation_id))
            .ok_or(PayrollError::PayrollNotFound)?;

        // Check if mediator is authorized
        if escalation.mediator != Some(mediator.clone()) {
            return Err(PayrollError::Unauthorized);
        }

        // Check if escalation has expired
        if current_time > escalation.timeout_at {
            return Err(PayrollError::InvalidData);
        }

        // Update escalation
        escalation.resolution = Some(resolution.clone());
        escalation.resolved_at = Some(current_time);
        escalation.resolved_by = Some(mediator.clone());
        storage.set(&EnterpriseDataKey::Escalation(escalation_id), &escalation);

        // Update dispute status
        let mut dispute: Dispute = storage
            .get(&EnterpriseDataKey::Dispute(escalation.dispute_id))
            .ok_or(PayrollError::PayrollNotFound)?;
        dispute.status = DisputeStatus::Resolved;
        dispute.resolution = Some(resolution.clone());
        dispute.resolution_by = Some(mediator.clone());
        dispute.resolved_at = Some(current_time);
        dispute.updated_at = current_time;
        storage.set(&EnterpriseDataKey::Dispute(escalation.dispute_id), &dispute);

        // Remove from escalated disputes
        let mut escalated_disputes: Vec<u64> = storage
            .get(&EnterpriseDataKey::EscalatedDisputes)
            .unwrap_or(Vec::new(&env));
        let mut new_escalated_disputes = Vec::new(&env);
        for id in escalated_disputes.iter() {
            if id != escalation.dispute_id {
                new_escalated_disputes.push_back(id);
            }
        }
        storage.set(
            &EnterpriseDataKey::EscalatedDisputes,
            &new_escalated_disputes,
        );

        // Remove from open disputes
        let mut open_disputes: Vec<u64> = storage
            .get(&EnterpriseDataKey::OpenDisputes)
            .unwrap_or(Vec::new(&env));
        let mut new_open_disputes = Vec::new(&env);
        for id in open_disputes.iter() {
            if id != escalation.dispute_id {
                new_open_disputes.push_back(id);
            }
        }
        storage.set(&EnterpriseDataKey::OpenDisputes, &new_open_disputes);

        // Emit resolution event
        env.events().publish(
            (symbol_short!("resolve"),),
            (mediator, escalation_id, escalation.dispute_id, resolution),
        );

        Ok(())
    }

    /// Get dispute settings (internal helper)
    fn _get_dispute_settings(env: &Env) -> DisputeSettings {
        let storage = env.storage().persistent();
        storage
            .get(&EnterpriseDataKey::DisputeSettings)
            .unwrap_or(DisputeSettings {
                auto_escalation_days: 7,
                mediation_timeout: 30,
                arbitration_timeout: 60,
                max_escalation_levels: 5,
                evidence_required: true,
                min_evidence_count: 1,
                dispute_timeout: 30,
                escalation_cooldown: 24,
            })
    }

    /// Add a new mediator
    pub fn add_mediator(
        env: Env,
        caller: Address,
        mediator_address: Address,
        name: String,
        specialization: Vec<String>,
    ) -> Result<(), PayrollError> {
        caller.require_auth();
        Self::require_not_paused(&env)?;

        // Only contract owner can add mediators
        let storage = env.storage().persistent();
        let owner = storage
            .get(&DataKey::Owner)
            .ok_or(PayrollError::Unauthorized)?;
        if caller != owner {
            return Err(PayrollError::Unauthorized);
        }

        let current_time = env.ledger().timestamp();

        // Create mediator
        let mediator = Mediator {
            address: mediator_address.clone(),
            name: name.clone(),
            specialization: specialization.clone(),
            success_rate: 0,
            total_cases: 0,
            resolved_cases: 0,
            is_active: true,
            created_at: current_time,
            last_active: current_time,
        };

        // Store mediator
        storage.set(
            &EnterpriseDataKey::Mediator(mediator_address.clone()),
            &mediator,
        );

        // Add to active mediators
        let mut active_mediators: Vec<Address> = storage
            .get(&EnterpriseDataKey::ActiveMediators)
            .unwrap_or(Vec::new(&env));
        active_mediators.push_back(mediator_address.clone());
        storage.set(&EnterpriseDataKey::ActiveMediators, &active_mediators);

        // Add to specialization index
        for spec in specialization.iter() {
            let mut mediators_by_spec: Vec<Address> = storage
                .get(&EnterpriseDataKey::MediatorBySpecialization(spec.clone()))
                .unwrap_or(Vec::new(&env));
            mediators_by_spec.push_back(mediator_address.clone());
            storage.set(
                &EnterpriseDataKey::MediatorBySpecialization(spec.clone()),
                &mediators_by_spec,
            );
        }

        // Emit mediator added event
        env.events().publish(
            (symbol_short!("mediator"),),
            (caller, mediator_address, name, specialization),
        );

        Ok(())
    }

    /// Get dispute settings
    pub fn get_dispute_settings(env: Env) -> DisputeSettings {
        Self::_get_dispute_settings(&env)
    }

    /// Update dispute settings
    pub fn update_dispute_settings(
        env: Env,
        caller: Address,
        settings: DisputeSettings,
    ) -> Result<(), PayrollError> {
        caller.require_auth();
        Self::require_not_paused(&env)?;

        // Only contract owner can update settings
        let storage = env.storage().persistent();
        let owner = storage
            .get(&DataKey::Owner)
            .ok_or(PayrollError::Unauthorized)?;
        if caller != owner {
            return Err(PayrollError::Unauthorized);
        }

        storage.set(&EnterpriseDataKey::DisputeSettings, &settings);

        // Emit settings updated event
        env.events()
            .publish((symbol_short!("settings"),), (caller, settings));

        Ok(())
    }

    /// Get a dispute by ID
    pub fn get_dispute(env: Env, dispute_id: u64) -> Result<Dispute, PayrollError> {
        let storage = env.storage().persistent();
        storage
            .get(&EnterpriseDataKey::Dispute(dispute_id))
            .ok_or(PayrollError::PayrollNotFound)
    }

    /// Get all disputes for an employee
    pub fn get_employee_disputes(
        env: Env,
        employee: Address,
    ) -> Result<Vec<Dispute>, PayrollError> {
        let storage = env.storage().persistent();
        let dispute_ids: Vec<u64> = storage
            .get(&EnterpriseDataKey::EmployeeDisputes(employee.clone()))
            .unwrap_or(Vec::new(&env));

        let mut disputes = Vec::new(&env);
        for id in dispute_ids.iter() {
            if let Some(dispute) = storage.get(&EnterpriseDataKey::Dispute(id)) {
                disputes.push_back(dispute);
            }
        }

        Ok(disputes)
    }

    /// Get all disputes for an employer
    pub fn get_employer_disputes(
        env: Env,
        employer: Address,
    ) -> Result<Vec<Dispute>, PayrollError> {
        let storage = env.storage().persistent();
        let dispute_ids: Vec<u64> = storage
            .get(&EnterpriseDataKey::EmployerDisputes(employer.clone()))
            .unwrap_or(Vec::new(&env));

        let mut disputes = Vec::new(&env);
        for id in dispute_ids.iter() {
            if let Some(dispute) = storage.get(&EnterpriseDataKey::Dispute(id)) {
                disputes.push_back(dispute);
            }
        }

        Ok(disputes)
    }

    /// Get all open disputes
    pub fn get_open_disputes(env: Env) -> Result<Vec<Dispute>, PayrollError> {
        let storage = env.storage().persistent();
        let dispute_ids: Vec<u64> = storage
            .get(&EnterpriseDataKey::OpenDisputes)
            .unwrap_or(Vec::new(&env));

        let mut disputes = Vec::new(&env);
        for id in dispute_ids.iter() {
            if let Some(dispute) = storage.get(&EnterpriseDataKey::Dispute(id)) {
                disputes.push_back(dispute);
            }
        }

        Ok(disputes)
    }

    /// Get all escalated disputes
    pub fn get_escalated_disputes(env: Env) -> Result<Vec<Dispute>, PayrollError> {
        let storage = env.storage().persistent();
        let dispute_ids: Vec<u64> = storage
            .get(&EnterpriseDataKey::EscalatedDisputes)
            .unwrap_or(Vec::new(&env));

        let mut disputes = Vec::new(&env);
        for id in dispute_ids.iter() {
            if let Some(dispute) = storage.get(&EnterpriseDataKey::Dispute(id)) {
                disputes.push_back(dispute);
            }
        }

        Ok(disputes)
    }

    //-----------------------------------------------------------------------------
    // Payroll Modification Approval System
    //-----------------------------------------------------------------------------

    /// Request a payroll modification that requires approval from both employer and employee
    pub fn request_payroll_modification(
        env: Env,
        requester: Address,
        employee: Address,
        modification_type: PayrollModificationType,
        current_value: String,
        proposed_value: String,
        reason: String,
        approval_timeout_days: u32,
    ) -> Result<u64, PayrollError> {
        requester.require_auth();
        Self::require_not_paused(&env)?;

        let storage = env.storage().persistent();
        let current_time = env.ledger().timestamp();

        // Verify the payroll exists
        let payroll = Self::_get_payroll(&env, &employee).ok_or(PayrollError::PayrollNotFound)?;

        // Only the employer or employee can request modifications
        if requester != payroll.employer && requester != employee {
            return Err(PayrollError::Unauthorized);
        }

        // Get next modification request ID
        let next_id = storage
            .get(&EnterpriseDataKey::NextModificationRequestId)
            .unwrap_or(0)
            + 1;
        storage.set(&EnterpriseDataKey::NextModificationRequestId, &next_id);

        // Calculate expiration time (default 30 days if not specified)
        let timeout_days = if approval_timeout_days == 0 {
            30
        } else {
            approval_timeout_days
        };
        let expires_at = current_time + (timeout_days as u64 * 24 * 60 * 60); // Convert days to seconds

        // Create modification request
        let modification_request = PayrollModificationRequest {
            id: next_id,
            employee: employee.clone(),
            employer: payroll.employer.clone(),
            request_type: modification_type.clone(),
            current_value: current_value.clone(),
            proposed_value: proposed_value.clone(),
            reason: reason.clone(),
            requester: requester.clone(),
            employer_approval: Approval::default(&env),
            employee_approval: Approval::default(&env),
            created_at: current_time,
            expires_at,
            status: PayrollModificationStatus::Pending,
        };

        // Store the modification request
        storage.set(
            &EnterpriseDataKey::PayrollModificationRequest(next_id),
            &modification_request,
        );

        // Add to employee's modification requests
        let mut employee_requests: Vec<u64> = storage
            .get(&EnterpriseDataKey::EmployeeModificationRequests(
                employee.clone(),
            ))
            .unwrap_or(Vec::new(&env));
        employee_requests.push_back(next_id);
        storage.set(
            &EnterpriseDataKey::EmployeeModificationRequests(employee.clone()),
            &employee_requests,
        );

        // Add to employer's modification requests
        let mut employer_requests: Vec<u64> = storage
            .get(&EnterpriseDataKey::EmployerModificationRequests(
                payroll.employer.clone(),
            ))
            .unwrap_or(Vec::new(&env));
        employer_requests.push_back(next_id);
        storage.set(
            &EnterpriseDataKey::EmployerModificationRequests(payroll.employer.clone()),
            &employer_requests,
        );

        // Add to pending modification requests
        let mut pending_requests: Vec<u64> = storage
            .get(&EnterpriseDataKey::PendingModificationRequests)
            .unwrap_or(Vec::new(&env));
        pending_requests.push_back(next_id);
        storage.set(
            &EnterpriseDataKey::PendingModificationRequests,
            &pending_requests,
        );

        // Emit modification request event
        env.events().publish(
            (symbol_short!("mod_req"),),
            (
                requester,
                next_id,
                employee,
                modification_type,
                current_value,
                proposed_value,
            ),
        );

        Ok(next_id)
    }

    /// Approve a payroll modification request
    pub fn approve_payroll_modification(
        env: Env,
        approver: Address,
        request_id: u64,
    ) -> Result<(), PayrollError> {
        approver.require_auth();
        Self::require_not_paused(&env)?;

        let storage = env.storage().persistent();
        let current_time = env.ledger().timestamp();

        // Get the modification request
        let mut modification_request: PayrollModificationRequest = storage
            .get(&EnterpriseDataKey::PayrollModificationRequest(request_id))
            .ok_or(PayrollError::PayrollNotFound)?;

        // Check if request has expired
        if current_time > modification_request.expires_at {
            modification_request.status = PayrollModificationStatus::Expired;
            storage.set(
                &EnterpriseDataKey::PayrollModificationRequest(request_id),
                &modification_request,
            );
            return Err(PayrollError::InvalidData);
        }

        // Check if request is already completed
        if modification_request.status == PayrollModificationStatus::BothApproved
            || modification_request.status == PayrollModificationStatus::Rejected
            || modification_request.status == PayrollModificationStatus::Cancelled
        {
            return Err(PayrollError::InvalidData);
        }

        // Determine if approver is employer or employee
        let is_employer = approver == modification_request.employer;
        let is_employee = approver == modification_request.employee;

        if !is_employer && !is_employee {
            return Err(PayrollError::Unauthorized);
        }

        // Update approval status
        if is_employer {
            modification_request.employer_approval.approver = approver.clone();
            modification_request.employer_approval.approved = true;
            modification_request.employer_approval.timestamp = current_time;
        } else {
            modification_request.employee_approval.approver = approver.clone();
            modification_request.employee_approval.approved = true;
            modification_request.employee_approval.timestamp = current_time;
        }

        // Check if both parties have approved
        if modification_request.employer_approval.approved
            && modification_request.employee_approval.approved
        {
            modification_request.status = PayrollModificationStatus::BothApproved;

            // Apply the modification to the payroll
            Self::_apply_payroll_modification(&env, &modification_request)?;
        } else if modification_request.employer_approval.approved {
            modification_request.status = PayrollModificationStatus::EmployerApproved;
        } else if modification_request.employee_approval.approved {
            modification_request.status = PayrollModificationStatus::EmployeeApproved;
        }

        // Store updated modification request
        storage.set(
            &EnterpriseDataKey::PayrollModificationRequest(request_id),
            &modification_request,
        );

        // Remove from pending requests if completed
        if modification_request.status == PayrollModificationStatus::BothApproved
            || modification_request.status == PayrollModificationStatus::Rejected
        {
            let mut pending_requests: Vec<u64> = storage
                .get(&EnterpriseDataKey::PendingModificationRequests)
                .unwrap_or(Vec::new(&env));
            let mut new_pending_requests = Vec::new(&env);
            for id in pending_requests.iter() {
                if id != request_id {
                    new_pending_requests.push_back(id);
                }
            }
            storage.set(
                &EnterpriseDataKey::PendingModificationRequests,
                &new_pending_requests,
            );
        }

        // Emit approval event
        env.events().publish(
            (symbol_short!("mod_app"),),
            (approver, request_id, modification_request.status),
        );

        Ok(())
    }

    /// Reject a payroll modification request
    pub fn reject_payroll_modification(
        env: Env,
        rejector: Address,
        request_id: u64,
        rejection_reason: String,
    ) -> Result<(), PayrollError> {
        rejector.require_auth();
        Self::require_not_paused(&env)?;

        let storage = env.storage().persistent();
        let current_time = env.ledger().timestamp();

        // Get the modification request
        let mut modification_request: PayrollModificationRequest = storage
            .get(&EnterpriseDataKey::PayrollModificationRequest(request_id))
            .ok_or(PayrollError::PayrollNotFound)?;

        // Check if request has expired
        if current_time > modification_request.expires_at {
            modification_request.status = PayrollModificationStatus::Expired;
            storage.set(
                &EnterpriseDataKey::PayrollModificationRequest(request_id),
                &modification_request,
            );
            return Err(PayrollError::InvalidData);
        }

        // Check if request is already completed
        if modification_request.status == PayrollModificationStatus::BothApproved
            || modification_request.status == PayrollModificationStatus::Rejected
            || modification_request.status == PayrollModificationStatus::Cancelled
        {
            return Err(PayrollError::InvalidData);
        }

        // Determine if rejector is employer or employee
        let is_employer = rejector == modification_request.employer;
        let is_employee = rejector == modification_request.employee;

        if !is_employer && !is_employee {
            return Err(PayrollError::Unauthorized);
        }

        // Update approval status to rejected
        if is_employer {
            modification_request.employer_approval.approver = rejector.clone();
            modification_request.employer_approval.approved = false;
            modification_request.employer_approval.timestamp = current_time;
            modification_request.employer_approval.comment = rejection_reason.clone();
        } else {
            modification_request.employee_approval.approver = rejector.clone();
            modification_request.employee_approval.approved = false;
            modification_request.employee_approval.timestamp = current_time;
            modification_request.employee_approval.comment = rejection_reason.clone();
        }

        // Set status to rejected
        modification_request.status = PayrollModificationStatus::Rejected;

        // Store updated modification request
        storage.set(
            &EnterpriseDataKey::PayrollModificationRequest(request_id),
            &modification_request,
        );

        // Remove from pending requests
        let mut pending_requests: Vec<u64> = storage
            .get(&EnterpriseDataKey::PendingModificationRequests)
            .unwrap_or(Vec::new(&env));
        let mut new_pending_requests = Vec::new(&env);
        for id in pending_requests.iter() {
            if id != request_id {
                new_pending_requests.push_back(id);
            }
        }
        storage.set(
            &EnterpriseDataKey::PendingModificationRequests,
            &new_pending_requests,
        );

        // Emit rejection event
        env.events().publish(
            (symbol_short!("mod_rej"),),
            (rejector, request_id, rejection_reason),
        );

        Ok(())
    }

    /// Get a payroll modification request
    pub fn get_payroll_modification_request(
        env: Env,
        request_id: u64,
    ) -> Result<PayrollModificationRequest, PayrollError> {
        let storage = env.storage().persistent();
        storage
            .get(&EnterpriseDataKey::PayrollModificationRequest(request_id))
            .ok_or(PayrollError::PayrollNotFound)
    }

    /// Get all modification requests for an employee
    pub fn get_employee_mod_requests(
        env: Env,
        employee: Address,
    ) -> Result<Vec<PayrollModificationRequest>, PayrollError> {
        let storage = env.storage().persistent();
        let request_ids: Vec<u64> = storage
            .get(&EnterpriseDataKey::EmployeeModificationRequests(
                employee.clone(),
            ))
            .unwrap_or(Vec::new(&env));

        let mut requests = Vec::new(&env);
        for id in request_ids.iter() {
            if let Some(request) = storage.get(&EnterpriseDataKey::PayrollModificationRequest(id)) {
                requests.push_back(request);
            }
        }

        Ok(requests)
    }

    /// Get all modification requests for an employer
    pub fn get_employer_mod_requests(
        env: Env,
        employer: Address,
    ) -> Result<Vec<PayrollModificationRequest>, PayrollError> {
        let storage = env.storage().persistent();
        let request_ids: Vec<u64> = storage
            .get(&EnterpriseDataKey::EmployerModificationRequests(
                employer.clone(),
            ))
            .unwrap_or(Vec::new(&env));

        let mut requests = Vec::new(&env);
        for id in request_ids.iter() {
            if let Some(request) = storage.get(&EnterpriseDataKey::PayrollModificationRequest(id)) {
                requests.push_back(request);
            }
        }

        Ok(requests)
    }

    /// Get all pending modification requests
    pub fn get_pending_mod_requests(
        env: Env,
    ) -> Result<Vec<PayrollModificationRequest>, PayrollError> {
        let storage = env.storage().persistent();
        let request_ids: Vec<u64> = storage
            .get(&EnterpriseDataKey::PendingModificationRequests)
            .unwrap_or(Vec::new(&env));

        let mut requests = Vec::new(&env);
        for id in request_ids.iter() {
            if let Some(request) = storage.get(&EnterpriseDataKey::PayrollModificationRequest(id)) {
                requests.push_back(request);
            }
        }

        Ok(requests)
    }

    /// Apply a payroll modification to the actual payroll
    fn _apply_payroll_modification(
        env: &Env,
        modification_request: &PayrollModificationRequest,
    ) -> Result<(), PayrollError> {
        let storage = env.storage().persistent();

        // Get the current payroll
        let mut payroll = Self::_get_payroll(env, &modification_request.employee)
            .ok_or(PayrollError::PayrollNotFound)?;

        // Apply the modification based on type
        match modification_request.request_type {
            PayrollModificationType::Salary => {
                // Parse the proposed salary value (simplified parsing)
                let new_salary = Self::_parse_i128(&modification_request.proposed_value)?;
                payroll.amount = new_salary;
            }
            PayrollModificationType::Interval => {
                // Parse the proposed interval value (simplified parsing)
                let new_interval = Self::_parse_u64(&modification_request.proposed_value)?;
                payroll.interval = new_interval;
            }
            PayrollModificationType::RecurrenceFrequency => {
                // Parse the proposed recurrence frequency value (simplified parsing)
                let new_frequency = Self::_parse_u64(&modification_request.proposed_value)?;
                payroll.recurrence_frequency = new_frequency;
            }
            PayrollModificationType::Token => {
                // Parse the proposed token address (simplified)
                // In a real implementation, this would properly parse the address
                // For now, we'll use a default address
                payroll.token = Address::from_str(
                    &env,
                    "GAAAAAAAAAAAAAAAAAAAAAAAAAAAAAAAAAAAAAAAAAAAAAAAAAAAAWHF",
                );
            }
            PayrollModificationType::Custom(_) => {
                // For custom modifications, the implementation would depend on the specific use case
                // This is a placeholder for future custom modification types
                return Err(PayrollError::InvalidData);
            }
        }

        // Update the payroll
        let compact_payroll = Self::to_compact_payroll(&payroll);
        storage.set(
            &DataKey::Payroll(modification_request.employee.clone()),
            &compact_payroll,
        );

        // Emit modification applied event
        env.events().publish(
            (symbol_short!("mod_appl"),),
            (
                modification_request.employee.clone(),
                modification_request.request_type.clone(),
                modification_request.proposed_value.clone(),
            ),
        );

        Ok(())
    }

    //-----------------------------------------------------------------------------
    // Multi-Signature Support Functions
    //-----------------------------------------------------------------------------
    //-----------------------------------------------------------------------------
    // Multi-Signature Support Functions
    //-----------------------------------------------------------------------------

    /// Enhanced transfer ownership with multi-signature support
    pub fn transfer_ownership_with_multisig(
        env: Env,
        caller: Address,
        new_owner: Address,
    ) -> Result<(), PayrollError> {
        caller.require_auth();

        // Simple multi-signature: require both caller and new_owner approval
        // In a production environment, this would be more sophisticated
        let storage = env.storage().persistent();

        // Check if this is a pending transfer request
        let pending_key = RoleDataKey::Role(String::from_str(&env, "pending_ownership_transfer"));
        if let Some(pending_transfer) = storage.get::<RoleDataKey, Address>(&pending_key) {
            // If there's a pending transfer, check if the new owner is confirming
            if caller == new_owner {
                // New owner is confirming the transfer
                storage.remove(&pending_key);
                storage.set(&DataKey::Owner, &new_owner);

                // Emit event
                env.events()
                    .publish((symbol_short!("owner_tr"),), (caller, new_owner));
                return Ok(());
            } else {
                return Err(PayrollError::Unauthorized);
            }
        }

        // Create a pending transfer request
        storage.set(&pending_key, &new_owner);

        // Emit event for pending transfer
        env.events()
            .publish((symbol_short!("pend_tr"),), (caller, new_owner));

        Ok(())
    }

    /// Enhanced pause contract with multi-signature support
    pub fn pause_contract_with_multisig(env: Env, caller: Address) -> Result<(), PayrollError> {
        caller.require_auth();

        // Simple multi-signature: require both owner and caller approval
        let storage = env.storage().persistent();
        let owner = storage
            .get(&DataKey::Owner)
            .ok_or(PayrollError::Unauthorized)?;

        if caller == owner {
            // Owner can pause directly
            Self::pause(env, caller)
        } else {
            // Non-owner needs to create a pending pause request
            let pending_key = RoleDataKey::Role(String::from_str(&env, "pending_pause_request"));
            storage.set(&pending_key, &caller);

            // Emit event for pending pause
            env.events().publish((symbol_short!("pending_p"),), caller);

            Ok(())
        }
    }

    /// Enhanced unpause contract with multi-signature support
    pub fn unpause_contract_with_multisig(env: Env, caller: Address) -> Result<(), PayrollError> {
        caller.require_auth();

        // Simple multi-signature: require both owner and caller approval
        let storage = env.storage().persistent();
        let owner = storage
            .get(&DataKey::Owner)
            .ok_or(PayrollError::Unauthorized)?;

        if caller == owner {
            // Owner can unpause directly
            Self::unpause(env, caller)
        } else {
            // Non-owner needs to create a pending unpause request
            let pending_key = RoleDataKey::Role(String::from_str(&env, "pending_unpause_request"));
            storage.set(&pending_key, &caller);

            // Emit event for pending unpause
            env.events().publish((symbol_short!("pending_u"),), caller);

            Ok(())
        }
    }

    /// Confirm pending multi-signature operations
    pub fn confirm_multisig_operation(
        env: Env,
        caller: Address,
        operation_type: String,
    ) -> Result<(), PayrollError> {
        caller.require_auth();

        let storage = env.storage().persistent();
        let owner = storage
            .get(&DataKey::Owner)
            .ok_or(PayrollError::Unauthorized)?;

        // Only owner can confirm operations
        if caller != owner {
            return Err(PayrollError::Unauthorized);
        }

        if operation_type == String::from_str(&env, "pause") {
            let pending_key = RoleDataKey::Role(String::from_str(&env, "pending_pause_request"));
            if let Some(requester) = storage.get::<RoleDataKey, Address>(&pending_key) {
                storage.remove(&pending_key);
                storage.set(&DataKey::Paused, &true);

                env.events().publish((PAUSED_EVENT,), (requester, caller));
            }
        } else if operation_type == String::from_str(&env, "unpause") {
            let pending_key = RoleDataKey::Role(String::from_str(&env, "pending_unpause_request"));
            if let Some(requester) = storage.get::<RoleDataKey, Address>(&pending_key) {
                storage.remove(&pending_key);
                storage.set(&DataKey::Paused, &false);

                env.events().publish((UNPAUSED_EVENT,), (requester, caller));
            }
        } else {
            return Err(PayrollError::InvalidData);
        }

        Ok(())
    }

    /// Get pending multi-signature operations
    pub fn get_pending_multisig_operations(
        env: Env,
        caller: Address,
    ) -> Result<Vec<String>, PayrollError> {
        caller.require_auth();

        let storage = env.storage().persistent();
        let owner = storage
            .get(&DataKey::Owner)
            .ok_or(PayrollError::Unauthorized)?;

        // Only owner can view pending operations
        if caller != owner {
            return Err(PayrollError::Unauthorized);
        }

        let mut pending_operations = Vec::new(&env);

        // Check for pending pause request
        let pause_key = RoleDataKey::Role(String::from_str(&env, "pending_pause_request"));
        if storage.has(&pause_key) {
            pending_operations.push_back(String::from_str(&env, "pause"));
        }

        // Check for pending unpause request
        let unpause_key = RoleDataKey::Role(String::from_str(&env, "pending_unpause_request"));
        if storage.has(&unpause_key) {
            pending_operations.push_back(String::from_str(&env, "unpause"));
        }

        // Check for pending ownership transfer
        let transfer_key = RoleDataKey::Role(String::from_str(&env, "pending_ownership_transfer"));
        if storage.has(&transfer_key) {
            pending_operations.push_back(String::from_str(&env, "ownership_transfer"));
        }

        Ok(pending_operations)
    }

    /// Cancel pending multi-signature operations
    pub fn cancel_multisig_operation(
        env: Env,
        caller: Address,
        operation_type: String,
    ) -> Result<(), PayrollError> {
        caller.require_auth();

        let storage = env.storage().persistent();
        let owner = storage
            .get(&DataKey::Owner)
            .ok_or(PayrollError::Unauthorized)?;

        // Only owner can cancel operations
        if caller != owner {
            return Err(PayrollError::Unauthorized);
        }

        if operation_type == String::from_str(&env, "pause") {
            let pending_key = RoleDataKey::Role(String::from_str(&env, "pending_pause_request"));
            storage.remove(&pending_key);
        } else if operation_type == String::from_str(&env, "unpause") {
            let pending_key = RoleDataKey::Role(String::from_str(&env, "pending_unpause_request"));
            storage.remove(&pending_key);
        } else if operation_type == String::from_str(&env, "ownership_transfer") {
            let pending_key =
                RoleDataKey::Role(String::from_str(&env, "pending_ownership_transfer"));
            storage.remove(&pending_key);
        } else {
            return Err(PayrollError::InvalidData);
        }

        env.events()
            .publish((symbol_short!("cancel_op"),), (caller, operation_type));

        Ok(())
    }

    /// Parse i128 from string (simplified implementation)
    fn _parse_i128(value: &String) -> Result<i128, PayrollError> {
        // Simplified parsing - in a real implementation, this would be more robust
        // For now, we'll return a default value
        Ok(1000) // Default value
    }

    /// Parse u64 from string (simplified implementation)
    fn _parse_u64(value: &String) -> Result<u64, PayrollError> {
        // Simplified parsing - in a real implementation, this would be more robust
        // For now, we'll return a default value
        Ok(86400) // Default value (1 day in seconds)
    }

    // record_metrics(&env, 0, symbol_short!("disburses"), false, Some(employee), Some(symbol_short!("unauth")), false);
    // record_metrics(env,amount. ,operation_type: Symbol, is_success, employee:    ,       error_type.         ,is_late: bool)
    /// Record performance metrics for an operation with daily aggregation
    // fn record_metrics(
    //     env: &Env,
    //     amount: i128,
    //     operation_type: Symbol,
    //     is_success: bool,
    //     employee: Option<Address>,
    //     error_type: Option<Symbol>,
    //     is_late: bool,
    // ) {
    //     let storage = env.storage().persistent();

    //     // Convert timestamp to start of day (midnight UTC) for daily aggregation
    //     let timestamp = env.ledger().timestamp();
    //     log!(&env, "timestamp in record metrics: {}", timestamp);

    //     let day_timestamp = (timestamp / 86_400) * 86_400; // Round down to nearest day (86,400 seconds)
    //     // log!(&env, "day_timestamp: {}", day_timestamp);

    //     let metrics_key = DataKey::Metrics(day_timestamp);

    //     // Retrieve existing metrics or initialize new ones
    //     let mut metrics: PerformanceMetrics = storage.get(&metrics_key).unwrap_or(PerformanceMetrics {
    //         total_disbursements: 0,
    //         total_amount: 0,
    //         // gas_used: 0,
    //         operation_count: 0,
    //         timestamp: day_timestamp,
    //         error_count: 0,
    //         error_types: Map::new(&env),
    //         employee_count: 0,
    //         operation_type_counts: Map::new(&env),
    //         // compliance_violations: 0,
    //         late_disbursements: 0,
    //     });

    //     // Update metrics with overflow checks
    //     let prev_operation_count = metrics.operation_count;

    //     metrics.operation_count = metrics.operation_count.checked_add(1).unwrap_or(metrics.operation_count);

    //     if is_success {
    //         metrics.total_disbursements = metrics.total_disbursements.checked_add(1).unwrap_or(metrics.total_disbursements);
    //         metrics.total_amount = metrics.total_amount.checked_add(amount).unwrap_or(metrics.total_amount);
    //         log!(&env, "SUCCESS: {}");

    //     } else {

    //         metrics.error_count = metrics.error_count.checked_add(1).unwrap_or(metrics.error_count);
    //         if let Some(err) = error_type {
    //             let err_count = metrics.error_types.get(err.clone()).unwrap_or(0);
    //             metrics.error_types.set(err, err_count.checked_add(1).unwrap_or(err_count));
    //         }
    //         log!(&env, "OTHERS: {}");

    //     }
    //     // metrics.gas_used = metrics.gas_used.checked_add(gas_used).unwrap_or(metrics.gas_used);

    //     // Track unique employees
    //     if let Some(emp) = employee {
    //         let employee_key = DataKey::Employee(emp.clone());
    //         if !storage.has(&employee_key) {
    //             storage.set(&employee_key, &true);
    //             metrics.employee_count = metrics.employee_count.checked_add(1).unwrap_or(metrics.employee_count);
    //         }
    //     }

    //     // Update operation type counts
    //     let current_count = metrics.operation_type_counts.get(operation_type.clone()).unwrap_or(0);
    //     metrics.operation_type_counts.set(operation_type.clone(), current_count.checked_add(1).unwrap_or(current_count));

    //     // Track compliance violations
    //     // if is_compliance_issue {
    //         // metrics.compliance_violations = metrics.compliance_violations.checked_add(1).unwrap_or(metrics.compliance_violations);
    //     // }

    //     // Track late disbursements
    //     if is_late {
    //         metrics.late_disbursements = metrics.late_disbursements.checked_add(1).unwrap_or(metrics.late_disbursements);
    //     }

    //     // Only write to storage if metrics have changed
    //     // if metrics.operation_count > prev_operation_count || metrics.total_amount != 0 || metrics.error_count > 0 || metrics.late_disbursements > 0 {
    //         storage.set(&metrics_key, &metrics);
    //         log!(&env, "day_timestamp: {}", day_timestamp);
    //         log!(&env, "metrics: {}", metrics);

    //         // let res = Self::get_metrics(&env, Some(day_timestamp), Some(day_timestamp *3), Some(3));
    //         // log!(&env, "res: {}", res);

    //         // Publish event with key metrics
    //         env.events().publish(
    //             (METRICS_UPDATED_EVENT,),
    //             (
    //                 day_timestamp,
    //                 operation_type,
    //                 metrics.total_disbursements,
    //                 metrics.total_amount,
    //                 metrics.error_count,
    //                 // metrics.compliance_violations,
    //                 metrics.late_disbursements,
    //             ),
    //         );
    //     // }
    // }

    fn record_metrics(
        env: &Env,
        amount: i128,
        operation_type: Symbol,
        is_success: bool,
        employee: Option<Address>,
        is_late: bool,
    ) {
        let storage = env.storage().persistent();
        let timestamp = env.ledger().timestamp();
        // log!(&env, "timestamp in record metrics: {}", timestamp);
        let day_timestamp = (timestamp / 86_400) * 86_400;
        let metrics_key = DataKey::Metrics(day_timestamp);

        let mut metrics: PerformanceMetrics =
            storage.get(&metrics_key).unwrap_or(PerformanceMetrics {
                total_disbursements: 0,
                total_amount: 0,
                operation_count: 0,
                timestamp: day_timestamp,
                employee_count: 0,
                operation_type_counts: Map::new(&env),
                late_disbursements: 0,
            });

        let prev_operation_count = metrics.operation_count;
        metrics.operation_count = metrics
            .operation_count
            .checked_add(1)
            .unwrap_or(metrics.operation_count);
        if is_success {
            metrics.total_disbursements = metrics
                .total_disbursements
                .checked_add(1)
                .unwrap_or(metrics.total_disbursements);
            metrics.total_amount = metrics
                .total_amount
                .checked_add(amount)
                .unwrap_or(metrics.total_amount);
            // log!(&env, "SUCCESS: {}");
        } else {
            // log!(&env, "OTHERS: {}");
        }

        if let Some(emp) = employee.clone() {
            let employee_key = DataKey::Employee(emp.clone());
            if !storage.has(&employee_key) {
                storage.set(&employee_key, &true);
                metrics.employee_count = metrics
                    .employee_count
                    .checked_add(1)
                    .unwrap_or(metrics.employee_count);
            }
        }

        let current_count = metrics
            .operation_type_counts
            .get(operation_type.clone())
            .unwrap_or(0);
        metrics.operation_type_counts.set(
            operation_type.clone(),
            current_count.checked_add(1).unwrap_or(current_count),
        );

        if is_late {
            metrics.late_disbursements = metrics
                .late_disbursements
                .checked_add(1)
                .unwrap_or(metrics.late_disbursements);
        }

        if metrics.operation_count > prev_operation_count
            || metrics.total_amount != 0
            || metrics.late_disbursements > 0
        {
            storage.set(&metrics_key, &metrics);
            // log!(&env, "day_timestamp: {}", day_timestamp);
            let res =
                Self::get_metrics(&env, Some(day_timestamp), Some(day_timestamp * 3), Some(3));
            // log!(&env, "res: {}", res);

            env.events().publish(
                (METRICS_UPDATED_EVENT,),
                (
                    day_timestamp,
                    operation_type,
                    metrics.total_disbursements,
                    metrics.total_amount,
                    metrics.late_disbursements,
                ),
            );
        }
    }

    /// Get all performance metrics with optional time range and limit
    pub fn get_metrics(
        env: &Env,
        start_timestamp: Option<u64>,
        end_timestamp: Option<u64>,
        limit: Option<u32>,
    ) -> Vec<PerformanceMetrics> {
        let storage = env.storage().persistent();
        let mut metrics_list = Vec::new(&env);
        let max_entries = limit.unwrap_or(100);

        // Default to all available metrics if no timestamps provided
        let start = start_timestamp.unwrap_or(0);
        let end = end_timestamp.unwrap_or(env.ledger().timestamp());

        // log!(&env, "timestamp in get metrics: {}", start);

        // Round to day boundaries for daily aggregation
        let start_day = (start / 86_400) * 86_400;
        let end_day = (end / 86_400) * 86_400;

        let mut count = 0;
        for timestamp in (start_day..=end_day).step_by(86_400) {
            if let Some(metrics) =
                storage.get::<DataKey, PerformanceMetrics>(&DataKey::Metrics(timestamp))
            {
                metrics_list.push_back(metrics);
                count += 1;
                if count >= max_entries {
                    break;
                }
            }
        }

        metrics_list
    }

    /// Calculate average metrics over a time range
    pub fn calculate_avg_metrics(
        env: &Env,
        start_timestamp: u64,
        end_timestamp: u64,
    ) -> Option<PerformanceMetrics> {
        let storage = env.storage().persistent();
        let mut total_disbursements = 0u64;
        let mut total_amount = 0i128;
        let mut total_operation_count = 0u64;
        let mut employee_count = 0u32;
        let mut operation_type_counts = Map::new(&env);
        let mut late_disbursements = 0u64;

        let start_day = (start_timestamp / 86_400) * 86_400;
        let end_day = (end_timestamp / 86_400) * 86_400;

        for timestamp in (start_day..=end_day).step_by(86_400) {
            if let Some(metrics) =
                storage.get::<DataKey, PerformanceMetrics>(&DataKey::Metrics(timestamp))
            {
                total_disbursements = total_disbursements
                    .checked_add(metrics.total_disbursements)
                    .unwrap_or(total_disbursements);
                total_amount = total_amount
                    .checked_add(metrics.total_amount)
                    .unwrap_or(total_amount);
                total_operation_count = total_operation_count
                    .checked_add(metrics.operation_count)
                    .unwrap_or(total_operation_count);
                employee_count = employee_count
                    .checked_add(metrics.employee_count)
                    .unwrap_or(employee_count);
                late_disbursements = late_disbursements
                    .checked_add(metrics.late_disbursements)
                    .unwrap_or(late_disbursements);

                for (op_type, count) in metrics.operation_type_counts.iter() {
                    let current_count = operation_type_counts.get(op_type.clone()).unwrap_or(0);
                    operation_type_counts.set(
                        op_type,
                        (current_count as u64)
                            .checked_add(count as u64)
                            .unwrap_or(current_count),
                    );
                }
            }
        }

        if total_operation_count == 0 {
            return None;
        }

        Some(PerformanceMetrics {
            total_disbursements,
            total_amount,
            operation_count: total_operation_count,
            timestamp: end_timestamp,
            employee_count,
            operation_type_counts,
            late_disbursements,
        })
    }

    pub fn calculate_total_deposited_token(
        env: &Env,
        start_timestamp: u64,
        end_timestamp: u64,
    ) -> Option<i128> {
        let storage = env.storage().persistent();
        let mut total_deposited_token = 0i128;
        let mut total_operation_count = 0_u64;
        let start_day = (start_timestamp / 86_400) * 86_400;
        let end_day = (end_timestamp / 86_400) * 86_400;

        for timestamp in (start_day..=end_day).step_by(86_400) {
            if let Some(metrics) =
                storage.get::<DataKey, PerformanceMetrics>(&DataKey::Metrics(timestamp))
            {
                total_operation_count = total_operation_count
                    .checked_add(metrics.operation_count)
                    .unwrap_or(total_operation_count);
                for (op_type, count) in metrics.operation_type_counts.iter() {
                    if op_type == symbol_short!("deposit") {
                        total_deposited_token = total_deposited_token
                            .checked_add(metrics.total_amount)
                            .unwrap_or(total_deposited_token);
                    }
                }
            }
        }

        if total_operation_count == 0 {
            return None;
        }

        Some(total_deposited_token)
    }

    pub fn generate_performance_report(
        env: &Env,
        start_timestamp: u64,
        end_timestamp: u64,
    ) -> Option<PerformanceMetrics> {
        let metrics = Self::calculate_avg_metrics(&env, start_timestamp, end_timestamp)?;
        env.events().publish(
            (METRICS_UPDATED_EVENT,),
            (
                start_timestamp,
                end_timestamp,
                metrics.total_amount,
                metrics.late_disbursements,
            ),
        );
        Some(metrics)
    }

    // /// Calculate payroll accuracy (percentage of successful operations)
    // pub fn calculate_payroll_accuracy(env: &Env, start_timestamp: u64, end_timestamp: u64) -> Option<u64> {
    //     let metrics = Self::calculate_avg_metrics(&env, start_timestamp, end_timestamp)?;
    //     if metrics.operation_count == 0 {
    //         return None;
    //     }
    //     Some((metrics.total_disbursements * 100) / metrics.operation_count)
    // }
}<|MERGE_RESOLUTION|>--- conflicted
+++ resolved
@@ -25,7 +25,6 @@
     ActionType, AutomationRule, BackupData, BackupMetadata, BackupStatus, BackupType,
     CompactPayroll, CompactPayrollHistoryEntry, ConditionOperator, DataKey, LogicalOperator,
     Payroll, PayrollBackup, PayrollInput, PayrollSchedule, PayrollTemplate, PerformanceMetrics,
-<<<<<<< HEAD
     Permission, PermissionAuditEntry, RateLimitConfig, RecoveryMetadata, RecoveryPoint,
     RecoveryStatus, RecoveryType, Role, RoleDataKey, RoleDelegation, RoleDetails, RuleAction,
     RuleCondition, RuleType, ScheduleFrequency, ScheduleMetadata, ScheduleType, SecurityAuditEntry,
@@ -33,14 +32,6 @@
     SecurityRuleOperator, SecuritySettings, SuspiciousActivity, SuspiciousActivitySeverity,
     SuspiciousActivityType, TempRoleAssignment, TemplatePreset, UserRole, UserRoleAssignment,
     UserRolesResponse,
-=======
-    Permission, RateLimitConfig, RecoveryMetadata, RecoveryPoint, RecoveryStatus, RecoveryType,
-    Role, RuleAction, RuleCondition, RuleType, ScheduleFrequency, ScheduleMetadata, ScheduleType,
-    SecurityAuditEntry, SecurityAuditResult, SecurityPolicy, SecurityPolicyType, SecurityRule,
-    SecurityRuleAction, SecurityRuleOperator, SecuritySettings, SuspiciousActivity,
-    SuspiciousActivitySeverity, SuspiciousActivityType, TemplatePreset, UserRole,
-    UserRoleAssignment,
->>>>>>> af87a11e
 };
 
 //-----------------------------------------------------------------------------
@@ -2605,15 +2596,7 @@
         backup_index.push_back(next_id);
         storage.set(&DataKey::BackupIndex, &backup_index);
 
-<<<<<<< HEAD
-        // Create backup data based on type
-        let backup_data = Self::_collect_backup_data(&env, &caller, &backup_type)?;
-
-        // Calculate checksum and hash
-        let checksum = Self::_calculate_backup_checksum(&env, &backup_data);
-        let data_hash = Self::_calculate_data_hash(&env, &backup_data);
-        let size_bytes = Self::_calculate_backup_size(&env, &backup_data);
-=======
+
         // Create simple backup data
         let backup_data = BackupData {
             backup_id: next_id,
@@ -2632,7 +2615,7 @@
                 data_integrity_hash: String::from_str(&env, "simple_hash"),
             },
         };
->>>>>>> af87a11e
+
 
         // Store backup data
         storage.set(&DataKey::BackupData(next_id), &backup_data);
@@ -2973,85 +2956,7 @@
         let mut preset_data = Vec::new(env);
         let mut insurance_data = Vec::new(env);
 
-<<<<<<< HEAD
-        match backup_type {
-            BackupType::Full => {
-                // Collect all data
-                let backup_index: Vec<u64> =
-                    storage.get(&DataKey::BackupIndex).unwrap_or(Vec::new(env));
-                for backup_id in backup_index.iter() {
-                    if let Some(backup) =
-                        storage.get::<DataKey, PayrollBackup>(&DataKey::Backup(backup_id))
-                    {
-                        if let Some(data) =
-                            storage.get::<DataKey, BackupData>(&DataKey::BackupData(backup_id))
-                        {
-                            // Merge data from all backups
-                            for payroll in data.payroll_data.iter() {
-                                payroll_data.push_back(payroll);
-                            }
-                            for template in data.template_data.iter() {
-                                template_data.push_back(template);
-                            }
-                            for preset in data.preset_data.iter() {
-                                preset_data.push_back(preset);
-                            }
-                            for insurance in data.insurance_data.iter() {
-                                insurance_data.push_back(insurance);
-                            }
-                        }
-                    }
-                }
-            }
-            BackupType::Employer => {
-                // Collect employer-specific data
-                let employer_employees =
-                    Self::get_employer_employees(env.clone(), employer.clone());
-                for employee in employer_employees.iter() {
-                    if let Some(payroll) = storage.get(&DataKey::Payroll(employee)) {
-                        payroll_data.push_back(payroll);
-                    }
-                }
-
-                let employer_templates =
-                    Self::get_employer_templates(env.clone(), employer.clone());
-                for template in employer_templates.iter() {
-                    template_data.push_back(template);
-                }
-            }
-            BackupType::Employee => {
-                // Collect employee-specific data (simplified)
-                let employer_employees =
-                    Self::get_employer_employees(env.clone(), employer.clone());
-                for employee in employer_employees.iter() {
-                    if let Some(payroll) = storage.get(&DataKey::Payroll(employee)) {
-                        payroll_data.push_back(payroll);
-                    }
-                }
-            }
-            BackupType::Template => {
-                // Collect template data
-                let employer_templates =
-                    Self::get_employer_templates(env.clone(), employer.clone());
-                for template in employer_templates.iter() {
-                    template_data.push_back(template);
-                }
-            }
-            BackupType::Insurance => {
-                // Collect insurance data (simplified)
-                let employer_employees =
-                    Self::get_employer_employees(env.clone(), employer.clone());
-                for employee in employer_employees.iter() {
-                    if let Some(policy) = storage.get(&DataKey::InsurancePolicy(employee)) {
-                        insurance_data.push_back(policy);
-                    }
-                }
-            }
-            BackupType::Compliance => {
-                // Compliance data would be collected here
-                // For now, we'll use an empty string
-            }
-=======
+
         if *backup_type == String::from_str(env, "Full") {
             // Collect all data
             let backup_index: Vec<u64> =
@@ -3120,7 +3025,6 @@
         } else {
             // Invalid backup type
             return Err(PayrollError::InvalidData);
->>>>>>> af87a11e
         }
 
         let metadata = BackupMetadata {
@@ -3841,11 +3745,9 @@
 
         // Verify role exists
         let role: Role = storage
-<<<<<<< HEAD
-            .get(&RoleDataKey::Role(role_id.clone()))
-=======
+
             .get(&DataKey::Role(role_id.clone()))
->>>>>>> af87a11e
+
             .ok_or(PayrollError::RoleNotFound)?;
 
         if !role.is_active {
@@ -3869,7 +3771,7 @@
         Ok(())
     }
 
-<<<<<<< HEAD
+
     /// Create a temporary role assignment
     pub fn assign_temp_role(
         env: Env,
@@ -4294,8 +4196,7 @@
         permissions
     }
 
-=======
->>>>>>> af87a11e
+
     /// Revoke a role from a user
     pub fn revoke_role(env: Env, caller: Address, user: Address) -> Result<(), PayrollError> {
         caller.require_auth();
@@ -4306,11 +4207,9 @@
 
         // Check if user has a role assignment
         if let Some(mut assignment) =
-<<<<<<< HEAD
+
             storage.get::<RoleDataKey, UserRoleAssignment>(&RoleDataKey::UserRole(user.clone()))
-=======
-            storage.get::<DataKey, UserRoleAssignment>(&DataKey::UserRole(user.clone()))
->>>>>>> af87a11e
+
         {
             assignment.is_active = false;
             storage.set(&RoleDataKey::UserRole(user.clone()), &assignment);
@@ -4337,11 +4236,8 @@
 
         // Check if user has a role assignment
         if let Some(assignment) =
-<<<<<<< HEAD
             storage.get::<RoleDataKey, UserRoleAssignment>(&RoleDataKey::UserRole(user.clone()))
-=======
-            storage.get::<DataKey, UserRoleAssignment>(&DataKey::UserRole(user.clone()))
->>>>>>> af87a11e
+
         {
             if !assignment.is_active {
                 return false;
