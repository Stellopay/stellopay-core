--- conflicted
+++ resolved
@@ -152,103 +152,6 @@
     ViolationSeverity,
 };
 //-----------------------------------------------------------------------------
-// Input Validation Module
-//-----------------------------------------------------------------------------
-
-mod validation {
-    use super::*;
-
-    /// Validates that an address is not a zero address
-    pub fn validate_address_not_zero(env: &Env, addr: &Address) -> Result<(), PayrollError> {
-        let zero_addr = Address::from_str(
-            env,
-            "GAAAAAAAAAAAAAAAAAAAAAAAAAAAAAAAAAAAAAAAAAAAAAAAAAAAAWHF",
-        );
-        if addr == &zero_addr {
-            return Err(PayrollError::InvalidData);
-        }
-        Ok(())
-    }
-
-    /// Validates that an address is not the contract itself
-    pub fn validate_address_not_contract(env: &Env, addr: &Address) -> Result<(), PayrollError> {
-        let contract_addr = env.current_contract_address();
-        if addr == &contract_addr {
-            return Err(PayrollError::InvalidData);
-        }
-        Ok(())
-    }
-
-    /// Validates string length and content
-    pub fn validate_string(s: &String, min_len: u32, max_len: u32) -> Result<(), PayrollError> {
-        let len = s.len();
-        if len < min_len || len > max_len {
-            return Err(PayrollError::InvalidData);
-        }
-        // Check for null bytes or control characters would go here
-        // but String type in Soroban doesn't expose byte access easily
-        Ok(())
-    }
-
-    /// Validates numeric bounds for amounts
-    pub fn validate_amount_bounds(amount: i128) -> Result<(), PayrollError> {
-        const MAX_AMOUNT: i128 = i128::MAX / 1000; // Leave headroom for calculations
-        const MIN_AMOUNT: i128 = 1;
-
-        if amount < MIN_AMOUNT || amount > MAX_AMOUNT {
-            return Err(PayrollError::InvalidData);
-        }
-        Ok(())
-    }
-
-    /// Validates interval bounds (in seconds)
-    pub fn validate_interval_bounds(interval: u64) -> Result<(), PayrollError> {
-        const MIN_INTERVAL: u64 = 3600; // 1 hour minimum
-        const MAX_INTERVAL: u64 = 31536000 * 10; // 10 years maximum
-
-        if interval < MIN_INTERVAL || interval > MAX_INTERVAL {
-            return Err(PayrollError::InvalidData);
-        }
-        Ok(())
-    }
-
-    /// Validates recurrence frequency bounds
-    pub fn validate_frequency_bounds(frequency: u64) -> Result<(), PayrollError> {
-        const MIN_FREQUENCY: u64 = 86400; // 1 day minimum
-        const MAX_FREQUENCY: u64 = 31536000; // 1 year maximum
-
-        if frequency == 0 || frequency < MIN_FREQUENCY || frequency > MAX_FREQUENCY {
-            return Err(PayrollError::InvalidRecurrenceFrequency);
-        }
-        Ok(())
-    }
-
-    /// Validates timestamp is not in the past (with small tolerance)
-    pub fn validate_future_timestamp(
-        env: &Env,
-        timestamp: u64,
-        tolerance_seconds: u64,
-    ) -> Result<(), PayrollError> {
-        let current_time = env.ledger().timestamp();
-        if timestamp < current_time.saturating_sub(tolerance_seconds) {
-            return Err(PayrollError::InvalidTimeRange);
-        }
-        Ok(())
-    }
-
-    /// Validates timeout duration is reasonable
-    pub fn validate_timeout_duration(timeout_days: u32) -> Result<(), PayrollError> {
-        const MIN_TIMEOUT_DAYS: u32 = 1;
-        const MAX_TIMEOUT_DAYS: u32 = 365;
-
-        if timeout_days < MIN_TIMEOUT_DAYS || timeout_days > MAX_TIMEOUT_DAYS {
-            return Err(PayrollError::InvalidData);
-        }
-        Ok(())
-    }
-}
-
-//-----------------------------------------------------------------------------
 // Gas Optimization Structures
 //-----------------------------------------------------------------------------
 
@@ -624,13 +527,6 @@
         interval: u64,
         recurrence_frequency: u64,
     ) -> Result<Payroll, PayrollError> {
-<<<<<<< HEAD
-        // Validate addresses
-        validation::validate_address_not_zero(&env, &employer)?;
-        validation::validate_address_not_zero(&env, &employee)?;
-        validation::validate_address_not_zero(&env, &token)?;
-        validation::validate_address_not_contract(&env, &employee)?;
-=======
         employer.require_auth();
 
         // Check rate limiting for create/update operation
@@ -638,7 +534,6 @@
             return Err(PayrollError::RateLimitExceeded);
         }
 
->>>>>>> ea97af36
         // Optimized validation with early returns
         Self::validate_payroll_input(amount, interval, recurrence_frequency)?;
 
@@ -2566,14 +2461,6 @@
         Self::require_not_paused(&env)?;
 
         // Validate template data
-<<<<<<< HEAD
-        validation::validate_string(&name, 1, 100)?;
-        validation::validate_string(&description, 0, 500)?;
-        validation::validate_address_not_zero(&env, &token)?;
-        validation::validate_amount_bounds(amount)?;
-        validation::validate_interval_bounds(interval)?;
-        validation::validate_frequency_bounds(recurrence_frequency)?;
-=======
         if name.is_empty() || name.len() > 100 {
             return Err(PayrollError::InvalidTemplateName);
         }
@@ -2581,7 +2468,6 @@
         if amount <= 0 || interval == 0 || recurrence_frequency == 0 {
             return Err(PayrollError::TemplateValidationFailed);
         }
->>>>>>> ea97af36
 
         let storage = env.storage().persistent();
         let current_time = env.ledger().timestamp();
@@ -6379,17 +6265,7 @@
         let settings = Self::_get_dispute_settings(&env);
 
         // Validate evidence requirements
-<<<<<<< HEAD
-        validation::validate_address_not_zero(&env, &employer)?;
-        validation::validate_address_not_zero(&env, &caller)?;
-        validation::validate_string(&description, 10, 1000)?;
-        validation::validate_timeout_duration(timeout_days)?;
-
-        // Validate evidence count
-        if evidence.len() < 1 || evidence.len() > 10 {
-=======
         if settings.evidence_required && (evidence.len()) < settings.min_evidence_count {
->>>>>>> ea97af36
             return Err(PayrollError::InvalidData);
         }
 
