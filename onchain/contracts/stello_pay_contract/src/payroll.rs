--- conflicted
+++ resolved
@@ -6,13 +6,8 @@
 use hmac::{Hmac, Mac};
 use sha1::Sha1;
 use soroban_sdk::{
-<<<<<<< HEAD
-    contract, contracterror, contractimpl, symbol_short, token::Client as TokenClient, Address,
-    Env, Map, String, Symbol, Vec,
-=======
     contract, contracterror, contractimpl, symbol_short, token::Client as TokenClient,
     Address, Bytes, BytesN, Env, Map, String, Symbol, Vec,
->>>>>>> 866311e1
 };
 
 type HmacSha1 = Hmac<Sha1>;
@@ -41,7 +36,6 @@
 };
 
 use crate::storage::{
-<<<<<<< HEAD
     ActionType,
     AggregatedMetrics,
     AlertSeverity,
@@ -137,25 +131,6 @@
     WidgetSize,
     WidgetType,
     WorkflowStatus,
-=======
-    ActionType, AlertSeverity, AlertStatus, AutomationRule, BackupData, BackupMetadata,
-    BackupStatus, BackupType, CompactPayroll, CompactPayrollHistoryEntry, ComplianceAlert,
-    ComplianceAlertType, ComplianceCheckResult, ComplianceIssue, ComplianceRecord,
-    ComplianceSeverity, ComplianceStatus, ConditionOperator, DashboardMetrics, DataKey,
-    EmployeeProfile, EmployeeStatus, EmployeeTransfer, ExtendedDataKey, FinalPayment,
-    HolidayConfig, LifecycleStorage, LogicalOperator, MfaChallenge, MfaSession, OffboardingTask,
-    OffboardingWorkflow, OnboardingTask, OnboardingWorkflow, Payroll, PayrollAdjustment,
-    PayrollBackup, PayrollForecast, PayrollInput, PayrollReport, PayrollSchedule, PayrollTemplate,
-    PerformanceMetrics, Permission, PermissionAuditEntry, RateLimitConfig, RecoveryMetadata,
-    RecoveryPoint, RecoveryStatus, RecoveryType, ReportAuditEntry, ReportFormat, ReportMetadata,
-    ReportStatus, ReportType, Role, RoleDataKey, RoleDelegation, RoleDetails, RuleAction,
-    RuleCondition, RuleType, ScheduleFrequency, ScheduleMetadata, ScheduleType,
-    SecurityAuditEntry, SecurityAuditResult, SecurityPolicy, SecurityPolicyType, SecurityRule,
-    SecurityRuleAction, SecurityRuleOperator, SecuritySettings, SuspiciousActivity,
-    SuspiciousActivitySeverity, SuspiciousActivityType, TaxCalculation, TaxType, TempRoleAssignment,
-    TemplatePreset, UserMfaConfig, UserRole, UserRoleAssignment, UserRolesResponse,
-    WeekendHandling, WorkflowApproval, WorkflowStatus,
->>>>>>> 866311e1
 };
 //-----------------------------------------------------------------------------
 // Gas Optimization Structures
