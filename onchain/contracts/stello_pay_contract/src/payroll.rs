use soroban_sdk::{
    contract, contracterror, contractimpl, log, symbol_short, token::Client as TokenClient,
    Address, Env, Map, String, Symbol, Vec,
};

use crate::enterprise::{
    self, Approval, ApprovalStatus, ApprovalStep, ApprovalWorkflow, BackupSchedule, Department,
    Dispute, DisputePriority, DisputeSettings, DisputeStatus, DisputeType, EnterpriseDataKey,
    Escalation, EscalationLevel, Mediator, PayrollModificationRequest, PayrollModificationStatus,
    PayrollModificationType, ReportTemplate, WebhookEndpoint,
};

use crate::events::{
    emit_disburse, BACKUP_CREATED_EVENT, BACKUP_VERIFIED_EVENT, DEPOSIT_EVENT, EMPLOYEE_PAUSED_EVENT,
    EMPLOYEE_RESUMED_EVENT, METRICS_UPDATED_EVENT, PAUSED_EVENT, PRESET_CREATED_EVENT,
    RECOVERY_COMPLETED_EVENT, RECOVERY_STARTED_EVENT, ROLE_ASSIGNED_EVENT, ROLE_REVOKED_EVENT,
    RULE_CREATED_EVENT, RULE_EXECUTED_EVENT, SCHEDULE_CREATED_EVENT, SCHEDULE_EXECUTED_EVENT,
    SCHEDULE_UPDATED_EVENT, SECURITY_AUDIT_EVENT, SECURITY_POLICY_VIOLATION_EVENT,
    TEMPLATE_APPLIED_EVENT, TEMPLATE_CREATED_EVENT, TEMPLATE_SHARED_EVENT, TEMPLATE_UPDATED_EVENT,
    UNPAUSED_EVENT,
};

use crate::insurance::{
    Guarantee, InsuranceClaim, InsuranceError, InsurancePolicy, InsuranceSettings, InsuranceSystem,
};

use crate::storage::{
<<<<<<< HEAD
    ActionType, AutomationRule, BackupData, BackupMetadata, BackupStatus, BackupType, CompactPayroll,
    CompactPayrollHistoryEntry, ConditionOperator, DataKey, EmployeeProfile, EmployeeStatus,
    FinalPayment, LifecycleStorage, LogicalOperator, OffboardingTask, OffboardingWorkflow,
    OnboardingTask, OnboardingWorkflow, Payroll, PayrollBackup, PayrollInput, PayrollSchedule,
    PayrollTemplate, PerformanceMetrics, Permission, RateLimitConfig, RecoveryMetadata,
    RecoveryPoint, RecoveryStatus, RecoveryType, Role, RuleAction, RuleCondition, RuleType,
    ScheduleFrequency, ScheduleMetadata, ScheduleType, SecurityAuditEntry, SecurityAuditResult,
    SecurityPolicy, SecurityPolicyType, SecurityRule, SecurityRuleAction, SecurityRuleOperator,
    SecuritySettings, SuspiciousActivity, SuspiciousActivitySeverity, SuspiciousActivityType,
    TemplatePreset, UserRole, UserRoleAssignment, WorkflowApproval, WorkflowStatus,
=======
    ActionType, AutomationRule, BackupData, BackupMetadata, BackupStatus, BackupType,
    CompactPayroll, CompactPayrollHistoryEntry, ConditionOperator, DataKey, LogicalOperator,
    Payroll, PayrollBackup, PayrollInput, PayrollSchedule, PayrollTemplate, PerformanceMetrics,
    Permission, PermissionAuditEntry, RateLimitConfig, RecoveryMetadata, RecoveryPoint,
    RecoveryStatus, RecoveryType, Role, RoleDataKey, RoleDelegation, RoleDetails, RuleAction,
    RuleCondition, RuleType, ScheduleFrequency, ScheduleMetadata, ScheduleType, SecurityAuditEntry,
    SecurityAuditResult, SecurityPolicy, SecurityPolicyType, SecurityRule, SecurityRuleAction,
    SecurityRuleOperator, SecuritySettings, SuspiciousActivity, SuspiciousActivitySeverity,
    SuspiciousActivityType, TempRoleAssignment, TemplatePreset, UserRole, UserRoleAssignment,
    UserRolesResponse,
>>>>>>> 4c3a3d4f
};

//-----------------------------------------------------------------------------
// Gas Optimization Structures
//-----------------------------------------------------------------------------

/// Cached contract state to reduce storage reads
#[derive(Clone, Debug)]
struct ContractCache {
    owner: Option<Address>,
    is_paused: Option<bool>,
}

/// Batch operation context for efficient processing
#[derive(Clone, Debug)]
struct BatchContext {
    current_time: u64,
    cache: ContractCache,
}

/// Index operation type for efficient index management
#[derive(Clone, Debug)]
enum IndexOperation {
    Add,
    Remove,
}

//-----------------------------------------------------------------------------
// Errors
//-----------------------------------------------------------------------------

/// Possible errors for the payroll contract.
#[contracterror]
#[derive(Copy, Clone, Debug, Eq, PartialEq)]
#[repr(u32)]
pub enum PayrollError {
    /// Raised when a non-employer attempts to call a restricted function.
    Unauthorized = 1,
    /// Raised when the current time has not reached the required interval.
    IntervalNotReached = 2,
    /// Raised when attempting to initialize or disburse with invalid data.
    InvalidData = 3,
    /// Payroll Not Found
    PayrollNotFound = 4,
    /// Transfer Failed
    TransferFailed = 5,
    /// Insufficient Balance
    InsufficientBalance = 6,
    /// Contract is paused
    ContractPaused = 7,
    /// Recurrence frequency is invalid (must be > 0)
    InvalidRecurrenceFrequency = 8,
    /// Next payout time has not been reached
    NextPayoutTimeNotReached = 9,
    /// No eligible employees for recurring disbursement
    NoEligibleEmployees = 10,
    /// Template not found
    TemplateNotFound = 11,
    /// Preset not found
    PresetNotFound = 12,
    /// Template name is empty or invalid
    InvalidTemplateName = 13,
    /// Template is not public
    TemplateNotPublic = 14,
    /// Template validation failed
    TemplateValidationFailed = 15,
    /// Preset is not active
    PresetNotActive = 16,
    /// Backup not found
    BackupNotFound = 17,
    /// Backup creation failed
    BackupCreationFailed = 18,
    /// Backup verification failed
    BackupVerificationFailed = 19,
    /// Recovery point not found
    RecoveryPointNotFound = 20,
    /// Recovery failed
    RecoveryFailed = 21,
    /// Backup data corrupted
    BackupDataCorrupted = 22,
    /// Insufficient storage for backup
    InsufficientBackupStorage = 23,
    /// Backup already exists
    BackupAlreadyExists = 24,
    /// Recovery in progress
    RecoveryInProgress = 25,
    /// Schedule not found
    ScheduleNotFound = 26,
    /// Schedule creation failed
    ScheduleCreationFailed = 27,
    /// Schedule validation failed
    ScheduleValidationFailed = 28,
    /// Automation rule not found
    AutomationRuleNotFound = 29,
    /// Rule execution failed
    RuleExecutionFailed = 30,
    /// Invalid schedule frequency
    InvalidScheduleFrequency = 31,
    /// Schedule already exists
    ScheduleAlreadyExists = 32,
    /// Schedule execution failed
    ScheduleExecutionFailed = 33,
    /// Invalid automation rule
    InvalidAutomationRule = 34,
    /// Rule condition evaluation failed
    RuleConditionEvaluationFailed = 35,
    /// Security policy violation
    SecurityPolicyViolation = 36,
    /// Role not found
    RoleNotFound = 37,
    /// Insufficient permissions
    InsufficientPermissions = 38,
    /// Security audit failed
    SecurityAuditFailed = 39,
    /// Rate limit exceeded
    RateLimitExceeded = 40,
    /// Suspicious activity detected
    SuspiciousActivityDetected = 41,
    /// Access denied by security policy
    AccessDeniedByPolicy = 42,
    /// Security token invalid
    SecurityTokenInvalid = 43,
    /// Multi-factor authentication required
    MFARequired = 44,
    /// Session expired
    SessionExpired = 45,
    /// IP address blocked
    IPAddressBlocked = 46,
    /// Account locked
    AccountLocked = 47,
    /// Security clearance insufficient
    SecurityClearanceInsufficient = 48,
    /// Invalid  time range
    InvalidTimeRange = 49,
    /// Delegation time expired
    DelegationExpired = 50,
}

//-----------------------------------------------------------------------------
// Data Structures
//-----------------------------------------------------------------------------

/// Storage keys using symbols instead of unit structs

//-----------------------------------------------------------------------------
// Contract Struct
//-----------------------------------------------------------------------------
#[contract]
pub struct PayrollContract;

/// Event emitted when recurring disbursements are processed
pub const RECUR_EVENT: Symbol = symbol_short!("recur");

/// Event emitted when payroll is created or updated with recurrence
pub const UPDATED_EVENT: Symbol = symbol_short!("updated");

/// Event emitted when batch operations are performed
pub const BATCH_EVENT: Symbol = symbol_short!("batch");

/// Event emitted when payroll history is updated
pub const HISTORY_UPDATED_EVENT: Symbol = symbol_short!("hist_upd");

/// Event emitted for audit trail entries
pub const AUDIT_EVENT: Symbol = symbol_short!("audit");

/// Event emitted when automatic disbursement is triggered
pub const AUTO_DISBURSE_EVENT: Symbol = symbol_short!("auto_d");

/// Event emitted when access is denied
pub const ACCESS_DENIED_EVENT: Symbol = symbol_short!("acc_den");

/// Event emitted when suspicious activity is detected
pub const SUSPICIOUS_ACTIVITY_EVENT: Symbol = symbol_short!("susp_act");

/// Event emitted when rate limit is exceeded
pub const RATE_LIMIT_EXCEEDED_EVENT: Symbol = symbol_short!("rate_lim");

/// Event emitted when account is locked
pub const ACCOUNT_LOCKED_EVENT: Symbol = symbol_short!("acc_lck");

/// Event emitted when a backup is restored
pub const BACKUP_RESTORED_EVENT: Symbol = symbol_short!("backup_r");

//-----------------------------------------------------------------------------
// Contract Implementation
//-----------------------------------------------------------------------------

#[contractimpl]
impl PayrollContract {
    /// Initialize the contract with an owner/admin address
    /// This should be called once when deploying the contract
    pub fn initialize(env: Env, owner: Address) {
        owner.require_auth();

        let storage = env.storage().persistent();

        // Only allow initialization if no owner is set
        if storage.has(&DataKey::Owner) {
            panic!("Contract already initialized");
        }

        storage.set(&DataKey::Owner, &owner);

        // Contract starts unpaused by default
        storage.set(&DataKey::Paused, &false);
    }

    /// Pause the contract - only callable by owner
    pub fn pause(env: Env, caller: Address) -> Result<(), PayrollError> {
        caller.require_auth();

        let storage = env.storage().persistent();

        // Check if caller is the owner
        if let Some(owner) = storage.get::<DataKey, Address>(&DataKey::Owner) {
            if caller != owner {
                return Err(PayrollError::Unauthorized);
            }
        } else {
            return Err(PayrollError::Unauthorized);
        }

        // Set paused state to true
        storage.set(&DataKey::Paused, &true);

        // Emit paused event
        env.events().publish((PAUSED_EVENT,), caller);

        Ok(())
    }

    /// Unpause the contract - only callable by owner
    pub fn unpause(env: Env, caller: Address) -> Result<(), PayrollError> {
        caller.require_auth();

        let storage = env.storage().persistent();

        // Check if caller is the owner
        if let Some(owner) = storage.get::<DataKey, Address>(&DataKey::Owner) {
            if caller != owner {
                return Err(PayrollError::Unauthorized);
            }
        } else {
            return Err(PayrollError::Unauthorized);
        }

        // Set paused state to false
        storage.set(&DataKey::Paused, &false);

        // Emit unpaused event
        env.events().publish((UNPAUSED_EVENT,), caller);

        Ok(())
    }

    /// Check if the contract is paused
    pub fn is_paused(env: Env) -> bool {
        let storage = env.storage().persistent();
        storage.get(&DataKey::Paused).unwrap_or(false)
    }

    /// Internal function to check pause state and panic if paused
    fn require_not_paused(env: &Env) -> Result<(), PayrollError> {
        let storage = env.storage().persistent();
        let is_paused = storage.get(&DataKey::Paused).unwrap_or(false);

        if is_paused {
            return Err(PayrollError::ContractPaused);
        }

        Ok(())
    }

    pub fn add_supported_token(env: Env, token: Address) -> Result<(), PayrollError> {
        let storage = env.storage().persistent();
        let owner = storage.get::<DataKey, Address>(&DataKey::Owner).unwrap();
        owner.require_auth();

        let key = DataKey::SupportedToken(token.clone());
        storage.set(&key, &true);

        let token_client = TokenClient::new(&env, &token);
        let decimals = token_client.decimals();
        let metadata_key = DataKey::TokenMetadata(token.clone());
        storage.set(&metadata_key, &decimals);

        Ok(())
    }

    /// Remove a supported token - only callable by owner
    pub fn remove_supported_token(env: Env, token: Address) -> Result<(), PayrollError> {
        let storage = env.storage().persistent();
        let owner = storage.get::<DataKey, Address>(&DataKey::Owner).unwrap();
        owner.require_auth();

        let key = DataKey::SupportedToken(token.clone());
        storage.set(&key, &false);

        let metadata_key = DataKey::TokenMetadata(token.clone());
        storage.remove(&metadata_key);

        Ok(())
    }

    /// Check if a token is supported
    pub fn is_token_supported(env: Env, token: Address) -> bool {
        env.storage()
            .persistent()
            .get(&DataKey::SupportedToken(token))
            .unwrap_or(false)
    }

    /// Get token metadata like decimals
    pub fn get_token_metadata(env: Env, token: Address) -> Option<u32> {
        env.storage()
            .persistent()
            .get(&DataKey::TokenMetadata(token))
    }

    /// Creates or updates a payroll escrow for production scenarios.
    ///
    /// Requirements:
    /// - Contract must not be paused
    /// - Only the employer can call this method (if updating an existing record).
    /// - Must provide valid interval (> 0).
    /// - Must provide valid recurrence frequency (> 0).
    /// - Sets `last_payment_time` to current block timestamp when created.
    /// - Sets `next_payout_timestamp` to current time + recurrence frequency when created.
    pub fn create_or_update_escrow(
        env: Env,
        employer: Address,
        employee: Address,
        token: Address,
        amount: i128,
        interval: u64,
        recurrence_frequency: u64,
    ) -> Result<Payroll, PayrollError> {
        // Optimized validation with early returns
        Self::validate_payroll_input(amount, interval, recurrence_frequency)?;

        employer.require_auth();

        // Get cached contract state to reduce storage reads
        let cache = Self::get_contract_cache(&env);
        let storage = env.storage().persistent();

        // Check authorization with cached data
        let existing_payroll = Self::_get_payroll(&env, &employee);
        let is_owner = cache
            .owner
            .as_ref()
            .map_or(false, |owner| &employer == owner);

        if let Some(ref existing) = existing_payroll {
            // For updates, only the contract owner or the existing payroll's employer can call
            if !is_owner && &employer != &existing.employer {
                return Err(PayrollError::Unauthorized);
            }
        } else if !is_owner {
            // For creation, only the contract owner can call
            return Err(PayrollError::Unauthorized);
        }

        let current_time = env.ledger().timestamp();
        let last_payment_time = if let Some(ref existing) = existing_payroll {
            // If updating, preserve last payment time
            existing.last_payment_time
        } else {
            // If creating, set to current time
            current_time
        };

        let next_payout_timestamp = current_time + recurrence_frequency;

        let payroll = Payroll {
            employer: employer.clone(),
            token: token.clone(),
            amount,
            interval,
            last_payment_time,
            recurrence_frequency,
            next_payout_timestamp,
            is_paused: false,
        };

        // Store the payroll using compact format for gas efficiency
        let compact_payroll = Self::to_compact_payroll(&payroll);
        storage.set(&DataKey::Payroll(employee.clone()), &compact_payroll);

        // Update indexing efficiently
        Self::update_indexes_efficiently(&env, &employer, &token, &employee, IndexOperation::Add);

        // Record history entry
        Self::record_history(
            &env,
            &employee,
            &compact_payroll,
            if existing_payroll.is_some() {
                symbol_short!("updated")
            } else {
                symbol_short!("created")
            },
        );

        // Automatically add token as supported if it's not already
        if !Self::is_token_supported(env.clone(), token.clone()) {
            let key = DataKey::SupportedToken(token.clone());
            storage.set(&key, &true);

            // Set default decimals (7 for Stellar assets)
            let metadata_key = DataKey::TokenMetadata(token.clone());
            storage.set(&metadata_key, &7u32);
        }

        Self::record_metrics(
            &env,
            0,
            symbol_short!("escrow"),
            true,
            Some(employee.clone()),
            false,
        );

        // Emit payroll updated event
        env.events().publish(
            (UPDATED_EVENT,),
            (
                payroll.employer.clone(),
                employee.clone(),
                payroll.recurrence_frequency,
            ),
        );

        Ok(payroll)
    }

    /// Deposit tokens to employer's salary pool
    ///
    /// Requirements:
    /// - Contract must not be paused
    /// - Only the employer can deposit to their own pool
    /// - Amount must be positive
    pub fn deposit_tokens(
        env: Env,
        employer: Address,
        token: Address,
        amount: i128,
    ) -> Result<(), PayrollError> {
        // Early validation
        if amount <= 0 {
            return Err(PayrollError::InvalidData);
        }

        employer.require_auth();

        // Get cached contract state
        let cache = Self::get_contract_cache(&env);
        if let Some(true) = cache.is_paused {
            return Err(PayrollError::ContractPaused);
        }

        // Optimized token transfer with balance verification
        Self::transfer_tokens_safe(
            &env,
            &token,
            &employer,
            &env.current_contract_address(),
            amount,
        )?;

        // Update balance in single operation
        let storage = env.storage().persistent();
        let balance_key = DataKey::Balance(employer.clone(), token.clone());
        let current_balance: i128 = storage.get(&balance_key).unwrap_or(0);
        storage.set(&balance_key, &(current_balance + amount));

        Self::record_metrics(&env, amount, symbol_short!("deposit"), true, None, false);

        env.events().publish(
            (DEPOSIT_EVENT, employer, token), // topics
            amount,                           // data
        );

        Ok(())
    }

    /// Get employer's token balance in the contract
    pub fn get_employer_balance(env: Env, employer: Address, token: Address) -> i128 {
        let storage = env.storage().persistent();
        storage.get(&DataKey::Balance(employer, token)).unwrap_or(0)
    }

    /// Internal function to deduct from employer's balance
    fn deduct_from_balance(
        env: &Env,
        employer: &Address,
        token: &Address,
        amount: i128,
    ) -> Result<(), PayrollError> {
        let storage = env.storage().persistent();
        let balance_key = DataKey::Balance(employer.clone(), token.clone());

        let current_balance: i128 = storage.get(&balance_key).unwrap_or(0);

        if current_balance < amount {
            return Err(PayrollError::InsufficientBalance);
        }

        let new_balance = current_balance - amount;
        storage.set(&balance_key, &new_balance);

        Ok(())
    }

    /// Disburse salary to an employee.
    ///
    /// Requirements:
    /// - Contract must not be paused
    /// - Can be called by anyone
    /// - Payroll must exist for the employee
    /// - Next payout timestamp must be reached
    pub fn disburse_salary(
        env: Env,
        caller: Address,
        employee: Address,
    ) -> Result<(), PayrollError> {
        caller.require_auth();

        // Get cached contract state
        let cache = Self::get_contract_cache(&env);
        if let Some(true) = cache.is_paused {
            // Self::record_metrics(&env, 0, symbol_short!("disburses"), false, Some(employee), Some(symbol_short!("paused")), false, false);
            Self::record_metrics(
                &env,
                0,
                symbol_short!("failed"),
                true,
                Some(employee.clone()),
                true,
            );

            // log!(&env, "PAUSE: {}");
            return Err(PayrollError::ContractPaused);
        }

        let payroll = Self::_get_payroll(&env, &employee).ok_or(PayrollError::PayrollNotFound)?;

        // Check if payroll is paused for this employee
        if payroll.is_paused {
            // Self::record_metrics(&env, 0, symbol_short!("disburses"), false, Some(employee), Some(symbol_short!("paused")), false, false);
            Self::record_metrics(
                &env,
                payroll.amount,
                symbol_short!("failed"),
                true,
                Some(employee.clone()),
                true,
            );

            // log!(&env, "PAUSE2: {}");
            return Err(PayrollError::ContractPaused);
            // return Ok(());
        }

        // Only the employer can disburse salary
        if caller != payroll.employer {
            // Self::record_metrics(&env, 0, symbol_short!("disburses"), false, Some(employee), Some(symbol_short!("unauth")), false, false);
            Self::record_metrics(
                &env,
                payroll.amount,
                symbol_short!("failed"),
                true,
                Some(employee.clone()),
                true,
            );

            // log!(&env, "UNAUTH: {}");
            return Err(PayrollError::Unauthorized);
        }

        let current_time = env.ledger().timestamp();
        let is_late = current_time > payroll.next_payout_timestamp;
        // Check if next payout time has been reached
        let current_time = env.ledger().timestamp();
        if current_time < payroll.next_payout_timestamp {
            // Self::record_metrics(&env, 0, symbol_short!("disburses"), false, Some(employee), Some(symbol_short!("early")), is_late, false);
            // log!(&env, "EARLY: {}");
            return Err(PayrollError::NextPayoutTimeNotReached);
        }

        // Optimized balance check and update
        Self::check_and_update_balance(&env, &payroll.employer, &payroll.token, payroll.amount)?;

        // Optimized token transfer
        let contract_address = env.current_contract_address();
        Self::transfer_tokens_safe(
            &env,
            &payroll.token,
            &contract_address,
            &employee,
            payroll.amount,
        )?;

        // Optimized payroll update with minimal storage operations
        Self::update_payroll_timestamps(&env, &employee, &payroll, current_time);

        Self::record_audit(
            &env,
            &employee,
            &payroll.employer,
            &payroll.token,
            payroll.amount,
            current_time,
        );

        // Self::record_metrics(&env, payroll.amount, symbol_short!("disburses"), true, Some(employee.clone()), None, false, true);
        Self::record_metrics(
            &env,
            payroll.amount,
            symbol_short!("disburses"),
            true,
            Some(employee.clone()),
            is_late,
        );

        // Emit disburse eventSalaryDisbursed
        emit_disburse(
            env.clone(),
            payroll.employer,
            employee.clone(),
            payroll.token.clone(),
            payroll.amount,
            current_time,
        );
        Ok(())
    }

    /// Get payroll information for an employee.
    pub fn get_payroll(env: Env, employee: Address) -> Option<Payroll> {
        Self::_get_payroll(&env, &employee)
    }

    /// Allows an employee to withdraw their salary.
    /// This is an alternative to `disburse_salary` where the employee initiates the transaction.
    pub fn employee_withdraw(env: Env, employee: Address) -> Result<(), PayrollError> {
        // Check if contract is paused
        Self::require_not_paused(&env)?;

        employee.require_auth();

        let payroll = Self::_get_payroll(&env, &employee).ok_or(PayrollError::PayrollNotFound)?;

        // Invoke disburse_salary internally
        Self::disburse_salary(env.clone(), payroll.employer.clone(), employee.clone())
    }

    /// Get the owner of the contract
    pub fn get_owner(env: Env) -> Option<Address> {
        env.storage().persistent().get(&DataKey::Owner)
    }

    /// Transfer ownership to a new address - only callable by current owner
    pub fn transfer_ownership(
        env: Env,
        caller: Address,
        new_owner: Address,
    ) -> Result<(), PayrollError> {
        caller.require_auth();

        let storage = env.storage().persistent();

        // Check if caller is the current owner
        if let Some(owner) = storage.get::<DataKey, Address>(&DataKey::Owner) {
            if caller != owner {
                return Err(PayrollError::Unauthorized);
            }
        } else {
            // Should not happen if initialized
            return Err(PayrollError::Unauthorized);
        }

        // Set new owner
        storage.set(&DataKey::Owner, &new_owner);

        Ok(())
    }

    fn _get_payroll(env: &Env, employee: &Address) -> Option<Payroll> {
        let storage = env.storage().persistent();
        let payroll_key = DataKey::Payroll(employee.clone());

        if !storage.has(&payroll_key) {
            return None;
        }

        // Try to get compact payroll first, fallback to regular payroll
        if let Some(compact_payroll) = storage.get::<DataKey, CompactPayroll>(&payroll_key) {
            Some(Self::from_compact_payroll(&compact_payroll))
        } else if let Some(payroll) = storage.get::<DataKey, Payroll>(&payroll_key) {
            Some(payroll)
        } else {
            None
        }
    }

    /// Check if an employee is eligible for recurring disbursement
    pub fn is_eligible_for_disbursement(env: Env, employee: Address) -> bool {
        if let Some(payroll) = Self::_get_payroll(&env, &employee) {
            let current_time = env.ledger().timestamp();
            current_time >= payroll.next_payout_timestamp
        } else {
            false
        }
    }

    /// Process recurring disbursements for all eligible employees
    /// This function can be called by admin or off-chain bot
    pub fn process_recurring_disbursements(
        env: Env,
        caller: Address,
        employees: Vec<Address>,
    ) -> Vec<Address> {
        caller.require_auth();

        // Create optimized batch context
        let batch_ctx = Self::create_batch_context(&env);

        // Only owner can process recurring disbursements
        if let Some(owner) = &batch_ctx.cache.owner {
            if caller != *owner {
                panic!("Unauthorized");
            }
        } else {
            panic!("Unauthorized");
        }

        let mut processed_employees = Vec::new(&env);

        for employee in employees.iter() {
            if let Some(payroll) = Self::_get_payroll(&env, &employee) {
                // Check if employee is eligible for disbursement and not paused
                if batch_ctx.current_time >= payroll.next_payout_timestamp && !payroll.is_paused {
                    // Optimized balance check and update
                    if let Ok(()) = Self::check_and_update_balance(
                        &env,
                        &payroll.employer,
                        &payroll.token,
                        payroll.amount,
                    ) {
                        // Optimized token transfer
                        let contract_address = env.current_contract_address();
                        if let Ok(()) = Self::transfer_tokens_safe(
                            &env,
                            &payroll.token,
                            &contract_address,
                            &employee,
                            payroll.amount,
                        ) {
                            // Optimized payroll update with minimal storage operations
                            Self::update_payroll_timestamps(
                                &env,
                                &employee,
                                &payroll,
                                batch_ctx.current_time,
                            );

                            // Add to processed list
                            processed_employees.push_back(employee.clone());

                            // Emit individual disbursement event
                            emit_disburse(
                                env.clone(),
                                payroll.employer.clone(),
                                employee.clone(),
                                payroll.token.clone(),
                                payroll.amount,
                                batch_ctx.current_time,
                            );
                        }
                    }
                }
            }
        }

        // Emit recurring disbursement event
        env.events()
            .publish((RECUR_EVENT,), (caller, processed_employees.len() as u32));

        processed_employees
    }

    /// Get next payout timestamp for an employee
    pub fn get_next_payout_timestamp(env: Env, employee: Address) -> Option<u64> {
        Self::_get_payroll(&env, &employee).map(|payroll| payroll.next_payout_timestamp)
    }

    /// Get recurrence frequency for an employee
    pub fn get_recurrence_frequency(env: Env, employee: Address) -> Option<u64> {
        Self::_get_payroll(&env, &employee).map(|payroll| payroll.recurrence_frequency)
    }

    /// Convert Payroll to CompactPayroll for storage optimization
    fn to_compact_payroll(payroll: &Payroll) -> CompactPayroll {
        CompactPayroll {
            employer: payroll.employer.clone(),
            token: payroll.token.clone(),
            amount: payroll.amount,
            interval: payroll.interval as u32,
            last_payment_time: payroll.last_payment_time,
            recurrence_frequency: payroll.recurrence_frequency as u32,
            next_payout_timestamp: payroll.next_payout_timestamp,
            is_paused: payroll.is_paused,
        }
    }

    /// Convert CompactPayroll back to Payroll
    fn from_compact_payroll(compact: &CompactPayroll) -> Payroll {
        Payroll {
            employer: compact.employer.clone(),
            token: compact.token.clone(),
            amount: compact.amount,
            interval: compact.interval as u64,
            last_payment_time: compact.last_payment_time,
            recurrence_frequency: compact.recurrence_frequency as u64,
            next_payout_timestamp: compact.next_payout_timestamp,
            is_paused: compact.is_paused,
        }
    }

    /// Add employee to employer index
    fn add_to_employer_index(env: &Env, employer: &Address, employee: &Address) {
        let storage = env.storage().persistent();
        let key = DataKey::EmployerEmployees(employer.clone());
        let mut employees: Vec<Address> = storage.get(&key).unwrap_or(Vec::new(env));

        // Check if employee already exists to avoid duplicates
        let mut exists = false;
        for existing_employee in employees.iter() {
            if &existing_employee == employee {
                exists = true;
                break;
            }
        }

        if !exists {
            employees.push_back(employee.clone());
            storage.set(&key, &employees);
        }
    }

    /// Remove employee from employer index
    fn remove_from_employer_index(env: &Env, employer: &Address, employee: &Address) {
        let storage = env.storage().persistent();
        let key = DataKey::EmployerEmployees(employer.clone());
        let mut employees: Vec<Address> = storage.get(&key).unwrap_or(Vec::new(env));

        let mut new_employees = Vec::new(env);
        for existing_employee in employees.iter() {
            if &existing_employee != employee {
                new_employees.push_back(existing_employee);
            }
        }

        if new_employees.len() > 0 {
            storage.set(&key, &new_employees);
        } else {
            storage.remove(&key);
        }
    }

    /// Add employee to token index
    fn add_to_token_index(env: &Env, token: &Address, employee: &Address) {
        let storage = env.storage().persistent();
        let key = DataKey::TokenEmployees(token.clone());
        let mut employees: Vec<Address> = storage.get(&key).unwrap_or(Vec::new(env));

        // Check if employee already exists to avoid duplicates
        let mut exists = false;
        for existing_employee in employees.iter() {
            if &existing_employee == employee {
                exists = true;
                break;
            }
        }

        if !exists {
            employees.push_back(employee.clone());
            storage.set(&key, &employees);
        }
    }

    /// Remove employee from token index
    fn remove_from_token_index(env: &Env, token: &Address, employee: &Address) {
        let storage = env.storage().persistent();
        let key = DataKey::TokenEmployees(token.clone());
        let mut employees: Vec<Address> = storage.get(&key).unwrap_or(Vec::new(env));

        let mut new_employees = Vec::new(env);
        for existing_employee in employees.iter() {
            if &existing_employee != employee {
                new_employees.push_back(existing_employee);
            }
        }

        if new_employees.len() > 0 {
            storage.set(&key, &new_employees);
        } else {
            storage.remove(&key);
        }
    }

    /// Batch create or update escrows for multiple employees
    /// This is more gas efficient than calling create_or_update_escrow multiple times
    /// Optimized with batch size limits and improved gas efficiency
    pub fn batch_create_escrows(
        env: Env,
        employer: Address,
        payroll_inputs: Vec<PayrollInput>,
    ) -> Result<Vec<Payroll>, PayrollError> {
        employer.require_auth();

        // Batch size limit for gas optimization (configurable)
        const MAX_BATCH_SIZE: u32 = 50;
        if payroll_inputs.len() as u32 > MAX_BATCH_SIZE {
            return Err(PayrollError::InvalidData);
        }

        // Create optimized batch context
        let batch_ctx = Self::create_batch_context(&env);
        let storage = env.storage().persistent();
        let is_owner = batch_ctx
            .cache
            .owner
            .as_ref()
            .map_or(false, |owner| &employer == owner);

        let mut created_payrolls = Vec::new(&env);
        let mut supported_tokens = Vec::new(&env);

        // Pre-validate all inputs to fail fast
        for payroll_input in payroll_inputs.iter() {
            Self::validate_payroll_input(
                payroll_input.amount,
                payroll_input.interval,
                payroll_input.recurrence_frequency,
            )?;
        }

        for payroll_input in payroll_inputs.iter() {
            let existing_payroll = Self::_get_payroll(&env, &payroll_input.employee);

            if let Some(ref existing) = existing_payroll {
                // For updates, only the contract owner or the existing payroll's employer can call
                if !is_owner && &employer != &existing.employer {
                    return Err(PayrollError::Unauthorized);
                }
            } else if !is_owner {
                // For creation, only the contract owner can call
                return Err(PayrollError::Unauthorized);
            }

            let last_payment_time = existing_payroll
                .as_ref()
                .map(|p| p.last_payment_time)
                .unwrap_or(batch_ctx.current_time);

            let next_payout_timestamp = batch_ctx.current_time + payroll_input.recurrence_frequency;

            let payroll = Payroll {
                employer: employer.clone(),
                token: payroll_input.token.clone(),
                amount: payroll_input.amount,
                interval: payroll_input.interval,
                last_payment_time,
                recurrence_frequency: payroll_input.recurrence_frequency,
                next_payout_timestamp,
                is_paused: false,
            };

            // Store the payroll using compact format for gas efficiency
            let compact_payroll = Self::to_compact_payroll(&payroll);
            storage.set(
                &DataKey::Payroll(payroll_input.employee.clone()),
                &compact_payroll,
            );

            // Update indexing efficiently
            Self::update_indexes_efficiently(
                &env,
                &employer,
                &payroll_input.token,
                &payroll_input.employee,
                IndexOperation::Add,
            );

            // Record history entry
            Self::record_history(
                &env,
                &payroll_input.employee,
                &compact_payroll,
                if existing_payroll.is_some() {
                    symbol_short!("updated")
                } else {
                    symbol_short!("created")
                },
            );

            // Track tokens to add as supported (batch operation)
            if !Self::is_token_supported(env.clone(), payroll_input.token.clone()) {
                supported_tokens.push_back(payroll_input.token.clone());
            }

            created_payrolls.push_back(payroll);
        }

        // Batch add supported tokens (more gas efficient)
        for token in supported_tokens.iter() {
            let key = DataKey::SupportedToken(token.clone());
            storage.set(&key, &true);

            // Set default decimals (7 for Stellar assets)
            let metadata_key = DataKey::TokenMetadata(token.clone());
            storage.set(&metadata_key, &7u32);
        }

        // Emit batch event
        env.events()
            .publish((BATCH_EVENT,), (employer, created_payrolls.len() as u32));

        Ok(created_payrolls)
    }

    /// Batch disburse salaries to multiple employees
    /// This is more gas efficient than calling disburse_salary multiple times
    /// Optimized with batch size limits and improved gas efficiency
    pub fn batch_disburse_salaries(
        env: Env,
        caller: Address,
        employees: Vec<Address>,
    ) -> Result<Vec<Address>, PayrollError> {
        caller.require_auth();

        // Batch size limit for gas optimization (configurable)
        const MAX_BATCH_SIZE: u32 = 50;
        if employees.len() as u32 > MAX_BATCH_SIZE {
            return Err(PayrollError::InvalidData);
        }

        // Create optimized batch context
        let batch_ctx = Self::create_batch_context(&env);
        let storage = env.storage().persistent();
        let mut processed_employees = Vec::new(&env);

        // Process each employee individually to avoid indexing issues
        for employee in employees.iter() {
            let payroll =
                Self::_get_payroll(&env, &employee).ok_or(PayrollError::PayrollNotFound)?;

            // Only the employer can disburse salary
            if caller != payroll.employer {
                return Err(PayrollError::Unauthorized);
            }

            // Check if payroll is paused for this employee
            if payroll.is_paused {
                return Err(PayrollError::ContractPaused);
            }

            // Check if next payout time has been reached
            if batch_ctx.current_time < payroll.next_payout_timestamp {
                return Err(PayrollError::NextPayoutTimeNotReached);
            }

            // Optimized balance check and update
            Self::check_and_update_balance(
                &env,
                &payroll.employer,
                &payroll.token,
                payroll.amount,
            )?;

            // Optimized token transfer
            let contract_address = env.current_contract_address();
            Self::transfer_tokens_safe(
                &env,
                &payroll.token,
                &contract_address,
                &employee,
                payroll.amount,
            )?;

            // Optimized payroll update with minimal storage operations
            Self::update_payroll_timestamps(&env, &employee, &payroll, batch_ctx.current_time);

            // Add to processed list
            processed_employees.push_back(employee.clone());

            Self::record_audit(
                &env,
                &employee,
                &payroll.employer,
                &payroll.token,
                payroll.amount,
                batch_ctx.current_time,
            );

            let is_late = batch_ctx.current_time > payroll.next_payout_timestamp;
            Self::record_metrics(
                &env,
                payroll.amount,
                symbol_short!("disburses"),
                true,
                Some(employee.clone()),
                is_late,
            );

            // Emit individual disbursement event
            emit_disburse(
                env.clone(),
                payroll.employer.clone(),
                employee.clone(),
                payroll.token.clone(),
                payroll.amount,
                batch_ctx.current_time,
            );
        }

        // Emit batch disbursement event
        env.events()
            .publish((BATCH_EVENT,), (caller, processed_employees.len() as u32));

        Ok(processed_employees)
    }

    /// Batch pause payrolls for multiple employees
    /// Optimized with batch size limits and improved gas efficiency
    pub fn batch_pause_payrolls(
        env: Env,
        caller: Address,
        employees: Vec<Address>,
    ) -> Result<Vec<Address>, PayrollError> {
        caller.require_auth();

        // Batch size limit for gas optimization (configurable)
        const MAX_BATCH_SIZE: u32 = 50;
        if employees.len() as u32 > MAX_BATCH_SIZE {
            return Err(PayrollError::InvalidData);
        }

        let storage = env.storage().persistent();
        let cache = Self::get_contract_cache(&env);
        let mut processed_employees = Vec::new(&env);

        // Process each employee individually to avoid indexing issues
        for employee in employees.iter() {
            let payroll =
                Self::_get_payroll(&env, &employee).ok_or(PayrollError::PayrollNotFound)?;

            // Check if caller is authorized (owner or employer)
            let is_owner = cache.owner.as_ref().map_or(false, |owner| &caller == owner);
            if !is_owner && caller != payroll.employer {
                return Err(PayrollError::Unauthorized);
            }

            // Update payroll pause state
            let mut updated_payroll = payroll.clone();
            updated_payroll.is_paused = true;

            // Store updated payroll
            let compact_payroll = Self::to_compact_payroll(&updated_payroll);
            storage.set(&DataKey::Payroll(employee.clone()), &compact_payroll);

            Self::record_history(&env, &employee, &compact_payroll, symbol_short!("paused"));

            // Emit individual pause event
            env.events()
                .publish((EMPLOYEE_PAUSED_EVENT,), (caller.clone(), employee.clone()));

            processed_employees.push_back(employee.clone());
        }

        // Emit batch pause event
        env.events()
            .publish((BATCH_EVENT,), (caller, processed_employees.len() as u32));

        Ok(processed_employees)
    }

    /// Batch resume payrolls for multiple employees
    /// Optimized with batch size limits and improved gas efficiency
    pub fn batch_resume_payrolls(
        env: Env,
        caller: Address,
        employees: Vec<Address>,
    ) -> Result<Vec<Address>, PayrollError> {
        caller.require_auth();

        // Batch size limit for gas optimization (configurable)
        const MAX_BATCH_SIZE: u32 = 50;
        if employees.len() as u32 > MAX_BATCH_SIZE {
            return Err(PayrollError::InvalidData);
        }

        let storage = env.storage().persistent();
        let cache = Self::get_contract_cache(&env);
        let mut processed_employees = Vec::new(&env);

        // Process each employee individually to avoid indexing issues
        for employee in employees.iter() {
            let payroll =
                Self::_get_payroll(&env, &employee).ok_or(PayrollError::PayrollNotFound)?;

            // Check if caller is authorized (owner or employer)
            let is_owner = cache.owner.as_ref().map_or(false, |owner| &caller == owner);
            if !is_owner && caller != payroll.employer {
                return Err(PayrollError::Unauthorized);
            }

            // Update payroll pause state
            let mut updated_payroll = payroll.clone();
            updated_payroll.is_paused = false;

            // Store updated payroll
            let compact_payroll = Self::to_compact_payroll(&updated_payroll);
            storage.set(&DataKey::Payroll(employee.clone()), &compact_payroll);

            Self::record_history(&env, &employee, &compact_payroll, symbol_short!("resumed"));

            // Emit individual resume event
            env.events().publish(
                (EMPLOYEE_RESUMED_EVENT,),
                (caller.clone(), employee.clone()),
            );

            processed_employees.push_back(employee.clone());
        }

        // Emit batch resume event
        env.events()
            .publish((BATCH_EVENT,), (caller, processed_employees.len() as u32));

        Ok(processed_employees)
    }

    /// Batch remove payrolls for multiple employees
    /// Optimized with batch size limits and improved gas efficiency
    pub fn batch_remove_payrolls(
        env: Env,
        caller: Address,
        employees: Vec<Address>,
    ) -> Result<Vec<Address>, PayrollError> {
        caller.require_auth();

        // Batch size limit for gas optimization (configurable)
        const MAX_BATCH_SIZE: u32 = 50;
        if employees.len() as u32 > MAX_BATCH_SIZE {
            return Err(PayrollError::InvalidData);
        }

        let storage = env.storage().persistent();
        let owner = storage.get::<DataKey, Address>(&DataKey::Owner).unwrap();
        let mut processed_employees = Vec::new(&env);

        // Process each employee individually to avoid indexing issues
        for employee in employees.iter() {
            let payroll =
                Self::_get_payroll(&env, &employee).ok_or(PayrollError::PayrollNotFound)?;

            // Only the contract owner or the payroll's employer can remove it
            if caller != owner && caller != payroll.employer {
                return Err(PayrollError::Unauthorized);
            }

            // Remove from indexes
            Self::remove_from_employer_index(&env, &payroll.employer, &employee);
            Self::remove_from_token_index(&env, &payroll.token, &employee);

            // Remove payroll data
            storage.remove(&DataKey::Payroll(employee.clone()));

            processed_employees.push_back(employee.clone());
        }

        // Emit batch remove event
        env.events()
            .publish((BATCH_EVENT,), (caller, processed_employees.len() as u32));

        Ok(processed_employees)
    }

    /// Estimate gas cost for batch operations
    pub fn estimate_batch_gas(
        env: Env,
        operation_type: String,
        batch_size: u32,
    ) -> Result<u64, PayrollError> {
        // Base gas costs for different operations
        const BASE_CREATE_GAS: u64 = 1000;
        const BASE_DISBURSE_GAS: u64 = 800;
        const BASE_PAUSE_GAS: u64 = 300;
        const BASE_RESUME_GAS: u64 = 300;
        const BASE_REMOVE_GAS: u64 = 400;
        const PER_ITEM_GAS: u64 = 50;

        // Simplified operation type matching
        let base_gas = if operation_type == String::from_str(&env, "create") {
            BASE_CREATE_GAS
        } else if operation_type == String::from_str(&env, "disburse") {
            BASE_DISBURSE_GAS
        } else if operation_type == String::from_str(&env, "pause") {
            BASE_PAUSE_GAS
        } else if operation_type == String::from_str(&env, "resume") {
            BASE_RESUME_GAS
        } else if operation_type == String::from_str(&env, "remove") {
            BASE_REMOVE_GAS
        } else {
            return Err(PayrollError::InvalidData);
        };

        let estimated_gas = base_gas + (batch_size as u64 * PER_ITEM_GAS);
        Ok(estimated_gas)
    }

    /// Get all employees for a specific employer
    pub fn get_employer_employees(env: Env, employer: Address) -> Vec<Address> {
        let storage = env.storage().persistent();
        storage
            .get(&DataKey::EmployerEmployees(employer))
            .unwrap_or(Vec::new(&env))
    }

    /// Get all employees for a specific token
    pub fn get_token_employees(env: Env, token: Address) -> Vec<Address> {
        let storage = env.storage().persistent();
        storage
            .get(&DataKey::TokenEmployees(token))
            .unwrap_or(Vec::new(&env))
    }

    /// Remove a payroll and clean up indexes
    pub fn remove_payroll(
        env: Env,
        caller: Address,
        employee: Address,
    ) -> Result<(), PayrollError> {
        // Check if contract is paused
        Self::require_not_paused(&env)?;

        caller.require_auth();

        let storage = env.storage().persistent();
        let owner = storage.get::<DataKey, Address>(&DataKey::Owner).unwrap();

        let payroll = Self::_get_payroll(&env, &employee).ok_or(PayrollError::PayrollNotFound)?;

        // Only the contract owner or the payroll's employer can remove it
        if caller != owner && caller != payroll.employer {
            return Err(PayrollError::Unauthorized);
        }

        // Remove from indexes
        Self::remove_from_employer_index(&env, &payroll.employer, &employee);
        Self::remove_from_token_index(&env, &payroll.token, &employee);

        // Remove payroll data
        storage.remove(&DataKey::Payroll(employee));

        Ok(())
    }

    /// Pauses payroll for a specific employee, preventing disbursements.
    /// Only callable by contract owner or employee's employer.
    pub fn pause_employee_payroll(
        env: Env,
        caller: Address,
        employee: Address,
    ) -> Result<(), PayrollError> {
        caller.require_auth();

        let storage = env.storage().persistent();
        let cache = Self::get_contract_cache(&env);

        // Check if caller is authorized (owner or employer)
        let payroll = Self::_get_payroll(&env, &employee).ok_or(PayrollError::PayrollNotFound)?;
        let is_owner = cache.owner.as_ref().map_or(false, |owner| &caller == owner);
        if !is_owner && caller != payroll.employer {
            return Err(PayrollError::Unauthorized);
        }

        // Update payroll pause state
        let mut updated_payroll = payroll.clone();
        updated_payroll.is_paused = true;

        // Store updated payroll
        let compact_payroll = Self::to_compact_payroll(&updated_payroll);
        storage.set(&DataKey::Payroll(employee.clone()), &compact_payroll);

        Self::record_history(&env, &employee, &compact_payroll, symbol_short!("paused"));

        // Emit pause event
        env.events()
            .publish((EMPLOYEE_PAUSED_EVENT,), (caller, employee.clone()));

        Ok(())
    }

    /// Resumes payroll for a specific employee, allowing disbursements.
    /// Only callable by contract owner or employee's employer.
    pub fn resume_employee_payroll(
        env: Env,
        caller: Address,
        employee: Address,
    ) -> Result<(), PayrollError> {
        caller.require_auth();

        let storage = env.storage().persistent();
        let cache = Self::get_contract_cache(&env);

        // Check if caller is authorized (owner or employer)
        let payroll = Self::_get_payroll(&env, &employee).ok_or(PayrollError::PayrollNotFound)?;
        let is_owner = cache.owner.as_ref().map_or(false, |owner| &caller == owner);
        if !is_owner && caller != payroll.employer {
            return Err(PayrollError::Unauthorized);
        }

        // Update payroll pause state
        let mut updated_payroll = payroll.clone();
        updated_payroll.is_paused = false;

        // Store updated payroll
        let compact_payroll = Self::to_compact_payroll(&updated_payroll);
        storage.set(&DataKey::Payroll(employee.clone()), &compact_payroll);

        Self::record_history(&env, &employee, &compact_payroll, symbol_short!("resumed"));

        // Emit resume event
        env.events()
            .publish((EMPLOYEE_RESUMED_EVENT,), (caller, employee.clone()));

        Ok(())
    }

    //-----------------------------------------------------------------------------
    // Gas Optimization Helper Functions
    //-----------------------------------------------------------------------------

    /// Get cached contract state to reduce storage reads
    fn get_contract_cache(env: &Env) -> ContractCache {
        let storage = env.storage().persistent();
        ContractCache {
            owner: storage.get(&DataKey::Owner),
            is_paused: storage.get(&DataKey::Paused),
        }
    }

    /// Optimized validation that combines multiple checks
    fn validate_payroll_input(
        amount: i128,
        interval: u64,
        recurrence_frequency: u64,
    ) -> Result<(), PayrollError> {
        // Early return for invalid data to avoid unnecessary processing
        if amount <= 0 {
            return Err(PayrollError::InvalidData);
        }
        if interval == 0 {
            return Err(PayrollError::InvalidData);
        }
        if recurrence_frequency == 0 {
            return Err(PayrollError::InvalidRecurrenceFrequency);
        }
        Ok(())
    }

    /// Optimized authorization check with caching
    fn check_authorization(
        env: &Env,
        caller: &Address,
        cache: &ContractCache,
        required_owner: bool,
    ) -> Result<(), PayrollError> {
        // Early return if contract is paused
        if let Some(true) = cache.is_paused {
            return Err(PayrollError::ContractPaused);
        }

        if required_owner {
            if let Some(owner) = &cache.owner {
                if caller != owner {
                    return Err(PayrollError::Unauthorized);
                }
            } else {
                return Err(PayrollError::Unauthorized);
            }
        }

        Ok(())
    }

    /// Optimized balance check and update
    fn check_and_update_balance(
        env: &Env,
        employer: &Address,
        token: &Address,
        amount: i128,
    ) -> Result<(), PayrollError> {
        let storage = env.storage().persistent();
        let balance_key = DataKey::Balance(employer.clone(), token.clone());
        let current_balance: i128 = storage.get(&balance_key).unwrap_or(0);

        if current_balance < amount {
            return Err(PayrollError::InsufficientBalance);
        }

        // Update balance in single operation
        storage.set(&balance_key, &(current_balance - amount));
        Ok(())
    }

    /// Optimized token transfer with balance verification
    fn transfer_tokens_safe(
        env: &Env,
        token: &Address,
        from: &Address,
        to: &Address,
        amount: i128,
    ) -> Result<(), PayrollError> {
        let token_client = TokenClient::new(env, token);
        let initial_balance = token_client.balance(to);

        token_client.transfer(from, to, &amount);

        // Verify transfer success
        if token_client.balance(to) != initial_balance + amount {
            return Err(PayrollError::TransferFailed);
        }

        Ok(())
    }

    /// Optimized payroll update with minimal storage operations
    fn update_payroll_timestamps(
        env: &Env,
        employee: &Address,
        payroll: &Payroll,
        current_time: u64,
    ) {
        let storage = env.storage().persistent();
        let mut updated_payroll = payroll.clone();
        updated_payroll.last_payment_time = current_time;
        updated_payroll.next_payout_timestamp = current_time + payroll.recurrence_frequency;

        // Single storage operation for the entire update
        let compact_payroll = Self::to_compact_payroll(&updated_payroll);
        storage.set(&DataKey::Payroll(employee.clone()), &compact_payroll);
    }

    /// Optimized index management with duplicate prevention
    fn update_indexes_efficiently(
        env: &Env,
        employer: &Address,
        token: &Address,
        employee: &Address,
        operation: IndexOperation,
    ) {
        match operation {
            IndexOperation::Add => {
                Self::add_to_employer_index(env, employer, employee);
                Self::add_to_token_index(env, token, employee);
            }
            IndexOperation::Remove => {
                Self::remove_from_employer_index(env, employer, employee);
                Self::remove_from_token_index(env, token, employee);
            }
        }
    }

    /// Optimized batch context creation
    fn create_batch_context(env: &Env) -> BatchContext {
        BatchContext {
            current_time: env.ledger().timestamp(),
            cache: Self::get_contract_cache(env),
        }
    }

    //-----------------------------------------------------------------------------
    // Main Contract Functions (Optimized)
    //-----------------------------------------------------------------------------

    //-----------------------------------------------------------------------------
    // Insurance Functions
    //-----------------------------------------------------------------------------

    /// Create or update an insurance policy for an employee
    pub fn create_insurance_policy(
        env: Env,
        employer: Address,
        employee: Address,
        token: Address,
        coverage_amount: i128,
        premium_frequency: u64,
    ) -> Result<InsurancePolicy, InsuranceError> {
        employer.require_auth();
        Self::require_not_paused(&env)?;

        InsuranceSystem::create_or_update_insurance_policy(
            &env,
            &employer,
            &employee,
            &token,
            coverage_amount,
            premium_frequency,
        )
    }

    /// Pay insurance premium
    pub fn pay_insurance_premium(
        env: Env,
        employer: Address,
        employee: Address,
        amount: i128,
    ) -> Result<(), InsuranceError> {
        employer.require_auth();
        Self::require_not_paused(&env)?;

        InsuranceSystem::pay_premium(&env, &employer, &employee, amount)
    }

    /// File an insurance claim
    pub fn file_insurance_claim(
        env: Env,
        employee: Address,
        claim_amount: i128,
        claim_reason: String,
        evidence_hash: Option<String>,
    ) -> Result<u64, InsuranceError> {
        employee.require_auth();
        Self::require_not_paused(&env)?;

        InsuranceSystem::file_claim(&env, &employee, claim_amount, claim_reason, evidence_hash)
    }

    /// Approve an insurance claim (admin function)
    pub fn approve_insurance_claim(
        env: Env,
        approver: Address,
        claim_id: u64,
        approved_amount: i128,
    ) -> Result<(), InsuranceError> {
        approver.require_auth();
        Self::require_not_paused(&env)?;

        // Check if approver is owner
        let storage = env.storage().persistent();
        if let Some(owner) = storage.get::<DataKey, Address>(&DataKey::Owner) {
            if approver != owner {
                return Err(InsuranceError::ClaimNotEligible);
            }
        } else {
            return Err(InsuranceError::ClaimNotEligible);
        }

        InsuranceSystem::approve_claim(&env, &approver, claim_id, approved_amount)
    }

    /// Pay out an approved claim
    pub fn pay_insurance_claim(
        env: Env,
        caller: Address,
        claim_id: u64,
    ) -> Result<(), InsuranceError> {
        caller.require_auth();
        Self::require_not_paused(&env)?;

        // Check if caller is owner
        let storage = env.storage().persistent();
        if let Some(owner) = storage.get::<DataKey, Address>(&DataKey::Owner) {
            if caller != owner {
                return Err(InsuranceError::ClaimNotEligible);
            }
        } else {
            return Err(InsuranceError::ClaimNotEligible);
        }

        InsuranceSystem::pay_claim(&env, claim_id)
    }

    /// Issue a guarantee for an employer
    pub fn issue_guarantee(
        env: Env,
        employer: Address,
        token: Address,
        guarantee_amount: i128,
        collateral_amount: i128,
        expiry_duration: u64,
    ) -> Result<u64, InsuranceError> {
        employer.require_auth();
        Self::require_not_paused(&env)?;

        InsuranceSystem::issue_guarantee(
            &env,
            &employer,
            &token,
            guarantee_amount,
            collateral_amount,
            expiry_duration,
        )
    }

    /// Repay a guarantee
    pub fn repay_guarantee(
        env: Env,
        employer: Address,
        guarantee_id: u64,
        repayment_amount: i128,
    ) -> Result<(), InsuranceError> {
        employer.require_auth();
        Self::require_not_paused(&env)?;

        InsuranceSystem::repay_guarantee(&env, &employer, guarantee_id, repayment_amount)
    }

    /// Fund the insurance pool
    pub fn fund_insurance_pool(
        env: Env,
        funder: Address,
        token: Address,
        amount: i128,
    ) -> Result<(), InsuranceError> {
        funder.require_auth();
        Self::require_not_paused(&env)?;

        InsuranceSystem::fund_insurance_pool(&env, &funder, &token, amount)
    }

    /// Get insurance policy for an employee
    pub fn get_insurance_policy(env: Env, employee: Address) -> Option<InsurancePolicy> {
        InsuranceSystem::get_insurance_policy(&env, &employee)
    }

    /// Get insurance claim by ID
    pub fn get_insurance_claim(env: Env, claim_id: u64) -> Option<InsuranceClaim> {
        InsuranceSystem::get_insurance_claim(&env, claim_id)
    }

    /// Get guarantee by ID
    pub fn get_guarantee(env: Env, guarantee_id: u64) -> Option<Guarantee> {
        InsuranceSystem::get_guarantee(&env, guarantee_id)
    }

    /// Get employer guarantees
    pub fn get_employer_guarantees(env: Env, employer: Address) -> Vec<u64> {
        InsuranceSystem::get_employer_guarantees(&env, &employer)
    }

    /// Get insurance settings
    pub fn get_insurance_settings(env: Env) -> InsuranceSettings {
        InsuranceSystem::get_insurance_settings(&env)
    }

    /// Set insurance settings (admin function)
    pub fn set_insurance_settings(
        env: Env,
        caller: Address,
        settings: InsuranceSettings,
    ) -> Result<(), InsuranceError> {
        caller.require_auth();
        Self::require_not_paused(&env)?;

        // Check if caller is owner
        let storage = env.storage().persistent();
        if let Some(owner) = storage.get::<DataKey, Address>(&DataKey::Owner) {
            if caller != owner {
                return Err(InsuranceError::ClaimNotEligible);
            }
        } else {
            return Err(InsuranceError::ClaimNotEligible);
        }

        InsuranceSystem::set_insurance_settings(&env, settings)
    }

    //-----------------------------------------------------------------------------
    // Payroll History and Audit Trail
    //-----------------------------------------------------------------------------
    /// Record a payroll history entry
    fn record_history(env: &Env, employee: &Address, payroll: &CompactPayroll, action: Symbol) {
        let storage = env.storage().persistent();
        let timestamp = env.ledger().timestamp();
        let employer = &payroll.employer;

        // Get or initialize the history vector and ID counter
        let history_key = DataKey::PayrollHistoryEntry(employee.clone());
        let mut history: Vec<CompactPayrollHistoryEntry> =
            storage.get(&history_key).unwrap_or(Vec::new(env));
        let id_key = DataKey::PayrollHistoryCounter(employee.clone());
        let mut id_counter: u64 = storage.get(&id_key).unwrap_or(0);

        id_counter += 1;

        let history_entry = CompactPayrollHistoryEntry {
            employee: employee.clone(),
            employer: employer.clone(),
            token: payroll.token.clone(),
            amount: payroll.amount,
            interval: payroll.interval.into(),
            recurrence_frequency: payroll.recurrence_frequency,
            timestamp,
            last_payment_time: payroll.last_payment_time,
            next_payout_timestamp: payroll.next_payout_timestamp,
            action: action.clone(),
            id: id_counter,
        };

        // Append to history vector
        history.push_back(history_entry);
        storage.set(&history_key, &history);
        storage.set(&id_key, &id_counter);

        env.events().publish(
            (HISTORY_UPDATED_EVENT,),
            (employee.clone(), employer.clone(), action, timestamp),
        );
    }

    /// Query payroll history for an employee with optional timestamp range
    pub fn get_payroll_history(
        env: Env,
        employee: Address,
        start_timestamp: Option<u64>,
        end_timestamp: Option<u64>,
        limit: Option<u32>,
    ) -> Vec<CompactPayrollHistoryEntry> {
        if limit == Some(0) {
            return Vec::new(&env);
        }
        let storage = env.storage().persistent();
        let mut history = Vec::new(&env);
        let max_entries = limit.unwrap_or(100);
        let history_key = DataKey::PayrollHistoryEntry(employee.clone());
        let history_entries: Vec<CompactPayrollHistoryEntry> =
            storage.get(&history_key).unwrap_or(Vec::new(&env));

        let mut count = 0;
        for entry in history_entries.iter() {
            if let Some(start) = start_timestamp {
                if entry.timestamp < start {
                    continue;
                }
            }
            if let Some(end) = end_timestamp {
                if entry.timestamp > end {
                    continue;
                }
            }

            history.push_back(entry);
            count += 1;
            if count >= max_entries {
                break;
            }
        }

        history
    }

    /// Record an audit trail entry for disbursements with sequential ID
    fn record_audit(
        env: &Env,
        employee: &Address,
        employer: &Address,
        token: &Address,
        amount: i128,
        timestamp: u64,
    ) {
        let storage = env.storage().persistent();

        let audit_key = DataKey::AuditTrail(employee.clone());
        let mut audit: Vec<CompactPayrollHistoryEntry> =
            storage.get(&audit_key).unwrap_or(Vec::new(env));
        let id_key = DataKey::AuditIdCounter(employee.clone());
        let mut id_counter: u64 = storage.get(&id_key).unwrap_or(0);

        id_counter += 1;

        let payroll = Self::_get_payroll(env, employee).unwrap_or(Payroll {
            employer: employer.clone(),
            token: token.clone(),
            amount,
            interval: 0,
            recurrence_frequency: 0,
            last_payment_time: timestamp,
            next_payout_timestamp: timestamp,
            is_paused: false,
        });

        let history_entry = CompactPayrollHistoryEntry {
            employee: employee.clone(),
            employer: employer.clone(),
            token: token.clone(),
            amount: amount,
            interval: payroll.interval as u32,
            recurrence_frequency: payroll.recurrence_frequency as u32,
            timestamp,
            last_payment_time: payroll.last_payment_time,
            next_payout_timestamp: payroll.next_payout_timestamp,
            action: symbol_short!("disbursed"),
            id: id_counter,
        };

        audit.push_back(history_entry);
        storage.set(&audit_key, &audit);
        storage.set(&id_key, &id_counter);

        env.events().publish(
            (AUDIT_EVENT,),
            (
                employee.clone(),
                employer.clone(),
                amount,
                timestamp,
                id_counter,
            ),
        );
    }

    /// Query audit trail for an employee with optional timestamp range
    pub fn get_audit_trail(
        env: Env,
        employee: Address,
        start_timestamp: Option<u64>,
        end_timestamp: Option<u64>,
        limit: Option<u32>,
    ) -> Vec<CompactPayrollHistoryEntry> {
        let storage = env.storage().persistent();
        let mut audit_trail = Vec::new(&env);
        let max_entries = limit.unwrap_or(100);

        let audit_key = DataKey::AuditTrail(employee.clone());
        let audit_entries: Vec<CompactPayrollHistoryEntry> =
            storage.get(&audit_key).unwrap_or(Vec::new(&env));

        let mut count = 0;
        for entry in audit_entries.iter() {
            if let Some(start) = start_timestamp {
                if entry.timestamp < start {
                    continue;
                }
            }
            if let Some(end) = end_timestamp {
                if entry.timestamp > end {
                    continue;
                }
            }

            audit_trail.push_back(CompactPayrollHistoryEntry {
                employee: entry.employee.clone(),
                employer: entry.employer.clone(),
                token: entry.token.clone(),
                amount: entry.amount,
                interval: entry.interval,
                recurrence_frequency: entry.recurrence_frequency,
                timestamp: entry.timestamp,
                last_payment_time: entry.last_payment_time,
                next_payout_timestamp: entry.next_payout_timestamp,
                action: entry.action,
                id: entry.id,
            });

            count += 1;
            if count >= max_entries {
                break;
            }
        }

        audit_trail
    }

    //-----------------------------------------------------------------------------
    // Webhook Integration Functions
    //-----------------------------------------------------------------------------

    /// Register a webhook for external service integration
    pub fn register_webhook(
        env: Env,
        owner: Address,
        url: String,
        events: Vec<crate::webhooks_simple::EventType>,
        secret: String,
    ) -> Result<u64, crate::webhooks_simple::WebhookError> {
        crate::webhooks_simple::WebhookSystem::register_webhook(&env, owner, url, events, secret)
    }

    /// Get webhook information
    pub fn get_webhook(
        env: Env,
        webhook_id: u64,
    ) -> Result<crate::webhooks_simple::Webhook, crate::webhooks_simple::WebhookError> {
        crate::webhooks_simple::WebhookSystem::get_webhook(&env, webhook_id)
    }

    /// Delete a webhook
    pub fn delete_webhook(
        env: Env,
        owner: Address,
        webhook_id: u64,
    ) -> Result<(), crate::webhooks_simple::WebhookError> {
        crate::webhooks_simple::WebhookSystem::delete_webhook(&env, owner, webhook_id)
    }

    /// Trigger webhook notification for salary disbursement
    pub fn notify_salary_disbursed(env: Env, employer: Address, employee: Address, amount: i128) {
        // Create event data and publish for webhook processing
        env.events()
            .publish((symbol_short!("wh_salary"),), (employer, employee, amount));
    }

    //-----------------------------------------------------------------------------

    // Template and Preset Functions
    //-----------------------------------------------------------------------------

    /// Create a new payroll template
    pub fn create_template(
        env: Env,
        caller: Address,
        name: String,
        description: String,
        token: Address,
        amount: i128,
        interval: u64,
        recurrence_frequency: u64,
        is_public: bool,
    ) -> Result<u64, PayrollError> {
        caller.require_auth();
        Self::require_not_paused(&env)?;

        // Validate template data
        if name.len() == 0 || name.len() > 100 {
            return Err(PayrollError::InvalidTemplateName);
        }

        if amount <= 0 || interval == 0 || recurrence_frequency == 0 {
            return Err(PayrollError::TemplateValidationFailed);
        }

        let storage = env.storage().persistent();
        let current_time = env.ledger().timestamp();

        // Get next template ID
        let next_id = storage.get(&DataKey::NextTmplId).unwrap_or(0) + 1;
        storage.set(&DataKey::NextTmplId, &next_id);

        let template = PayrollTemplate {
            id: next_id,
            name: name.clone(),
            description: description.clone(),
            employer: caller.clone(),
            token: token.clone(),
            amount,
            interval,
            recurrence_frequency,
            is_public,
            created_at: current_time,
            updated_at: current_time,
            usage_count: 0,
        };

        // Store template
        storage.set(&DataKey::Template(next_id), &template);

        // Add to employer's templates
        let mut employer_templates: Vec<u64> = storage
            .get(&DataKey::EmpTemplates(caller.clone()))
            .unwrap_or(Vec::new(&env));
        employer_templates.push_back(next_id);
        storage.set(&DataKey::EmpTemplates(caller.clone()), &employer_templates);

        // Add to public templates if public
        if is_public {
            let mut public_templates: Vec<u64> = storage
                .get(&DataKey::PubTemplates)
                .unwrap_or(Vec::new(&env));
            public_templates.push_back(next_id);
            storage.set(&DataKey::PubTemplates, &public_templates);
        }

        env.events().publish(
            (TEMPLATE_CREATED_EVENT,),
            (caller.clone(), next_id, name, is_public),
        );

        Ok(next_id)
    }

    /// Get a template by ID
    pub fn get_template(env: Env, template_id: u64) -> Result<PayrollTemplate, PayrollError> {
        let storage = env.storage().persistent();
        storage
            .get(&DataKey::Template(template_id))
            .ok_or(PayrollError::TemplateNotFound)
    }

    /// Apply a template to create a payroll
    pub fn apply_template(
        env: Env,
        caller: Address,
        template_id: u64,
        employee: Address,
    ) -> Result<(), PayrollError> {
        caller.require_auth();
        Self::require_not_paused(&env)?;

        let storage = env.storage().persistent();
        let template: PayrollTemplate = storage
            .get(&DataKey::Template(template_id))
            .ok_or(PayrollError::TemplateNotFound)?;

        // Check if template is accessible (owner or public)
        if template.employer != caller && !template.is_public {
            return Err(PayrollError::TemplateNotPublic);
        }

        // Create payroll from template
        let payroll = Payroll {
            employer: caller.clone(),
            token: template.token.clone(),
            amount: template.amount,
            interval: template.interval,
            last_payment_time: env.ledger().timestamp(),
            recurrence_frequency: template.recurrence_frequency,
            next_payout_timestamp: env.ledger().timestamp() + template.recurrence_frequency,
            is_paused: false,
        };

        // Store payroll
        storage.set(&DataKey::Payroll(employee.clone()), &payroll);

        // Update indexes
        Self::add_to_employer_index(&env, &caller, &employee);

        // Update template usage count
        let mut updated_template = template.clone();
        updated_template.usage_count += 1;
        updated_template.updated_at = env.ledger().timestamp();
        storage.set(&DataKey::Template(template_id), &updated_template);

        env.events().publish(
            (TEMPLATE_APPLIED_EVENT,),
            (caller.clone(), template_id, employee.clone()),
        );

        Ok(())
    }

    /// Update an existing template
    pub fn update_template(
        env: Env,
        caller: Address,
        template_id: u64,
        name: Option<String>,
        description: Option<String>,
        amount: Option<i128>,
        interval: Option<u64>,
        recurrence_frequency: Option<u64>,
        is_public: Option<bool>,
    ) -> Result<(), PayrollError> {
        caller.require_auth();
        Self::require_not_paused(&env)?;

        let storage = env.storage().persistent();
        let mut template: PayrollTemplate = storage
            .get(&DataKey::Template(template_id))
            .ok_or(PayrollError::TemplateNotFound)?;

        // Only template owner can update
        if template.employer != caller {
            return Err(PayrollError::Unauthorized);
        }

        // Update fields if provided
        if let Some(new_name) = name {
            if new_name.len() == 0 || new_name.len() > 100 {
                return Err(PayrollError::InvalidTemplateName);
            }
            template.name = new_name;
        }

        if let Some(new_description) = description {
            template.description = new_description;
        }

        if let Some(new_amount) = amount {
            if new_amount <= 0 {
                return Err(PayrollError::TemplateValidationFailed);
            }
            template.amount = new_amount;
        }

        if let Some(new_interval) = interval {
            if new_interval == 0 {
                return Err(PayrollError::TemplateValidationFailed);
            }
            template.interval = new_interval;
        }

        if let Some(new_frequency) = recurrence_frequency {
            if new_frequency == 0 {
                return Err(PayrollError::TemplateValidationFailed);
            }
            template.recurrence_frequency = new_frequency;
        }

        if let Some(new_public) = is_public {
            // Handle public status change
            if template.is_public != new_public {
                let mut public_templates: Vec<u64> = storage
                    .get(&DataKey::PubTemplates)
                    .unwrap_or(Vec::new(&env));

                if new_public {
                    // Add to public templates
                    public_templates.push_back(template_id);
                } else {
                    // Remove from public templates
                    let mut new_public_templates = Vec::new(&env);
                    for id in public_templates.iter() {
                        if id != template_id {
                            new_public_templates.push_back(id);
                        }
                    }
                    public_templates = new_public_templates;
                }
                storage.set(&DataKey::PubTemplates, &public_templates);
            }
            template.is_public = new_public;
        }

        template.updated_at = env.ledger().timestamp();
        storage.set(&DataKey::Template(template_id), &template);

        env.events()
            .publish((TEMPLATE_UPDATED_EVENT,), (caller.clone(), template_id));

        Ok(())
    }

    /// Share a template with another employer
    pub fn share_template(
        env: Env,
        caller: Address,
        template_id: u64,
        target_employer: Address,
    ) -> Result<(), PayrollError> {
        caller.require_auth();
        Self::require_not_paused(&env)?;

        let storage = env.storage().persistent();
        let template: PayrollTemplate = storage
            .get(&DataKey::Template(template_id))
            .ok_or(PayrollError::TemplateNotFound)?;

        // Only template owner can share
        if template.employer != caller {
            return Err(PayrollError::Unauthorized);
        }

        // Add to target employer's templates (create a copy)
        let mut target_templates: Vec<u64> = storage
            .get(&DataKey::EmpTemplates(target_employer.clone()))
            .unwrap_or(Vec::new(&env));

        // Create a new template ID for the shared copy
        let next_id = storage.get(&DataKey::NextTmplId).unwrap_or(0) + 1;
        storage.set(&DataKey::NextTmplId, &next_id);

        let shared_template = PayrollTemplate {
            id: next_id,
            name: template.name.clone(),
            description: template.description.clone(),
            employer: target_employer.clone(),
            token: template.token.clone(),
            amount: template.amount,
            interval: template.interval,
            recurrence_frequency: template.recurrence_frequency,
            is_public: false, // Shared templates are private by default
            created_at: env.ledger().timestamp(),
            updated_at: env.ledger().timestamp(),
            usage_count: 0,
        };

        storage.set(&DataKey::Template(next_id), &shared_template);
        target_templates.push_back(next_id);
        storage.set(
            &DataKey::EmpTemplates(target_employer.clone()),
            &target_templates,
        );

        env.events().publish(
            (TEMPLATE_SHARED_EVENT,),
            (
                caller.clone(),
                template_id,
                target_employer.clone(),
                next_id,
            ),
        );

        Ok(())
    }

    /// Get all templates for an employer
    pub fn get_employer_templates(env: Env, employer: Address) -> Vec<PayrollTemplate> {
        let storage = env.storage().persistent();
        let template_ids: Vec<u64> = storage
            .get(&DataKey::EmpTemplates(employer.clone()))
            .unwrap_or(Vec::new(&env));
        let mut templates = Vec::new(&env);

        for id in template_ids.iter() {
            if let Some(template) = storage.get(&DataKey::Template(id)) {
                templates.push_back(template);
            }
        }

        templates
    }

    /// Get all public templates
    pub fn get_public_templates(env: Env) -> Vec<PayrollTemplate> {
        let storage = env.storage().persistent();
        let template_ids: Vec<u64> = storage
            .get(&DataKey::PubTemplates)
            .unwrap_or(Vec::new(&env));
        let mut templates = Vec::new(&env);

        for id in template_ids.iter() {
            if let Some(template) = storage.get(&DataKey::Template(id)) {
                templates.push_back(template);
            }
        }

        templates
    }

    /// Create a template preset (admin function)
    pub fn create_preset(
        env: Env,
        caller: Address,
        name: String,
        description: String,
        token: Address,
        amount: i128,
        interval: u64,
        recurrence_frequency: u64,
        category: String,
    ) -> Result<u64, PayrollError> {
        caller.require_auth();
        Self::require_not_paused(&env)?;

        // Only owner can create presets
        let storage = env.storage().persistent();
        let owner = storage.get::<DataKey, Address>(&DataKey::Owner).unwrap();
        if caller != owner {
            return Err(PayrollError::Unauthorized);
        }

        // Validate preset data
        if name.len() == 0 || name.len() > 100 {
            return Err(PayrollError::InvalidTemplateName);
        }

        if amount <= 0 || interval == 0 || recurrence_frequency == 0 {
            return Err(PayrollError::TemplateValidationFailed);
        }

        let current_time = env.ledger().timestamp();

        // Get next preset ID
        let next_id = storage.get(&DataKey::NextPresetId).unwrap_or(0) + 1;
        storage.set(&DataKey::NextPresetId, &next_id);

        let preset = TemplatePreset {
            id: next_id,
            name: name.clone(),
            description: description.clone(),
            token: token.clone(),
            amount,
            interval,
            recurrence_frequency,
            category: category.clone(),
            is_active: true,
            created_at: current_time,
        };

        // Store preset
        storage.set(&DataKey::Preset(next_id), &preset);

        // Add to category
        let mut category_presets: Vec<u64> = storage
            .get(&DataKey::PresetCat(category.clone()))
            .unwrap_or(Vec::new(&env));
        category_presets.push_back(next_id);
        storage.set(&DataKey::PresetCat(category.clone()), &category_presets);

        // Add to active presets
        let mut active_presets: Vec<u64> = storage
            .get(&DataKey::ActivePresets)
            .unwrap_or(Vec::new(&env));
        active_presets.push_back(next_id);
        storage.set(&DataKey::ActivePresets, &active_presets);

        env.events()
            .publish((PRESET_CREATED_EVENT,), (next_id, name, category));

        Ok(next_id)
    }

    /// Get a preset by ID
    pub fn get_preset(env: Env, preset_id: u64) -> Result<TemplatePreset, PayrollError> {
        let storage = env.storage().persistent();
        storage
            .get(&DataKey::Preset(preset_id))
            .ok_or(PayrollError::PresetNotFound)
    }

    /// Apply a preset to create a template
    pub fn apply_preset(
        env: Env,
        caller: Address,
        preset_id: u64,
        name: String,
        description: String,
        is_public: bool,
    ) -> Result<u64, PayrollError> {
        caller.require_auth();
        Self::require_not_paused(&env)?;

        let storage = env.storage().persistent();
        let preset: TemplatePreset = storage
            .get(&DataKey::Preset(preset_id))
            .ok_or(PayrollError::PresetNotFound)?;

        if !preset.is_active {
            return Err(PayrollError::PresetNotActive);
        }

        // Create template from preset
        Self::create_template(
            env,
            caller,
            name,
            description,
            preset.token.clone(),
            preset.amount,
            preset.interval,
            preset.recurrence_frequency,
            is_public,
        )
    }

    /// Get presets by category
    pub fn get_presets_by_category(env: Env, category: String) -> Vec<TemplatePreset> {
        let storage = env.storage().persistent();
        let preset_ids: Vec<u64> = storage
            .get(&DataKey::PresetCat(category.clone()))
            .unwrap_or(Vec::new(&env));
        let mut presets = Vec::new(&env);

        for id in preset_ids.iter() {
            if let Some(preset) = storage.get(&DataKey::Preset(id)) {
                presets.push_back(preset);
            }
        }

        presets
    }

    /// Get all active presets
    pub fn get_active_presets(env: Env) -> Vec<TemplatePreset> {
        let storage = env.storage().persistent();
        let preset_ids: Vec<u64> = storage
            .get(&DataKey::ActivePresets)
            .unwrap_or(Vec::new(&env));
        let mut presets = Vec::new(&env);

        for id in preset_ids.iter() {
            if let Some(preset) = storage.get(&DataKey::Preset(id)) {
                presets.push_back(preset);
            }
        }

        presets
    }

    //-----------------------------------------------------------------------------
    // Backup and Recovery Functions
    //-----------------------------------------------------------------------------

    /// Create a new payroll backup
    pub fn create_backup(
        env: Env,
        caller: Address,
        name: String,
        description: String,
        backup_type: String,
    ) -> Result<u64, PayrollError> {
        caller.require_auth();
        Self::require_not_paused(&env)?;

        // Validate backup name
        if name.len() == 0 || name.len() > 100 {
            return Err(PayrollError::InvalidTemplateName);
        }

        // Validate backup type (simplified)
        if backup_type != String::from_str(&env, "Full")
            && backup_type != String::from_str(&env, "Employer")
            && backup_type != String::from_str(&env, "Employee")
            && backup_type != String::from_str(&env, "Template")
            && backup_type != String::from_str(&env, "Insurance")
            && backup_type != String::from_str(&env, "Compliance")
        {
            return Err(PayrollError::InvalidData);
        }

        let storage = env.storage().persistent();
        let current_time = env.ledger().timestamp();

        // Get next backup ID
        let next_id = storage.get(&DataKey::NextBackupId).unwrap_or(0) + 1;
        storage.set(&DataKey::NextBackupId, &next_id);

        // Create backup metadata
        let backup = PayrollBackup {
            id: next_id,
            name: name.clone(),
            description: description.clone(),
            employer: caller.clone(),
            created_at: current_time,
            backup_type: backup_type.clone(),
            status: BackupStatus::Creating,
            checksum: String::from_str(&env, ""),
            data_hash: String::from_str(&env, ""),
            size_bytes: 0,
            version: 1,
        };

        // Store backup metadata
        storage.set(&DataKey::Backup(next_id), &backup);

        // Add to employer's backups
        let mut employer_backups: Vec<u64> = storage
            .get(&DataKey::EmpBackups(caller.clone()))
            .unwrap_or(Vec::new(&env));
        employer_backups.push_back(next_id);
        storage.set(&DataKey::EmpBackups(caller.clone()), &employer_backups);

        // Add to backup index
        let mut backup_index: Vec<u64> =
            storage.get(&DataKey::BackupIndex).unwrap_or(Vec::new(&env));
        backup_index.push_back(next_id);
        storage.set(&DataKey::BackupIndex, &backup_index);

        // Create simple backup data
        let backup_data = BackupData {
            backup_id: next_id,
            payroll_data: Vec::new(&env),
            template_data: Vec::new(&env),
            preset_data: Vec::new(&env),
            insurance_data: Vec::new(&env),
            compliance_data: String::from_str(&env, ""),
            metadata: BackupMetadata {
                total_employees: 0,
                total_templates: 0,
                total_presets: 0,
                total_insurance_policies: 0,
                backup_timestamp: current_time,
                contract_version: String::from_str(&env, "1.0.0"),
                data_integrity_hash: String::from_str(&env, "simple_hash"),
            },
        };

        // Store backup data
        storage.set(&DataKey::BackupData(next_id), &backup_data);

        // Update backup with final status
        let mut final_backup = backup;
        final_backup.status = BackupStatus::Completed;
        final_backup.checksum = String::from_str(&env, "simple_checksum");
        final_backup.data_hash = String::from_str(&env, "simple_hash");
        final_backup.size_bytes = 1000;
        storage.set(&DataKey::Backup(next_id), &final_backup);

        // Use original backup_type string for event emission
        env.events().publish(
            (BACKUP_CREATED_EVENT,),
            (caller.clone(), next_id, name, backup_type),
        );

        Ok(next_id)
    }

    /// Get a backup by ID
    pub fn get_backup(env: Env, backup_id: u64) -> Result<PayrollBackup, PayrollError> {
        let storage = env.storage().persistent();
        storage
            .get(&DataKey::Backup(backup_id))
            .ok_or(PayrollError::BackupNotFound)
    }

    /// Get backup data by ID
    pub fn get_backup_data(env: Env, backup_id: u64) -> Result<BackupData, PayrollError> {
        let storage = env.storage().persistent();
        storage
            .get(&DataKey::BackupData(backup_id))
            .ok_or(PayrollError::BackupNotFound)
    }

    /// Verify a backup's integrity
    pub fn verify_backup(env: Env, caller: Address, backup_id: u64) -> Result<bool, PayrollError> {
        caller.require_auth();
        Self::require_not_paused(&env)?;

        let storage = env.storage().persistent();
        let backup: PayrollBackup = storage
            .get(&DataKey::Backup(backup_id))
            .ok_or(PayrollError::BackupNotFound)?;

        // Only backup owner can verify
        if backup.employer != caller {
            return Err(PayrollError::Unauthorized);
        }

        let backup_data: BackupData = storage
            .get(&DataKey::BackupData(backup_id))
            .ok_or(PayrollError::BackupNotFound)?;

        // Calculate current checksum
        let current_checksum = Self::_calculate_backup_checksum(&env, &backup_data);
        let current_hash = Self::_calculate_data_hash(&env, &backup_data);

        // Verify checksum and hash
        let is_valid = backup.checksum == current_checksum && backup.data_hash == current_hash;

        // Update backup status
        let mut updated_backup = backup.clone();
        updated_backup.status = if is_valid {
            BackupStatus::Verified
        } else {
            BackupStatus::Failed
        };
        storage.set(&DataKey::Backup(backup_id), &updated_backup);

        env.events().publish(
            (BACKUP_VERIFIED_EVENT,),
            (caller.clone(), backup_id, is_valid),
        );

        Ok(is_valid)
    }

    /// Create a recovery point from a backup
    pub fn create_recovery_point(
        env: Env,
        caller: Address,
        backup_id: u64,
        name: String,
        description: String,
        recovery_type: String,
    ) -> Result<u64, PayrollError> {
        caller.require_auth();
        Self::require_not_paused(&env)?;

        // Verify backup exists and is valid
        let backup: PayrollBackup = Self::get_backup(env.clone(), backup_id)?;
        if backup.employer != caller {
            return Err(PayrollError::Unauthorized);
        }

        if backup.status != BackupStatus::Completed && backup.status != BackupStatus::Verified {
            return Err(PayrollError::BackupVerificationFailed);
        }

        // Validate and convert recovery_type string to enum
        let recovery_type_enum = if recovery_type == String::from_str(&env, "Full") {
            RecoveryType::Full
        } else if recovery_type == String::from_str(&env, "Partial") {
            RecoveryType::Partial
        } else if recovery_type == String::from_str(&env, "Emergency") {
            RecoveryType::Emergency
        } else if recovery_type == String::from_str(&env, "Test") {
            RecoveryType::Test
        } else {
            return Err(PayrollError::InvalidData);
        };

        let storage = env.storage().persistent();
        let current_time = env.ledger().timestamp();

        // Get next recovery point ID
        let next_id = storage.get(&DataKey::NextRecoveryId).unwrap_or(0) + 1;
        storage.set(&DataKey::NextRecoveryId, &next_id);

        let recovery_point = RecoveryPoint {
            id: next_id,
            name: name.clone(),
            description: description.clone(),
            created_at: current_time,
            backup_id,
            recovery_type: recovery_type_enum.clone(),
            status: RecoveryStatus::Pending,
            checksum: backup.checksum.clone(),
            metadata: RecoveryMetadata {
                total_operations: 0,
                success_count: 0,
                failure_count: 0,
                recovery_timestamp: current_time,
                duration_seconds: 0,
                data_verification_status: String::from_str(&env, "pending"),
            },
        };

        storage.set(&DataKey::Recovery(next_id), &recovery_point);

        // Use original recovery_type string for event emission
        env.events().publish(
            (RECOVERY_STARTED_EVENT,),
            (caller.clone(), next_id, backup_id, recovery_type),
        );

        Ok(next_id)
    }

    /// Execute recovery from a recovery point
    pub fn execute_recovery(
        env: Env,
        caller: Address,
        recovery_point_id: u64,
    ) -> Result<bool, PayrollError> {
        caller.require_auth();
        Self::require_not_paused(&env)?;

        let storage = env.storage().persistent();
        let mut recovery_point: RecoveryPoint = storage
            .get(&DataKey::Recovery(recovery_point_id))
            .ok_or(PayrollError::RecoveryPointNotFound)?;

        // Check if recovery is already in progress or completed
        if recovery_point.status == RecoveryStatus::InProgress {
            return Err(PayrollError::RecoveryInProgress);
        }
        if recovery_point.status == RecoveryStatus::Completed {
            return Err(PayrollError::RecoveryInProgress); // Use same error for completed recovery
        }

        // Get backup data
        let backup_data: BackupData = storage
            .get(&DataKey::BackupData(recovery_point.backup_id))
            .ok_or(PayrollError::BackupNotFound)?;

        // Update recovery status
        recovery_point.status = RecoveryStatus::InProgress;
        storage.set(&DataKey::Recovery(recovery_point_id), &recovery_point);

        let start_time = env.ledger().timestamp();
        let mut success_count = 0;
        let mut failure_count = 0;

        // Restore payroll data
        for payroll in backup_data.payroll_data.iter() {
            match Self::_restore_payroll(&env, &payroll) {
                Ok(_) => success_count += 1,
                Err(_) => failure_count += 1,
            }
        }

        // Restore template data
        for template in backup_data.template_data.iter() {
            match Self::_restore_template(&env, &template) {
                Ok(_) => success_count += 1,
                Err(_) => failure_count += 1,
            }
        }

        // Restore preset data
        for preset in backup_data.preset_data.iter() {
            match Self::_restore_preset(&env, &preset) {
                Ok(_) => success_count += 1,
                Err(_) => failure_count += 1,
            }
        }

        let end_time = env.ledger().timestamp();
        let duration = end_time - start_time;

        // Update recovery point with results
        recovery_point.status = if failure_count == 0 {
            RecoveryStatus::Completed
        } else {
            RecoveryStatus::Failed
        };
        recovery_point.metadata.total_operations = success_count + failure_count;
        recovery_point.metadata.success_count = success_count;
        recovery_point.metadata.failure_count = failure_count;
        recovery_point.metadata.recovery_timestamp = end_time;
        recovery_point.metadata.duration_seconds = duration;
        recovery_point.metadata.data_verification_status = if failure_count == 0 {
            String::from_str(&env, "verified")
        } else {
            String::from_str(&env, "failed")
        };

        storage.set(&DataKey::Recovery(recovery_point_id), &recovery_point);

        env.events().publish(
            (RECOVERY_COMPLETED_EVENT,),
            (
                caller.clone(),
                recovery_point_id,
                success_count,
                failure_count,
                duration,
            ),
        );

        Ok(failure_count == 0)
    }

    /// Get all backups for an employer
    pub fn get_employer_backups(env: Env, employer: Address) -> Vec<PayrollBackup> {
        let storage = env.storage().persistent();
        let backup_ids: Vec<u64> = storage
            .get(&DataKey::EmpBackups(employer.clone()))
            .unwrap_or(Vec::new(&env));
        let mut backups = Vec::new(&env);

        for id in backup_ids.iter() {
            if let Some(backup) = storage.get(&DataKey::Backup(id)) {
                backups.push_back(backup);
            }
        }

        backups
    }

    /// Get all recovery points
    pub fn get_recovery_points(env: Env) -> Vec<RecoveryPoint> {
        let storage = env.storage().persistent();
        let mut recovery_points = Vec::new(&env);
        let mut next_id = 1;

        // Iterate through recovery points (this is a simplified approach)
        while let Some(recovery_point) = storage.get(&DataKey::Recovery(next_id)) {
            recovery_points.push_back(recovery_point);
            next_id += 1;
        }

        recovery_points
    }

    /// Delete a backup
    pub fn delete_backup(env: Env, caller: Address, backup_id: u64) -> Result<(), PayrollError> {
        caller.require_auth();
        Self::require_not_paused(&env)?;

        let storage = env.storage().persistent();
        let backup: PayrollBackup = storage
            .get(&DataKey::Backup(backup_id))
            .ok_or(PayrollError::BackupNotFound)?;

        // Only backup owner can delete
        if backup.employer != caller {
            return Err(PayrollError::Unauthorized);
        }

        // Remove from storage
        storage.remove(&DataKey::Backup(backup_id));
        storage.remove(&DataKey::BackupData(backup_id));

        // Remove from employer's backups
        let mut employer_backups: Vec<u64> = storage
            .get(&DataKey::EmpBackups(caller.clone()))
            .unwrap_or(Vec::new(&env));
        let mut new_employer_backups = Vec::new(&env);
        for id in employer_backups.iter() {
            if id != backup_id {
                new_employer_backups.push_back(id);
            }
        }
        storage.set(&DataKey::EmpBackups(caller.clone()), &new_employer_backups);

        // Remove from backup index
        let mut backup_index: Vec<u64> =
            storage.get(&DataKey::BackupIndex).unwrap_or(Vec::new(&env));
        let mut new_backup_index = Vec::new(&env);
        for id in backup_index.iter() {
            if id != backup_id {
                new_backup_index.push_back(id);
            }
        }
        storage.set(&DataKey::BackupIndex, &new_backup_index);

        Ok(())
    }

    //-----------------------------------------------------------------------------
    // Internal Helper Functions for Backup and Recovery
    //-----------------------------------------------------------------------------

    /// Collect backup data based on backup type
    fn _collect_backup_data(
        env: &Env,
        employer: &Address,
        backup_type: &String,
    ) -> Result<BackupData, PayrollError> {
        let storage = env.storage().persistent();
        let mut payroll_data = Vec::new(env);
        let mut template_data = Vec::new(env);
        let mut preset_data = Vec::new(env);
        let mut insurance_data = Vec::new(env);

        if *backup_type == String::from_str(env, "Full") {
            // Collect all data
            let backup_index: Vec<u64> =
                storage.get(&DataKey::BackupIndex).unwrap_or(Vec::new(env));
            for backup_id in backup_index.iter() {
                if let Some(backup) =
                    storage.get::<DataKey, PayrollBackup>(&DataKey::Backup(backup_id))
                {
                    if let Some(data) =
                        storage.get::<DataKey, BackupData>(&DataKey::BackupData(backup_id))
                    {
                        // Merge data from all backups
                        for payroll in data.payroll_data.iter() {
                            payroll_data.push_back(payroll);
                        }
                        for template in data.template_data.iter() {
                            template_data.push_back(template);
                        }
                        for preset in data.preset_data.iter() {
                            preset_data.push_back(preset);
                        }
                        for insurance in data.insurance_data.iter() {
                            insurance_data.push_back(insurance);
                        }
                    }
                }
            }
        } else if *backup_type == String::from_str(env, "Employer") {
            // Collect employer-specific data
            let employer_employees = Self::get_employer_employees(env.clone(), employer.clone());
            for employee in employer_employees.iter() {
                if let Some(payroll) = storage.get(&DataKey::Payroll(employee)) {
                    payroll_data.push_back(payroll);
                }
            }

            let employer_templates = Self::get_employer_templates(env.clone(), employer.clone());
            for template in employer_templates.iter() {
                template_data.push_back(template);
            }
        } else if *backup_type == String::from_str(env, "Employee") {
            // Collect employee-specific data (simplified)
            let employer_employees = Self::get_employer_employees(env.clone(), employer.clone());
            for employee in employer_employees.iter() {
                if let Some(payroll) = storage.get(&DataKey::Payroll(employee)) {
                    payroll_data.push_back(payroll);
                }
            }
        } else if *backup_type == String::from_str(env, "Template") {
            // Collect template data
            let employer_templates = Self::get_employer_templates(env.clone(), employer.clone());
            for template in employer_templates.iter() {
                template_data.push_back(template);
            }
        } else if *backup_type == String::from_str(env, "Insurance") {
            // Collect insurance data (simplified)
            let employer_employees = Self::get_employer_employees(env.clone(), employer.clone());
            for employee in employer_employees.iter() {
                if let Some(policy) = storage.get(&DataKey::InsurancePolicy(employee)) {
                    insurance_data.push_back(policy);
                }
            }
        } else if *backup_type == String::from_str(env, "Compliance") {
            // Compliance data would be collected here
            // For now, we'll use an empty string
        } else {
            // Invalid backup type
            return Err(PayrollError::InvalidData);
        }

        let metadata = BackupMetadata {
            total_employees: payroll_data.len() as u32,
            total_templates: template_data.len() as u32,
            total_presets: preset_data.len() as u32,
            total_insurance_policies: insurance_data.len() as u32,
            backup_timestamp: env.ledger().timestamp(),
            contract_version: String::from_str(env, "1.0.0"),
            data_integrity_hash: String::from_str(env, ""),
        };

        Ok(BackupData {
            backup_id: 0, // Will be set by caller
            payroll_data,
            template_data,
            preset_data,
            insurance_data,
            compliance_data: String::from_str(env, ""),
            metadata,
        })
    }

    /// Calculate backup checksum
    fn _calculate_backup_checksum(env: &Env, backup_data: &BackupData) -> String {
        // Simplified checksum calculation - return same as used in create_backup
        String::from_str(env, "simple_checksum")
    }

    /// Calculate data hash
    fn _calculate_data_hash(env: &Env, backup_data: &BackupData) -> String {
        // Simplified hash calculation - return same as used in create_backup
        String::from_str(env, "simple_hash")
    }

    /// Calculate backup size
    fn _calculate_backup_size(env: &Env, backup_data: &BackupData) -> u64 {
        // Simplified size calculation
        let payroll_size = backup_data.payroll_data.len() as u64 * 100; // Approximate size per payroll
        let template_size = backup_data.template_data.len() as u64 * 80; // Approximate size per template
        let preset_size = backup_data.preset_data.len() as u64 * 60; // Approximate size per preset
        let insurance_size = backup_data.insurance_data.len() as u64 * 120; // Approximate size per insurance
        let metadata_size = 200; // Approximate metadata size

        payroll_size + template_size + preset_size + insurance_size + metadata_size
    }

    /// Restore payroll data
    fn _restore_payroll(env: &Env, payroll: &Payroll) -> Result<(), PayrollError> {
        let storage = env.storage().persistent();

        // Check if payroll already exists
        if storage.has(&DataKey::Payroll(payroll.employer.clone())) {
            // Update existing payroll
            storage.set(&DataKey::Payroll(payroll.employer.clone()), payroll);
        } else {
            // Create new payroll
            storage.set(&DataKey::Payroll(payroll.employer.clone()), payroll);
            // Update indexes
            Self::add_to_employer_index(env, &payroll.employer, &payroll.employer);
        }

        Ok(())
    }

    /// Restore template data
    fn _restore_template(env: &Env, template: &PayrollTemplate) -> Result<(), PayrollError> {
        let storage = env.storage().persistent();

        // Check if template already exists
        if storage.has(&DataKey::Template(template.id)) {
            // Update existing template
            storage.set(&DataKey::Template(template.id), template);
        } else {
            // Create new template
            storage.set(&DataKey::Template(template.id), template);

            // Add to employer's templates
            let mut employer_templates: Vec<u64> = storage
                .get(&DataKey::EmpTemplates(template.employer.clone()))
                .unwrap_or(Vec::new(env));
            employer_templates.push_back(template.id);
            storage.set(
                &DataKey::EmpTemplates(template.employer.clone()),
                &employer_templates,
            );
        }

        Ok(())
    }

    /// Restore preset data
    fn _restore_preset(env: &Env, preset: &TemplatePreset) -> Result<(), PayrollError> {
        let storage = env.storage().persistent();

        // Check if preset already exists
        if storage.has(&DataKey::Preset(preset.id)) {
            // Update existing preset
            storage.set(&DataKey::Preset(preset.id), preset);
        } else {
            // Create new preset
            storage.set(&DataKey::Preset(preset.id), preset);

            // Add to category
            let mut category_presets: Vec<u64> = storage
                .get(&DataKey::PresetCat(preset.category.clone()))
                .unwrap_or(Vec::new(env));
            category_presets.push_back(preset.id);
            storage.set(
                &DataKey::PresetCat(preset.category.clone()),
                &category_presets,
            );

            // Add to active presets if active
            if preset.is_active {
                let mut active_presets: Vec<u64> = storage
                    .get(&DataKey::ActivePresets)
                    .unwrap_or(Vec::new(env));
                active_presets.push_back(preset.id);
                storage.set(&DataKey::ActivePresets, &active_presets);
            }
        }

        Ok(())
    }

    //-----------------------------------------------------------------------------
    // Scheduling and Automation Functions
    //-----------------------------------------------------------------------------

    /// Create a new payroll schedule
    pub fn create_schedule(
        env: Env,
        caller: Address,
        name: String,
        description: String,
        schedule_type: ScheduleType,
        frequency: ScheduleFrequency,
        start_date: u64,
        end_date: Option<u64>,
    ) -> Result<u64, PayrollError> {
        caller.require_auth();
        Self::require_not_paused(&env)?;

        // Validate schedule data
        if name.len() == 0 || name.len() > 100 {
            return Err(PayrollError::InvalidTemplateName);
        }

        let current_time = env.ledger().timestamp();
        if start_date < current_time {
            return Err(PayrollError::ScheduleValidationFailed);
        }

        if let Some(end) = end_date {
            if end <= start_date {
                return Err(PayrollError::ScheduleValidationFailed);
            }
        }

        let storage = env.storage().persistent();

        // Get next schedule ID
        let next_id = storage.get(&DataKey::NextSchedId).unwrap_or(0) + 1;
        storage.set(&DataKey::NextSchedId, &next_id);

        // Calculate next execution time
        let next_execution = Self::_calculate_next_execution(&env, &frequency, start_date);

        // Create schedule metadata
        let metadata = ScheduleMetadata {
            total_employees: 0,
            total_amount: 0,
            token_address: Address::from_str(
                &env,
                "GAAAAAAAAAAAAAAAAAAAAAAAAAAAAAAAAAAAAAAAAAAAAAAAAAAAAWHF",
            ),
            priority: 1,
            retry_count: 0,
            max_retries: 3,
            success_rate: 0,
            average_execution_time: 0,
        };

        let schedule = PayrollSchedule {
            id: next_id,
            name: name.clone(),
            description: description.clone(),
            employer: caller.clone(),
            schedule_type: schedule_type.clone(),
            frequency: frequency.clone(),
            start_date,
            end_date,
            next_execution,
            is_active: true,
            created_at: current_time,
            updated_at: current_time,
            execution_count: 0,
            last_execution: None,
            metadata,
        };

        // Store schedule
        storage.set(&DataKey::Schedule(next_id), &schedule);

        // Add to employer's schedules
        let mut employer_schedules: Vec<u64> = storage
            .get(&DataKey::EmpSchedules(caller.clone()))
            .unwrap_or(Vec::new(&env));
        employer_schedules.push_back(next_id);
        storage.set(&DataKey::EmpSchedules(caller.clone()), &employer_schedules);

        // Note: Active schedules tracking removed due to storage constraints

        // Convert schedule_type to string for event emission
        let schedule_type_str = match schedule_type {
            ScheduleType::Recurring => String::from_str(&env, "Recurring"),
            ScheduleType::OneTime => String::from_str(&env, "OneTime"),
            ScheduleType::Conditional => String::from_str(&env, "Conditional"),
            ScheduleType::Batch => String::from_str(&env, "Batch"),
            ScheduleType::Emergency => String::from_str(&env, "Emergency"),
        };

        env.events().publish(
            (SCHEDULE_CREATED_EVENT,),
            (caller.clone(), next_id, name, schedule_type_str),
        );

        Ok(next_id)
    }

    /// Get a schedule by ID
    pub fn get_schedule(env: Env, schedule_id: u64) -> Result<PayrollSchedule, PayrollError> {
        let storage = env.storage().persistent();
        storage
            .get(&DataKey::Schedule(schedule_id))
            .ok_or(PayrollError::ScheduleNotFound)
    }

    /// Update an existing schedule
    pub fn update_schedule(
        env: Env,
        caller: Address,
        schedule_id: u64,
        name: Option<String>,
        description: Option<String>,
        frequency: Option<ScheduleFrequency>,
        end_date: Option<Option<u64>>,
        is_active: Option<bool>,
    ) -> Result<(), PayrollError> {
        caller.require_auth();
        Self::require_not_paused(&env)?;

        let storage = env.storage().persistent();
        let mut schedule: PayrollSchedule = storage
            .get(&DataKey::Schedule(schedule_id))
            .ok_or(PayrollError::ScheduleNotFound)?;

        // Only schedule owner can update
        if schedule.employer != caller {
            return Err(PayrollError::Unauthorized);
        }

        // Update fields if provided
        if let Some(new_name) = name {
            if new_name.len() == 0 || new_name.len() > 100 {
                return Err(PayrollError::InvalidTemplateName);
            }
            schedule.name = new_name;
        }

        if let Some(new_description) = description {
            schedule.description = new_description;
        }

        if let Some(new_frequency) = frequency {
            schedule.frequency = new_frequency.clone();
            // Recalculate next execution
            schedule.next_execution =
                Self::_calculate_next_execution(&env, &new_frequency, schedule.start_date);
        }

        if let Some(new_end_date) = end_date {
            if let Some(end) = new_end_date {
                if end <= schedule.start_date {
                    return Err(PayrollError::ScheduleValidationFailed);
                }
            }
            schedule.end_date = new_end_date;
        }

        if let Some(new_active) = is_active {
            schedule.is_active = new_active;
        }

        schedule.updated_at = env.ledger().timestamp();
        storage.set(&DataKey::Schedule(schedule_id), &schedule);

        env.events()
            .publish((SCHEDULE_UPDATED_EVENT,), (caller.clone(), schedule_id));

        Ok(())
    }

    /// Execute scheduled payroll
    pub fn execute_schedule(
        env: Env,
        caller: Address,
        schedule_id: u64,
    ) -> Result<bool, PayrollError> {
        caller.require_auth();
        Self::require_not_paused(&env)?;

        let storage = env.storage().persistent();
        let mut schedule: PayrollSchedule = storage
            .get(&DataKey::Schedule(schedule_id))
            .ok_or(PayrollError::ScheduleNotFound)?;

        // Check if schedule is active and ready for execution
        if !schedule.is_active {
            return Err(PayrollError::ScheduleExecutionFailed);
        }

        let current_time = env.ledger().timestamp();
        if current_time < schedule.next_execution {
            return Err(PayrollError::ScheduleExecutionFailed);
        }

        // Check if schedule has ended
        if let Some(end_date) = schedule.end_date {
            if current_time > end_date {
                return Err(PayrollError::ScheduleExecutionFailed);
            }
        }

        // Execute the schedule based on type
        let start_time = env.ledger().timestamp();
        let mut success_count = 0;
        let mut failure_count = 0;

        match schedule.schedule_type {
            ScheduleType::Recurring => {
                // Execute recurring payroll for all employees
                let employees =
                    Self::get_employer_employees(env.clone(), schedule.employer.clone());
                for employee in employees.iter() {
                    match Self::disburse_salary(env.clone(), caller.clone(), employee.clone()) {
                        Ok(_) => success_count += 1,
                        Err(_) => failure_count += 1,
                    }
                }
            }
            ScheduleType::OneTime => {
                // Execute one-time payroll
                let employees =
                    Self::get_employer_employees(env.clone(), schedule.employer.clone());
                for employee in employees.iter() {
                    match Self::disburse_salary(env.clone(), caller.clone(), employee.clone()) {
                        Ok(_) => success_count += 1,
                        Err(_) => failure_count += 1,
                    }
                }
                // Deactivate one-time schedule after execution
                schedule.is_active = false;
            }
            ScheduleType::Batch => {
                // Execute batch payroll processing
                let employees =
                    Self::get_employer_employees(env.clone(), schedule.employer.clone());
                for employee in employees.iter() {
                    match Self::disburse_salary(env.clone(), caller.clone(), employee.clone()) {
                        Ok(_) => success_count += 1,
                        Err(_) => failure_count += 1,
                    }
                }
            }
            _ => {
                // Other schedule types would be implemented here
                return Err(PayrollError::ScheduleExecutionFailed);
            }
        }

        let end_time = env.ledger().timestamp();
        let duration = end_time - start_time;

        // Update schedule metadata
        schedule.execution_count += 1;
        schedule.last_execution = Some(current_time);
        schedule.next_execution =
            Self::_calculate_next_execution(&env, &schedule.frequency, current_time);
        schedule.metadata.total_employees = success_count + failure_count;
        schedule.metadata.success_rate = if (success_count + failure_count) > 0 {
            (success_count * 100) / (success_count + failure_count)
        } else {
            0
        };
        schedule.metadata.average_execution_time = duration;
        schedule.updated_at = current_time;

        storage.set(&DataKey::Schedule(schedule_id), &schedule);

        env.events().publish(
            (SCHEDULE_EXECUTED_EVENT,),
            (
                caller.clone(),
                schedule_id,
                success_count,
                failure_count,
                duration,
            ),
        );

        Ok(failure_count == 0)
    }

    /// Create an automation rule
    pub fn create_automation_rule(
        env: Env,
        caller: Address,
        name: String,
        description: String,
        rule_type: RuleType,
        conditions: Vec<RuleCondition>,
        actions: Vec<RuleAction>,
        priority: u32,
    ) -> Result<u64, PayrollError> {
        caller.require_auth();
        Self::require_not_paused(&env)?;

        // Validate rule data
        if name.len() == 0 || name.len() > 100 {
            return Err(PayrollError::InvalidTemplateName);
        }

        if conditions.len() == 0 || actions.len() == 0 {
            return Err(PayrollError::InvalidAutomationRule);
        }

        let storage = env.storage().persistent();
        let current_time = env.ledger().timestamp();

        // Get next rule ID
        let next_id = storage.get(&DataKey::NextRuleId).unwrap_or(0) + 1;
        storage.set(&DataKey::NextRuleId, &next_id);

        let rule = AutomationRule {
            id: next_id,
            name: name.clone(),
            description: description.clone(),
            employer: caller.clone(),
            rule_type: rule_type.clone(),
            conditions: conditions.clone(),
            actions: actions.clone(),
            is_active: true,
            created_at: current_time,
            updated_at: current_time,
            execution_count: 0,
            last_execution: None,
            priority,
        };

        // Store rule
        storage.set(&DataKey::Rule(next_id), &rule);

        // Add to employer's rules
        let mut employer_rules: Vec<u64> = storage
            .get(&DataKey::EmpRules(caller.clone()))
            .unwrap_or(Vec::new(&env));
        employer_rules.push_back(next_id);
        storage.set(&DataKey::EmpRules(caller.clone()), &employer_rules);

        // Note: Active rules tracking removed due to storage constraints

        // Convert rule_type to string for event emission
        let rule_type_str = match rule_type {
            RuleType::Balance => String::from_str(&env, "Balance"),
            RuleType::Time => String::from_str(&env, "Time"),
            RuleType::Employee => String::from_str(&env, "Employee"),
            RuleType::Compliance => String::from_str(&env, "Compliance"),
            RuleType::Custom => String::from_str(&env, "Custom"),
        };

        env.events().publish(
            (RULE_CREATED_EVENT,),
            (caller.clone(), next_id, name, rule_type_str),
        );

        Ok(next_id)
    }

    /// Get an automation rule by ID
    pub fn get_automation_rule(env: Env, rule_id: u64) -> Result<AutomationRule, PayrollError> {
        let storage = env.storage().persistent();
        storage
            .get(&DataKey::Rule(rule_id))
            .ok_or(PayrollError::AutomationRuleNotFound)
    }

    /// Execute automation rules
    pub fn execute_automation_rules(env: Env, caller: Address) -> Result<u32, PayrollError> {
        caller.require_auth();
        Self::require_not_paused(&env)?;

        let storage = env.storage().persistent();
        let mut executed_count = 0;

        // Get all rules for the caller and execute active ones
        let rule_ids: Vec<u64> = storage
            .get(&DataKey::EmpRules(caller.clone()))
            .unwrap_or(Vec::new(&env));
        for rule_id in rule_ids.iter() {
            if let Some(rule) = storage.get::<DataKey, AutomationRule>(&DataKey::Rule(rule_id)) {
                if rule.employer == caller && rule.is_active {
                    match Self::_evaluate_and_execute_rule(&env, &rule) {
                        Ok(_) => executed_count += 1,
                        Err(_) => continue,
                    }
                }
            }
        }

        env.events()
            .publish((RULE_EXECUTED_EVENT,), (caller.clone(), executed_count));

        Ok(executed_count)
    }

    /// Get all schedules for an employer
    pub fn get_employer_schedules(env: Env, employer: Address) -> Vec<PayrollSchedule> {
        let storage = env.storage().persistent();
        let schedule_ids: Vec<u64> = storage
            .get(&DataKey::EmpSchedules(employer.clone()))
            .unwrap_or(Vec::new(&env));
        let mut schedules = Vec::new(&env);

        for id in schedule_ids.iter() {
            if let Some(schedule) = storage.get(&DataKey::Schedule(id)) {
                schedules.push_back(schedule);
            }
        }

        schedules
    }

    /// Get all automation rules for an employer
    pub fn get_employer_rules(env: Env, employer: Address) -> Vec<AutomationRule> {
        let storage = env.storage().persistent();
        let rule_ids: Vec<u64> = storage
            .get(&DataKey::EmpRules(employer.clone()))
            .unwrap_or(Vec::new(&env));
        let mut rules = Vec::new(&env);

        for id in rule_ids.iter() {
            if let Some(rule) = storage.get(&DataKey::Rule(id)) {
                rules.push_back(rule);
            }
        }

        rules
    }

    /// Get all active schedules
    pub fn get_active_schedules(env: Env) -> Vec<PayrollSchedule> {
        // Note: Active schedules tracking removed due to storage constraints
        // This function now returns an empty vector
        Vec::new(&env)
    }

    /// Get all active rules
    pub fn get_active_rules(env: Env) -> Vec<AutomationRule> {
        // Note: Active rules tracking removed due to storage constraints
        // This function now returns an empty vector
        Vec::new(&env)
    }

    //-----------------------------------------------------------------------------
    // Internal Helper Functions for Scheduling and Automation
    //-----------------------------------------------------------------------------

    /// Calculate next execution time based on frequency
    fn _calculate_next_execution(
        env: &Env,
        frequency: &ScheduleFrequency,
        current_time: u64,
    ) -> u64 {
        match frequency {
            ScheduleFrequency::Daily => current_time + 86400, // 24 hours
            ScheduleFrequency::Weekly => current_time + 604800, // 7 days
            ScheduleFrequency::BiWeekly => current_time + 1209600, // 14 days
            ScheduleFrequency::Monthly => current_time + 2592000, // 30 days
            ScheduleFrequency::Quarterly => current_time + 7776000, // 90 days
            ScheduleFrequency::Yearly => current_time + 31536000, // 365 days
            ScheduleFrequency::Custom(seconds) => current_time + seconds,
        }
    }

    /// Evaluate and execute an automation rule
    fn _evaluate_and_execute_rule(env: &Env, rule: &AutomationRule) -> Result<(), PayrollError> {
        // Evaluate conditions
        let conditions_met = Self::_evaluate_conditions(env, &rule.conditions)?;

        if conditions_met {
            // Execute actions
            for action in rule.actions.iter() {
                Self::_execute_action(env, &action)?;
            }
        }

        Ok(())
    }

    /// Evaluate rule conditions
    fn _evaluate_conditions(
        env: &Env,
        conditions: &Vec<RuleCondition>,
    ) -> Result<bool, PayrollError> {
        // Simplified condition evaluation
        // In a real implementation, this would evaluate actual conditions
        Ok(true) // For now, always return true
    }

    /// Execute a rule action
    fn _execute_action(env: &Env, action: &RuleAction) -> Result<(), PayrollError> {
        match action.action_type {
            ActionType::DisburseSalary => {
                // Execute salary disbursement
                // This would be implemented based on action parameters
                Ok(())
            }
            ActionType::PausePayroll => {
                // Pause payroll operations
                Ok(())
            }
            ActionType::ResumePayroll => {
                // Resume payroll operations
                Ok(())
            }
            ActionType::CreateBackup => {
                // Create backup
                Ok(())
            }
            ActionType::SendNotification => {
                // Send notification
                Ok(())
            }
            ActionType::UpdateSchedule => {
                // Update schedule
                Ok(())
            }
            ActionType::ExecuteRecovery => {
                // Execute recovery
                Ok(())
            }
            ActionType::Custom => {
                // Custom action
                Ok(())
            }
        }
    }

    //-----------------------------------------------------------------------------
    // Security & Access Control Functions
    //-----------------------------------------------------------------------------

    /// Create a new role
    pub fn create_role(
        env: Env,
        caller: Address,
        role_id: String,
        name: String,
        description: String,
        permissions: Vec<Permission>,
    ) -> Result<(), PayrollError> {
        caller.require_auth();
        Self::require_not_paused(&env)?;
        Self::_require_security_permission(&env, &caller, Permission::ManageRoles)?;

        let storage = env.storage().persistent();
        let current_time = env.ledger().timestamp();

        // Check if role already exists
        if storage.has(&RoleDataKey::Role(role_id.clone())) {
            return Err(PayrollError::RoleNotFound);
        }

        let role = Role {
            id: role_id.clone(),
            name: name.clone(),
            description: description.clone(),
            permissions,
            is_active: true,
            created_at: current_time,
            updated_at: current_time,
        };

        storage.set(&RoleDataKey::Role(role_id.clone()), &role);

        env.events()
            .publish((ROLE_ASSIGNED_EVENT,), (caller, role_id, name));

        Ok(())
    }

    /// Assign a role to a user
    pub fn assign_role(
        env: Env,
        caller: Address,
        user: Address,
        role_id: String,
        expires_at: Option<u64>,
    ) -> Result<(), PayrollError> {
        caller.require_auth();
        Self::require_not_paused(&env)?;
        Self::_require_security_permission(&env, &caller, Permission::ManageRoles)?;

        let storage = env.storage().persistent();
        let current_time = env.ledger().timestamp();

        // Verify role exists
        let role: Role = storage
            .get(&RoleDataKey::Role(role_id.clone()))
            .ok_or(PayrollError::RoleNotFound)?;

        if !role.is_active {
            return Err(PayrollError::RoleNotFound);
        }

        let assignment = UserRoleAssignment {
            user: user.clone(),
            role: role_id.clone(),
            assigned_by: caller.clone(),
            assigned_at: current_time,
            expires_at,
            is_active: true,
        };

        storage.set(&RoleDataKey::UserRole(user.clone()), &assignment);

        env.events()
            .publish((ROLE_ASSIGNED_EVENT,), (caller, user, role_id));

        Ok(())
    }

    /// Create a temporary role assignment
    pub fn assign_temp_role(
        env: Env,
        caller: Address,
        user: Address,
        role_id: String,
        expires_at: u64,
    ) -> Result<u64, PayrollError> {
        caller.require_auth();
        Self::require_not_paused(&env)?;
        Self::_require_security_permission(&env, &caller, Permission::ManageRoles)?;

        let storage = env.storage().persistent();
        let current_time = env.ledger().timestamp();

        // Verify role exists
        let role: Role = storage
            .get(&RoleDataKey::Role(role_id.clone()))
            .ok_or(PayrollError::RoleNotFound)?;

        if !role.is_active {
            return Err(PayrollError::RoleNotFound);
        }

        // Ensure expires_at is in the future
        if expires_at <= current_time {
            return Err(PayrollError::InvalidTimeRange);
        }

        // Get next temp role ID
        let temp_id = storage
            .get::<RoleDataKey, u64>(&RoleDataKey::NextTempRoleId)
            .unwrap_or(1);

        let temp_assignment = TempRoleAssignment {
            id: temp_id,
            role_id: role_id.clone(),
            user: user.clone(),
            assigned_by: caller.clone(),
            assigned_at: current_time,
            expires_at,
        };

        storage.set(&RoleDataKey::TempRole(temp_id), &temp_assignment);
        storage.set(&RoleDataKey::NextTempRoleId, &(temp_id + 1));

        // Log audit entry
        Self::_log_permission_audit(
            &env,
            caller.clone(),
            user.clone(),
            String::from_str(&env, "ManageRoles"),
            String::from_str(&env, "assign_temp_role"),
            String::from_str(&env, "granted"),
            String::from_str(&env, "Accepted delegation role"),
        )?;

        env.events().publish(
            (String::from_str(&env, "temp_role_assigned"),),
            (caller, user, role_id, temp_id),
        );

        Ok(temp_id)
    }

    /// Get active temporary roles for a user
    fn _get_active_temp_roles(
        env: &Env,
        user: Address,
        current_time: u64,
    ) -> Vec<TempRoleAssignment> {
        let storage = env.storage().persistent();
        let mut active_temp_roles = Vec::new(env);

        let next_id = storage
            .get::<RoleDataKey, u64>(&RoleDataKey::NextTempRoleId)
            .unwrap_or(1);

        for id in 1..next_id {
            if let Some(temp_role) =
                storage.get::<RoleDataKey, TempRoleAssignment>(&RoleDataKey::TempRole(id))
            {
                if temp_role.user == user && temp_role.expires_at > current_time {
                    active_temp_roles.push_back(temp_role);
                }
            }
        }

        active_temp_roles
    }

    /// Get active delegations for a user
    fn _get_active_delegations(env: &Env, user: Address, current_time: u64) -> Vec<RoleDelegation> {
        let storage = env.storage().persistent();
        let mut active_delegations = Vec::new(env);

        let next_id = storage
            .get::<RoleDataKey, u64>(&RoleDataKey::NextDelegationId)
            .unwrap_or(1);

        for id in 1..next_id {
            if let Some(delegation) =
                storage.get::<RoleDataKey, RoleDelegation>(&RoleDataKey::Delegation(id))
            {
                if delegation.to == user
                    && delegation.accepted
                    && (delegation.expires_at.is_none()
                        || delegation.expires_at.unwrap() > current_time)
                {
                    active_delegations.push_back(delegation);
                }
            }
        }

        active_delegations
    }

    /// Log permission audit entry

    fn _log_permission_audit(
        env: &Env,
        actor: Address,
        subject: Address,
        permission: String,
        action: String,
        result: String,
        details: String,
    ) -> Result<(), PayrollError> {
        let storage = env.storage().persistent();
        let current_time = env.ledger().timestamp();

        let audit_id = storage
            .get::<RoleDataKey, u64>(&RoleDataKey::NextAuditId)
            .unwrap_or(1);

        let audit_entry = PermissionAuditEntry {
            id: audit_id,
            actor,
            subject,
            permission,
            action,
            result,
            timestamp: current_time,
            details,
        };

        storage.set(&RoleDataKey::Audit(audit_id), &audit_entry);
        storage.set(&RoleDataKey::NextAuditId, &(audit_id + 1));

        Ok(())
    }

    /// Get user's roles (direct, temp, and delegated)
    pub fn get_user_roles(env: Env, user: Address) -> UserRolesResponse {
        let storage = env.storage().persistent();
        let current_time = env.ledger().timestamp();

        // Direct roles
        let direct_roles = storage
            .get::<RoleDataKey, Vec<String>>(&RoleDataKey::UserRole(user.clone()))
            .unwrap_or_else(|| Vec::new(&env));

        // Temporary roles
        let temp_roles = Self::_get_active_temp_roles(&env, user.clone(), current_time);

        // Delegated roles
        let delegated_roles = Self::_get_active_delegations(&env, user.clone(), current_time);

        UserRolesResponse {
            direct_roles,
            temp_roles,
            delegated_roles,
        }
    }

    /// Get role details with hierarchy info
    pub fn get_role_details(env: Env, role_id: String) -> Option<RoleDetails> {
        let storage = env.storage().persistent();

        if let Some(role) = storage.get::<RoleDataKey, Role>(&RoleDataKey::Role(role_id.clone())) {
            let parent_role =
                storage.get::<RoleDataKey, String>(&RoleDataKey::RoleParent(role_id.clone()));
            let members = storage
                .get::<RoleDataKey, Vec<Address>>(&RoleDataKey::RoleMembers(role_id.clone()))
                .unwrap_or_else(|| Vec::new(&env));
            let all_permissions = Self::get_role_permissions(env.clone(), role_id);

            Some(RoleDetails {
                role,
                parent_role,
                members,
                all_permissions,
            })
        } else {
            None
        }
    }

    /// Get permission audit trail
    pub fn get_permission_audit_trail(
        env: Env,
        caller: Address,
        user: Option<Address>,
        limit: Option<u32>,
    ) -> Result<Vec<PermissionAuditEntry>, PayrollError> {
        caller.require_auth();
        Self::_require_security_permission(&env, &caller, Permission::ViewAuditTrail)?;

        let storage = env.storage().persistent();
        let mut audit_entries = Vec::new(&env);

        let next_id = storage
            .get::<RoleDataKey, u64>(&RoleDataKey::NextAuditId)
            .unwrap_or(1);

        let max_entries = limit.unwrap_or(100) as u64;
        let start_id = if next_id > max_entries {
            next_id - max_entries
        } else {
            1
        };

        for id in start_id..next_id {
            if let Some(entry) =
                storage.get::<RoleDataKey, PermissionAuditEntry>(&RoleDataKey::Audit(id))
            {
                if let Some(target_user) = &user {
                    if entry.subject == *target_user || entry.actor == *target_user {
                        audit_entries.push_back(entry);
                    }
                } else {
                    audit_entries.push_back(entry);
                }
            }
        }

        Ok(audit_entries)
    }

    /// Delegate a role from one user to another

    pub fn delegate_role(
        env: Env,
        caller: Address,
        to: Address,
        role_id: String,
        expires_at: Option<u64>,
    ) -> Result<u64, PayrollError> {
        caller.require_auth();
        Self::require_not_paused(&env)?;

        let storage = env.storage().persistent();
        let current_time = env.ledger().timestamp();

        // Verify caller has the role they want to delegate

        if !Self::has_role(env.clone(), caller.clone(), role_id.clone()) {
            return Err(PayrollError::InsufficientPermissions);
        }

        // Verify role exists and is active
        let role: Role = storage
            .get(&RoleDataKey::Role(role_id.clone()))
            .ok_or(PayrollError::RoleNotFound)?;

        if !role.is_active {
            return Err(PayrollError::RoleNotFound);
        }

        // Get next delegation ID
        let delegation_id = storage
            .get::<RoleDataKey, u64>(&RoleDataKey::NextDelegationId)
            .unwrap_or(1);

        let delegation = RoleDelegation {
            id: delegation_id,
            role_id: role_id.clone(),
            from: caller.clone(),
            to: to.clone(),
            delegated_at: current_time,
            expires_at,
            accepted: false,
        };

        storage.set(&RoleDataKey::Delegation(delegation_id), &delegation);
        storage.set(&RoleDataKey::NextDelegationId, &(delegation_id + 1));

        // Log audit entry
        Self::_log_permission_audit(
            &env,
            caller.clone(),
            to.clone(),
            String::from_str(&env, "RoleDelegate"),
            String::from_str(&env, "delegate_role"),
            String::from_str(&env, "pending"),
            String::from_str(&env, "Role delegation created"),
        )?;

        env.events().publish(
            (String::from_str(&env, "role_delegated"),),
            (caller, to, role_id, delegation_id),
        );

        Ok(delegation_id)
    }

    /// Accept a delegated role
    pub fn accept_role_delegation(
        env: Env,
        caller: Address,
        delegation_id: u64,
    ) -> Result<(), PayrollError> {
        caller.require_auth();
        Self::require_not_paused(&env);

        let storage = env.storage().persistent();
        let current_time = env.ledger().timestamp();

        let mut delegation: RoleDelegation = storage
            .get(&RoleDataKey::Delegation(delegation_id))
            .ok_or(PayrollError::InvalidData)?;

        // Verify caller is the recipient
        if delegation.to != caller {
            return Err(PayrollError::InsufficientPermissions);
        }

        // Check if delegation hasn't expired
        if let Some(expires_at) = delegation.expires_at {
            if current_time > expires_at {
                return Err(PayrollError::DelegationExpired);
            }
        }

        delegation.accepted = true;
        storage.set(&RoleDataKey::Delegation(delegation_id), &delegation);

        // Log audit entry
        Self::_log_permission_audit(
            &env,
            caller.clone(),
            caller.clone(),
            String::from_str(&env, "RoleDelegate"),
            String::from_str(&env, "accept_delegation"),
            String::from_str(&env, "granted"),
            String::from_str(&env, "Accepted delegation for role"),
        )?;

        env.events().publish(
            (String::from_str(&env, "role_delegation_accepted"),),
            (caller, delegation.role_id, current_time),
        );

        Ok(())
    }

    /// Check if user has a specific role
    pub fn has_role(env: Env, user: Address, role_id: String) -> bool {
        let storage = env.storage().persistent();
        let current_time = env.ledger().timestamp();

        // Check direct role assignment
        if let Some(user_roles) =
            storage.get::<RoleDataKey, Vec<String>>(&RoleDataKey::UserRole(user.clone()))
        {
            if user_roles.contains(&role_id) {
                return true;
            }
        }

        // Check temporary assignments
        let temp_roles = Self::_get_active_temp_roles(&env, user.clone(), current_time);
        for temp_role in temp_roles.iter() {
            if temp_role.role_id == role_id {
                return true;
            }
        }

        // Check accepted delegations
        let delegations = Self::_get_active_delegations(&env, user, current_time);
        for delegation in delegations.iter() {
            if delegation.role_id == role_id {
                return true;
            }
        }

        false
    }

    /// Get all permissions for a role (including inherited)
    pub fn get_role_permissions(env: Env, role_id: String) -> Vec<Permission> {
        Self::_get_role_permissions_recursive(&env, &role_id)
    }

    fn _get_role_permissions_recursive(env: &Env, role_id: &String) -> Vec<Permission> {
        let storage = env.storage().persistent();
        let mut permissions = Vec::new(env);

        if let Some(role) = storage.get::<RoleDataKey, Role>(&RoleDataKey::Role(role_id.clone())) {
            if role.is_active {
                // Add direct permissions
                for perm in role.permissions.iter() {
                    if !permissions.contains(&perm) {
                        permissions.push_back(perm);
                    }
                }

                // Add inherited permissions from parent
                if let Some(parent_id) =
                    storage.get::<RoleDataKey, String>(&RoleDataKey::RoleParent(role_id.clone()))
                {
                    let parent_permissions = Self::_get_role_permissions_recursive(env, &parent_id);
                    for perm in parent_permissions.iter() {
                        if !permissions.contains(&perm) {
                            permissions.push_back(perm);
                        }
                    }
                }
            }
        }

        permissions
    }

    /// Revoke a role from a user
    pub fn revoke_role(env: Env, caller: Address, user: Address) -> Result<(), PayrollError> {
        caller.require_auth();
        Self::require_not_paused(&env)?;
        Self::_require_security_permission(&env, &caller, Permission::ManageRoles)?;

        let storage = env.storage().persistent();

        // Check if user has a role assignment
        if let Some(mut assignment) =
            storage.get::<RoleDataKey, UserRoleAssignment>(&RoleDataKey::UserRole(user.clone()))
        {
            assignment.is_active = false;
            storage.set(&RoleDataKey::UserRole(user.clone()), &assignment);

            env.events().publish((ROLE_REVOKED_EVENT,), (caller, user));
        }

        Ok(())
    }

    /// Get user's role assignment
    pub fn get_user_role(env: Env, user: Address) -> Option<UserRoleAssignment> {
        env.storage().persistent().get(&RoleDataKey::UserRole(user))
    }

    /// Get role details
    pub fn get_role(env: Env, role_id: String) -> Option<Role> {
        env.storage().persistent().get(&RoleDataKey::Role(role_id))
    }

    /// Check if user has a specific permission
    pub fn has_permission(env: Env, user: Address, permission: Permission) -> bool {
        let storage = env.storage().persistent();

        // Check if user has a role assignment
        if let Some(assignment) =
            storage.get::<RoleDataKey, UserRoleAssignment>(&RoleDataKey::UserRole(user.clone()))
        {
            if !assignment.is_active {
                return false;
            }

            // Check if role assignment has expired
            if let Some(expires_at) = assignment.expires_at {
                if env.ledger().timestamp() > expires_at {
                    return false;
                }
            }

            // Get role and check permissions
            if let Some(role) =
                storage.get::<RoleDataKey, Role>(&RoleDataKey::Role(assignment.role))
            {
                if role.is_active && role.permissions.contains(&permission) {
                    return true;
                }
            }
        }

        // Check if user is owner (owner has all permissions)
        if let Some(owner) = storage.get::<DataKey, Address>(&DataKey::Owner) {
            if user == owner {
                return true;
            }
        }

        false
    }

    /// Update security settings
    pub fn update_security_settings(
        env: Env,
        caller: Address,
        mfa_required: Option<bool>,
        session_timeout: Option<u64>,
        max_login_attempts: Option<u32>,
        lockout_duration: Option<u64>,
        audit_logging_enabled: Option<bool>,
        rate_limiting_enabled: Option<bool>,
        security_policies_enabled: Option<bool>,
    ) -> Result<(), PayrollError> {
        caller.require_auth();
        Self::require_not_paused(&env)?;
        Self::_require_security_permission(&env, &caller, Permission::ManageSecurity)?;

        let storage = env.storage().persistent();
        let current_time = env.ledger().timestamp();

        let mut settings = storage
            .get::<DataKey, SecuritySettings>(&DataKey::SecuritySettings)
            .unwrap_or(SecuritySettings {
                mfa_required: false,
                session_timeout: 3600, // 1 hour default
                max_login_attempts: 5,
                lockout_duration: 1800, // 30 minutes default
                ip_whitelist: Vec::new(&env),
                ip_blacklist: Vec::new(&env),
                audit_logging_enabled: true,
                rate_limiting_enabled: true,
                security_policies_enabled: true,
                emergency_mode: false,
                last_updated: current_time,
            });

        // Update settings with provided values
        if let Some(mfa) = mfa_required {
            settings.mfa_required = mfa;
        }
        if let Some(timeout) = session_timeout {
            settings.session_timeout = timeout;
        }
        if let Some(attempts) = max_login_attempts {
            settings.max_login_attempts = attempts;
        }
        if let Some(duration) = lockout_duration {
            settings.lockout_duration = duration;
        }
        if let Some(audit) = audit_logging_enabled {
            settings.audit_logging_enabled = audit;
        }
        if let Some(rate) = rate_limiting_enabled {
            settings.rate_limiting_enabled = rate;
        }
        if let Some(policies) = security_policies_enabled {
            settings.security_policies_enabled = policies;
        }

        settings.last_updated = current_time;
        storage.set(&DataKey::SecuritySettings, &settings);

        Ok(())
    }

    /// Get security settings
    pub fn get_security_settings(env: Env) -> Option<SecuritySettings> {
        env.storage().persistent().get(&DataKey::SecuritySettings)
    }

    /// Perform security audit
    pub fn perform_security_audit(
        env: Env,
        caller: Address,
    ) -> Result<Vec<SecurityAuditEntry>, PayrollError> {
        caller.require_auth();
        Self::require_not_paused(&env)?;
        Self::_require_security_permission(&env, &caller, Permission::ViewAuditTrail)?;

        // This would perform a comprehensive security audit
        // For now, return an empty vector
        let audit_entries = Vec::new(&env);

        env.events().publish(
            (SECURITY_AUDIT_EVENT,),
            (caller, audit_entries.len() as u32),
        );

        Ok(audit_entries)
    }

    /// Emergency security lockdown
    pub fn emergency_lockdown(env: Env, caller: Address) -> Result<(), PayrollError> {
        caller.require_auth();
        Self::require_not_paused(&env)?;
        Self::_require_security_permission(&env, &caller, Permission::EmergencyOperations)?;

        let storage = env.storage().persistent();
        let current_time = env.ledger().timestamp();

        // Pause the contract
        storage.set(&DataKey::Paused, &true);

        // Update security settings to emergency mode
        if let Some(mut settings) =
            storage.get::<DataKey, SecuritySettings>(&DataKey::SecuritySettings)
        {
            settings.emergency_mode = true;
            settings.last_updated = current_time;
            storage.set(&DataKey::SecuritySettings, &settings);
        }

        env.events().publish(
            (SECURITY_POLICY_VIOLATION_EVENT,),
            (
                caller,
                String::from_str(&env, "Emergency lockdown activated"),
            ),
        );

        Ok(())
    }

    //-----------------------------------------------------------------------------
    // Internal Security Helper Functions
    //-----------------------------------------------------------------------------

    /// Require security permission for operation
    fn _require_security_permission(
        env: &Env,
        caller: &Address,
        permission: Permission,
    ) -> Result<(), PayrollError> {
        if !Self::has_permission(env.clone(), caller.clone(), permission) {
            return Err(PayrollError::InsufficientPermissions);
        }
        Ok(())
    }

    /// Log security event
    fn _log_security_event(
        env: &Env,
        user: &Address,
        action: &str,
        resource: &str,
        result: SecurityAuditResult,
        details: Map<String, String>,
    ) {
        let storage = env.storage().persistent();
        let current_time = env.ledger().timestamp();

        let entry_id = String::from_str(env, "sec_audit_entry");

        let audit_entry = SecurityAuditEntry {
            entry_id: entry_id.clone(),
            user: user.clone(),
            action: String::from_str(env, action),
            resource: String::from_str(env, resource),
            result,
            details,
            timestamp: current_time,
            ip_address: None,
            user_agent: None,
            session_id: None,
        };

        // Store audit entry (simplified - in real implementation would use proper indexing)
        // Note: In a real implementation, this would use proper indexing
        // For now, we'll just log the event
    }

    /// Check rate limiting
    fn _check_rate_limit(env: &Env, user: &Address, operation: &str) -> Result<(), PayrollError> {
        // Simplified rate limiting check
        // In a real implementation, this would check actual rate limits
        Ok(())
    }

    /// Detect suspicious activity
    fn _detect_suspicious_activity(
        env: &Env,
        user: &Address,
        action: &str,
    ) -> Result<(), PayrollError> {
        // Simplified suspicious activity detection
        // In a real implementation, this would use ML/AI to detect patterns
        Ok(())
    }

    //-----------------------------------------------------------------------------
    // Enterprise Features Implementation
    //-----------------------------------------------------------------------------

    /// Create a new department
    pub fn create_department(
        env: Env,
        caller: Address,
        name: String,
        description: String,
        manager: Address,
        parent_department: Option<u64>,
    ) -> Result<u64, PayrollError> {
        caller.require_auth();
        Self::require_not_paused(&env)?;

        let storage = env.storage().persistent();
        let current_time = env.ledger().timestamp();

        // Get next department ID
        let department_id = storage
            .get::<EnterpriseDataKey, u64>(&EnterpriseDataKey::NextDepartmentId)
            .unwrap_or(1);
        storage.set(&EnterpriseDataKey::NextDepartmentId, &(department_id + 1));

        let department = enterprise::Department {
            id: department_id,
            name: name.clone(),
            description: description.clone(),
            employer: caller.clone(),
            manager,
            parent_department,
            created_at: current_time,
            updated_at: current_time,
            is_active: true,
        };

        // Store department
        storage.set(
            &enterprise::EnterpriseDataKey::Department(department_id),
            &department,
        );

        // Add to employer's departments
        let mut employer_departments = storage
            .get::<enterprise::EnterpriseDataKey, Vec<u64>>(
                &enterprise::EnterpriseDataKey::EmployerDepartments(caller.clone()),
            )
            .unwrap_or(Vec::new(&env));
        employer_departments.push_back(department_id);
        storage.set(
            &enterprise::EnterpriseDataKey::EmployerDepartments(caller.clone()),
            &employer_departments,
        );

        // Emit event
        env.events().publish(
            (symbol_short!("dept_c"),),
            (caller, department_id, name, description),
        );

        Ok(department_id)
    }

    /// Assign employee to department
    pub fn assign_employee_to_department(
        env: Env,
        caller: Address,
        employee: Address,
        department_id: u64,
    ) -> Result<(), PayrollError> {
        caller.require_auth();
        Self::require_not_paused(&env)?;

        let storage = env.storage().persistent();

        // Verify department exists and belongs to caller
        let department = storage
            .get::<EnterpriseDataKey, Department>(&EnterpriseDataKey::Department(department_id))
            .ok_or(PayrollError::InvalidData)?;

        if department.employer != caller {
            return Err(PayrollError::Unauthorized);
        }

        // Assign employee to department
        storage.set(
            &EnterpriseDataKey::EmployeeDepartment(employee.clone()),
            &department_id,
        );

        // Emit event
        env.events()
            .publish((symbol_short!("emp_a"),), (caller, employee, department_id));

        Ok(())
    }

    /// Create approval workflow
    pub fn create_approval_workflow(
        env: Env,
        caller: Address,
        name: String,
        description: String,
        steps: Vec<ApprovalStep>,
    ) -> Result<u64, PayrollError> {
        caller.require_auth();
        Self::require_not_paused(&env)?;

        let storage = env.storage().persistent();
        let current_time = env.ledger().timestamp();

        // Get next workflow ID
        let workflow_id = storage
            .get::<EnterpriseDataKey, u64>(&EnterpriseDataKey::NextWorkflowId)
            .unwrap_or(1);
        storage.set(&EnterpriseDataKey::NextWorkflowId, &(workflow_id + 1));

        let workflow = ApprovalWorkflow {
            id: workflow_id,
            name: name.clone(),
            description: description.clone(),
            employer: caller.clone(),
            steps,
            created_at: current_time,
            updated_at: current_time,
            is_active: true,
        };

        // Store workflow
        storage.set(&EnterpriseDataKey::ApprovalWorkflow(workflow_id), &workflow);

        // Emit event
        env.events().publish(
            (symbol_short!("wf_c"),),
            (caller, workflow_id, name, description),
        );

        Ok(workflow_id)
    }

    /// Create webhook endpoint
    pub fn create_webhook_endpoint(
        env: Env,
        caller: Address,
        name: String,
        url: String,
        events: Vec<String>,
        headers: Map<String, String>,
    ) -> Result<String, PayrollError> {
        caller.require_auth();
        Self::require_not_paused(&env)?;

        let storage = env.storage().persistent();
        let current_time = env.ledger().timestamp();

        // Generate webhook ID
        let webhook_id_str = String::from_str(&env, "hook_");

        let webhook = WebhookEndpoint {
            id: webhook_id_str.clone(),
            name: name.clone(),
            url: url.clone(),
            employer: caller.clone(),
            events,
            headers,
            is_active: true,
            created_at: current_time,
            last_triggered: None,
        };

        // Store webhook
        storage.set(
            &EnterpriseDataKey::WebhookEndpoint(webhook_id_str.clone()),
            &webhook,
        );

        // Add to employer's webhooks
        let mut employer_webhooks = storage
            .get::<EnterpriseDataKey, Vec<String>>(&EnterpriseDataKey::EmployerWebhooks(
                caller.clone(),
            ))
            .unwrap_or(Vec::new(&env));
        employer_webhooks.push_back(webhook_id_str.clone());
        storage.set(
            &EnterpriseDataKey::EmployerWebhooks(caller.clone()),
            &employer_webhooks,
        );

        // Emit event
        env.events().publish(
            (symbol_short!("hook_c"),),
            (caller, webhook_id_str.clone(), name, url),
        );

        Ok(webhook_id_str)
    }

    /// Create report template
    pub fn create_report_template(
        env: Env,
        caller: Address,
        name: String,
        description: String,
        query_parameters: Map<String, String>,
        schedule: Option<String>,
    ) -> Result<u64, PayrollError> {
        caller.require_auth();
        Self::require_not_paused(&env)?;

        let storage = env.storage().persistent();
        let current_time = env.ledger().timestamp();

        // Get next report ID
        let report_id = storage
            .get::<EnterpriseDataKey, u64>(&EnterpriseDataKey::NextReportId)
            .unwrap_or(1);
        storage.set(&EnterpriseDataKey::NextReportId, &(report_id + 1));

        let report = ReportTemplate {
            id: report_id,
            name: name.clone(),
            description: description.clone(),
            employer: caller.clone(),
            query_parameters,
            schedule,
            created_at: current_time,
            updated_at: current_time,
            is_active: true,
        };

        // Store report template
        storage.set(&EnterpriseDataKey::ReportTemplate(report_id), &report);

        // Add to employer's reports
        let mut employer_reports = storage
            .get::<EnterpriseDataKey, Vec<u64>>(&EnterpriseDataKey::EmployerReports(caller.clone()))
            .unwrap_or(Vec::new(&env));
        employer_reports.push_back(report_id);
        storage.set(
            &EnterpriseDataKey::EmployerReports(caller.clone()),
            &employer_reports,
        );

        // Emit event
        env.events().publish(
            (symbol_short!("rpt_c"),),
            (caller, report_id, name, description),
        );

        Ok(report_id)
    }

    /// Create backup schedule
    pub fn create_backup_schedule(
        env: Env,
        caller: Address,
        name: String,
        frequency: String,
        retention_days: u32,
    ) -> Result<u64, PayrollError> {
        caller.require_auth();
        Self::require_not_paused(&env)?;

        let storage = env.storage().persistent();
        let current_time = env.ledger().timestamp();

        // Get next backup schedule ID
        let schedule_id = storage
            .get::<EnterpriseDataKey, u64>(&EnterpriseDataKey::NextBackupScheduleId)
            .unwrap_or(1);
        storage.set(&EnterpriseDataKey::NextBackupScheduleId, &(schedule_id + 1));

        let schedule = BackupSchedule {
            id: schedule_id,
            name: name.clone(),
            employer: caller.clone(),
            frequency,
            retention_days,
            is_active: true,
            created_at: current_time,
            last_backup: None,
        };

        // Store backup schedule
        storage.set(&EnterpriseDataKey::BackupSchedule(schedule_id), &schedule);

        // Add to employer's backup schedules
        let mut employer_schedules = storage
            .get::<EnterpriseDataKey, Vec<u64>>(&EnterpriseDataKey::EmployerBackupSchedules(
                caller.clone(),
            ))
            .unwrap_or(Vec::new(&env));
        employer_schedules.push_back(schedule_id);
        storage.set(
            &EnterpriseDataKey::EmployerBackupSchedules(caller.clone()),
            &employer_schedules,
        );

        // Emit event
        env.events()
            .publish((symbol_short!("bkup_c"),), (caller, schedule_id, name));

        Ok(schedule_id)
    }

    //-----------------------------------------------------------------------------
    // Dispute Resolution Functions
    //-----------------------------------------------------------------------------

    /// Create a new dispute
    pub fn create_dispute(
        env: Env,
        caller: Address,
        employer: Address,
        dispute_type: DisputeType,
        description: String,
        evidence: Vec<String>,
        amount_involved: Option<i128>,
        token_involved: Option<Address>,
        priority: DisputePriority,
        timeout_days: u32,
    ) -> Result<u64, PayrollError> {
        caller.require_auth();
        Self::require_not_paused(&env)?;

        let storage = env.storage().persistent();
        let current_time = env.ledger().timestamp();

        // Verify the caller is an employee with a payroll
        let payroll = Self::_get_payroll(&env, &caller).ok_or(PayrollError::PayrollNotFound)?;
        if payroll.employer != employer {
            return Err(PayrollError::Unauthorized);
        }

        // Get dispute settings
        let settings = Self::_get_dispute_settings(&env);

        // Validate evidence requirements
        if settings.evidence_required && (evidence.len() as u32) < settings.min_evidence_count {
            return Err(PayrollError::InvalidData);
        }

        // Get next dispute ID
        let next_id = storage.get(&EnterpriseDataKey::NextDisputeId).unwrap_or(0) + 1;
        storage.set(&EnterpriseDataKey::NextDisputeId, &next_id);

        // Calculate expiration time
        let timeout_days = if timeout_days == 0 {
            settings.dispute_timeout
        } else {
            timeout_days
        };
        let expires_at = current_time + (timeout_days as u64 * 24 * 60 * 60);

        // Create dispute
        let dispute = Dispute {
            id: next_id,
            employee: caller.clone(),
            employer: employer.clone(),
            dispute_type: dispute_type.clone(),
            description: description.clone(),
            evidence,
            amount_involved,
            token_involved,
            priority: priority.clone(),
            status: DisputeStatus::Open,
            created_at: current_time,
            updated_at: current_time,
            expires_at,
            resolved_at: None,
            resolution: None,
            resolution_by: None,
        };

        // Store dispute
        storage.set(&EnterpriseDataKey::Dispute(next_id), &dispute);

        // Add to employee's disputes
        let mut employee_disputes: Vec<u64> = storage
            .get(&EnterpriseDataKey::EmployeeDisputes(caller.clone()))
            .unwrap_or(Vec::new(&env));
        employee_disputes.push_back(next_id);
        storage.set(
            &EnterpriseDataKey::EmployeeDisputes(caller.clone()),
            &employee_disputes,
        );

        // Add to employer's disputes
        let mut employer_disputes: Vec<u64> = storage
            .get(&EnterpriseDataKey::EmployerDisputes(employer.clone()))
            .unwrap_or(Vec::new(&env));
        employer_disputes.push_back(next_id);
        storage.set(
            &EnterpriseDataKey::EmployerDisputes(employer.clone()),
            &employer_disputes,
        );

        // Add to open disputes
        let mut open_disputes: Vec<u64> = storage
            .get(&EnterpriseDataKey::OpenDisputes)
            .unwrap_or(Vec::new(&env));
        open_disputes.push_back(next_id);
        storage.set(&EnterpriseDataKey::OpenDisputes, &open_disputes);

        // Emit dispute created event
        env.events().publish(
            (symbol_short!("dispute_c"),),
            (caller, next_id, employer, dispute_type, priority),
        );

        Ok(next_id)
    }

    /// Update dispute status
    pub fn update_dispute_status(
        env: Env,
        caller: Address,
        dispute_id: u64,
        new_status: DisputeStatus,
        resolution: Option<String>,
    ) -> Result<(), PayrollError> {
        caller.require_auth();
        Self::require_not_paused(&env)?;

        let storage = env.storage().persistent();
        let current_time = env.ledger().timestamp();

        // Get dispute
        let mut dispute: Dispute = storage
            .get(&EnterpriseDataKey::Dispute(dispute_id))
            .ok_or(PayrollError::PayrollNotFound)?;

        // Check if caller is authorized (employee, employer, or mediator)
        if caller != dispute.employee && caller != dispute.employer {
            // Check if caller is a mediator
            if let Some(mediator) = storage
                .get::<EnterpriseDataKey, Mediator>(&EnterpriseDataKey::Mediator(caller.clone()))
            {
                if !mediator.is_active {
                    return Err(PayrollError::Unauthorized);
                }
            } else {
                return Err(PayrollError::Unauthorized);
            }
        }

        // Update dispute
        dispute.status = new_status.clone();
        dispute.updated_at = current_time;
        dispute.resolution = resolution.clone();
        dispute.resolution_by = Some(caller.clone());

        if new_status == DisputeStatus::Resolved {
            dispute.resolved_at = Some(current_time);
        }

        storage.set(&EnterpriseDataKey::Dispute(dispute_id), &dispute);

        // Update open disputes list if resolved
        if new_status == DisputeStatus::Resolved || new_status == DisputeStatus::Closed {
            let mut open_disputes: Vec<u64> = storage
                .get(&EnterpriseDataKey::OpenDisputes)
                .unwrap_or(Vec::new(&env));
            let mut new_open_disputes = Vec::new(&env);
            for id in open_disputes.iter() {
                if id != dispute_id {
                    new_open_disputes.push_back(id);
                }
            }
            storage.set(&EnterpriseDataKey::OpenDisputes, &new_open_disputes);
        }

        // Emit dispute updated event
        env.events().publish(
            (symbol_short!("dispute_u"),),
            (caller, dispute_id, new_status, resolution),
        );

        Ok(())
    }

    /// Escalate a dispute
    pub fn escalate_dispute(
        env: Env,
        caller: Address,
        dispute_id: u64,
        level: EscalationLevel,
        reason: String,
        mediator_address: Address,
    ) -> Result<u64, PayrollError> {
        caller.require_auth();
        Self::require_not_paused(&env)?;

        let storage = env.storage().persistent();
        let current_time = env.ledger().timestamp();

        // Get dispute
        let mut dispute: Dispute = storage
            .get(&EnterpriseDataKey::Dispute(dispute_id))
            .ok_or(PayrollError::PayrollNotFound)?;

        // Check if dispute is eligible for escalation
        if dispute.status != DisputeStatus::Open && dispute.status != DisputeStatus::UnderReview {
            return Err(PayrollError::InvalidData);
        }

        // Verify mediator exists and is active
        let mediator: Mediator = storage
            .get(&EnterpriseDataKey::Mediator(mediator_address.clone()))
            .ok_or(PayrollError::PayrollNotFound)?;
        if !mediator.is_active {
            return Err(PayrollError::InvalidData);
        }

        // Get next escalation ID
        let next_id = storage
            .get(&EnterpriseDataKey::NextEscalationId)
            .unwrap_or(0)
            + 1;
        storage.set(&EnterpriseDataKey::NextEscalationId, &next_id);

        // Calculate timeout based on level
        let settings = Self::_get_dispute_settings(&env);
        let timeout_days = match level {
            EscalationLevel::Level1 => 7,
            EscalationLevel::Level2 => 14,
            EscalationLevel::Level3 => 21,
            EscalationLevel::Level4 => settings.mediation_timeout,
            EscalationLevel::Level5 => settings.arbitration_timeout,
        };
        let timeout_at = current_time + (timeout_days as u64 * 24 * 60 * 60);

        // Create escalation
        let escalation = Escalation {
            id: next_id,
            dispute_id,
            level: level.clone(),
            reason: reason.clone(),
            escalated_by: caller.clone(),
            escalated_at: current_time,
            mediator: Some(mediator_address.clone()),
            mediator_assigned_at: Some(current_time),
            resolution: None,
            resolved_at: None,
            resolved_by: None,
            timeout_at,
        };

        // Store escalation
        storage.set(&EnterpriseDataKey::Escalation(next_id), &escalation);

        // Add to dispute escalations
        let mut dispute_escalations: Vec<u64> = storage
            .get(&EnterpriseDataKey::DisputeEscalations(dispute_id))
            .unwrap_or(Vec::new(&env));
        dispute_escalations.push_back(next_id);
        storage.set(
            &EnterpriseDataKey::DisputeEscalations(dispute_id),
            &dispute_escalations,
        );

        // Add to mediator escalations
        let mut mediator_escalations: Vec<u64> = storage
            .get(&EnterpriseDataKey::MediatorEscalations(
                mediator_address.clone(),
            ))
            .unwrap_or(Vec::new(&env));
        mediator_escalations.push_back(next_id);
        storage.set(
            &EnterpriseDataKey::MediatorEscalations(mediator_address.clone()),
            &mediator_escalations,
        );

        // Add to escalated disputes
        let mut escalated_disputes: Vec<u64> = storage
            .get(&EnterpriseDataKey::EscalatedDisputes)
            .unwrap_or(Vec::new(&env));
        escalated_disputes.push_back(dispute_id);
        storage.set(&EnterpriseDataKey::EscalatedDisputes, &escalated_disputes);

        // Update dispute status
        dispute.status = DisputeStatus::Escalated;
        dispute.updated_at = current_time;
        storage.set(&EnterpriseDataKey::Dispute(dispute_id), &dispute);

        // Emit escalation event
        env.events().publish(
            (symbol_short!("escalate"),),
            (caller, dispute_id, next_id, level, mediator_address),
        );

        Ok(next_id)
    }

    /// Resolve an escalation
    pub fn resolve_escalation(
        env: Env,
        mediator: Address,
        escalation_id: u64,
        resolution: String,
    ) -> Result<(), PayrollError> {
        mediator.require_auth();
        Self::require_not_paused(&env)?;

        let storage = env.storage().persistent();
        let current_time = env.ledger().timestamp();

        // Get escalation
        let mut escalation: Escalation = storage
            .get(&EnterpriseDataKey::Escalation(escalation_id))
            .ok_or(PayrollError::PayrollNotFound)?;

        // Check if mediator is authorized
        if escalation.mediator != Some(mediator.clone()) {
            return Err(PayrollError::Unauthorized);
        }

        // Check if escalation has expired
        if current_time > escalation.timeout_at {
            return Err(PayrollError::InvalidData);
        }

        // Update escalation
        escalation.resolution = Some(resolution.clone());
        escalation.resolved_at = Some(current_time);
        escalation.resolved_by = Some(mediator.clone());
        storage.set(&EnterpriseDataKey::Escalation(escalation_id), &escalation);

        // Update dispute status
        let mut dispute: Dispute = storage
            .get(&EnterpriseDataKey::Dispute(escalation.dispute_id))
            .ok_or(PayrollError::PayrollNotFound)?;
        dispute.status = DisputeStatus::Resolved;
        dispute.resolution = Some(resolution.clone());
        dispute.resolution_by = Some(mediator.clone());
        dispute.resolved_at = Some(current_time);
        dispute.updated_at = current_time;
        storage.set(&EnterpriseDataKey::Dispute(escalation.dispute_id), &dispute);

        // Remove from escalated disputes
        let mut escalated_disputes: Vec<u64> = storage
            .get(&EnterpriseDataKey::EscalatedDisputes)
            .unwrap_or(Vec::new(&env));
        let mut new_escalated_disputes = Vec::new(&env);
        for id in escalated_disputes.iter() {
            if id != escalation.dispute_id {
                new_escalated_disputes.push_back(id);
            }
        }
        storage.set(
            &EnterpriseDataKey::EscalatedDisputes,
            &new_escalated_disputes,
        );

        // Remove from open disputes
        let mut open_disputes: Vec<u64> = storage
            .get(&EnterpriseDataKey::OpenDisputes)
            .unwrap_or(Vec::new(&env));
        let mut new_open_disputes = Vec::new(&env);
        for id in open_disputes.iter() {
            if id != escalation.dispute_id {
                new_open_disputes.push_back(id);
            }
        }
        storage.set(&EnterpriseDataKey::OpenDisputes, &new_open_disputes);

        // Emit resolution event
        env.events().publish(
            (symbol_short!("resolve"),),
            (mediator, escalation_id, escalation.dispute_id, resolution),
        );

        Ok(())
    }

    /// Get dispute settings (internal helper)
    fn _get_dispute_settings(env: &Env) -> DisputeSettings {
        let storage = env.storage().persistent();
        storage
            .get(&EnterpriseDataKey::DisputeSettings)
            .unwrap_or(DisputeSettings {
                auto_escalation_days: 7,
                mediation_timeout: 30,
                arbitration_timeout: 60,
                max_escalation_levels: 5,
                evidence_required: true,
                min_evidence_count: 1,
                dispute_timeout: 30,
                escalation_cooldown: 24,
            })
    }

    /// Add a new mediator
    pub fn add_mediator(
        env: Env,
        caller: Address,
        mediator_address: Address,
        name: String,
        specialization: Vec<String>,
    ) -> Result<(), PayrollError> {
        caller.require_auth();
        Self::require_not_paused(&env)?;

        // Only contract owner can add mediators
        let storage = env.storage().persistent();
        let owner = storage
            .get(&DataKey::Owner)
            .ok_or(PayrollError::Unauthorized)?;
        if caller != owner {
            return Err(PayrollError::Unauthorized);
        }

        let current_time = env.ledger().timestamp();

        // Create mediator
        let mediator = Mediator {
            address: mediator_address.clone(),
            name: name.clone(),
            specialization: specialization.clone(),
            success_rate: 0,
            total_cases: 0,
            resolved_cases: 0,
            is_active: true,
            created_at: current_time,
            last_active: current_time,
        };

        // Store mediator
        storage.set(
            &EnterpriseDataKey::Mediator(mediator_address.clone()),
            &mediator,
        );

        // Add to active mediators
        let mut active_mediators: Vec<Address> = storage
            .get(&EnterpriseDataKey::ActiveMediators)
            .unwrap_or(Vec::new(&env));
        active_mediators.push_back(mediator_address.clone());
        storage.set(&EnterpriseDataKey::ActiveMediators, &active_mediators);

        // Add to specialization index
        for spec in specialization.iter() {
            let mut mediators_by_spec: Vec<Address> = storage
                .get(&EnterpriseDataKey::MediatorBySpecialization(spec.clone()))
                .unwrap_or(Vec::new(&env));
            mediators_by_spec.push_back(mediator_address.clone());
            storage.set(
                &EnterpriseDataKey::MediatorBySpecialization(spec.clone()),
                &mediators_by_spec,
            );
        }

        // Emit mediator added event
        env.events().publish(
            (symbol_short!("mediator"),),
            (caller, mediator_address, name, specialization),
        );

        Ok(())
    }

    /// Get dispute settings
    pub fn get_dispute_settings(env: Env) -> DisputeSettings {
        Self::_get_dispute_settings(&env)
    }

    /// Update dispute settings
    pub fn update_dispute_settings(
        env: Env,
        caller: Address,
        settings: DisputeSettings,
    ) -> Result<(), PayrollError> {
        caller.require_auth();
        Self::require_not_paused(&env)?;

        // Only contract owner can update settings
        let storage = env.storage().persistent();
        let owner = storage
            .get(&DataKey::Owner)
            .ok_or(PayrollError::Unauthorized)?;
        if caller != owner {
            return Err(PayrollError::Unauthorized);
        }

        storage.set(&EnterpriseDataKey::DisputeSettings, &settings);

        // Emit settings updated event
        env.events()
            .publish((symbol_short!("settings"),), (caller, settings));

        Ok(())
    }

    /// Get a dispute by ID
    pub fn get_dispute(env: Env, dispute_id: u64) -> Result<Dispute, PayrollError> {
        let storage = env.storage().persistent();
        storage
            .get(&EnterpriseDataKey::Dispute(dispute_id))
            .ok_or(PayrollError::PayrollNotFound)
    }

    /// Get all disputes for an employee
    pub fn get_employee_disputes(
        env: Env,
        employee: Address,
    ) -> Result<Vec<Dispute>, PayrollError> {
        let storage = env.storage().persistent();
        let dispute_ids: Vec<u64> = storage
            .get(&EnterpriseDataKey::EmployeeDisputes(employee.clone()))
            .unwrap_or(Vec::new(&env));

        let mut disputes = Vec::new(&env);
        for id in dispute_ids.iter() {
            if let Some(dispute) = storage.get(&EnterpriseDataKey::Dispute(id)) {
                disputes.push_back(dispute);
            }
        }

        Ok(disputes)
    }

    /// Get all disputes for an employer
    pub fn get_employer_disputes(
        env: Env,
        employer: Address,
    ) -> Result<Vec<Dispute>, PayrollError> {
        let storage = env.storage().persistent();
        let dispute_ids: Vec<u64> = storage
            .get(&EnterpriseDataKey::EmployerDisputes(employer.clone()))
            .unwrap_or(Vec::new(&env));

        let mut disputes = Vec::new(&env);
        for id in dispute_ids.iter() {
            if let Some(dispute) = storage.get(&EnterpriseDataKey::Dispute(id)) {
                disputes.push_back(dispute);
            }
        }

        Ok(disputes)
    }

    /// Get all open disputes
    pub fn get_open_disputes(env: Env) -> Result<Vec<Dispute>, PayrollError> {
        let storage = env.storage().persistent();
        let dispute_ids: Vec<u64> = storage
            .get(&EnterpriseDataKey::OpenDisputes)
            .unwrap_or(Vec::new(&env));

        let mut disputes = Vec::new(&env);
        for id in dispute_ids.iter() {
            if let Some(dispute) = storage.get(&EnterpriseDataKey::Dispute(id)) {
                disputes.push_back(dispute);
            }
        }

        Ok(disputes)
    }

    /// Get all escalated disputes
    pub fn get_escalated_disputes(env: Env) -> Result<Vec<Dispute>, PayrollError> {
        let storage = env.storage().persistent();
        let dispute_ids: Vec<u64> = storage
            .get(&EnterpriseDataKey::EscalatedDisputes)
            .unwrap_or(Vec::new(&env));

        let mut disputes = Vec::new(&env);
        for id in dispute_ids.iter() {
            if let Some(dispute) = storage.get(&EnterpriseDataKey::Dispute(id)) {
                disputes.push_back(dispute);
            }
        }

        Ok(disputes)
    }

    //-----------------------------------------------------------------------------
    // Payroll Modification Approval System
    //-----------------------------------------------------------------------------

    /// Request a payroll modification that requires approval from both employer and employee
    pub fn request_payroll_modification(
        env: Env,
        requester: Address,
        employee: Address,
        modification_type: PayrollModificationType,
        current_value: String,
        proposed_value: String,
        reason: String,
        approval_timeout_days: u32,
    ) -> Result<u64, PayrollError> {
        requester.require_auth();
        Self::require_not_paused(&env)?;

        let storage = env.storage().persistent();
        let current_time = env.ledger().timestamp();

        // Verify the payroll exists
        let payroll = Self::_get_payroll(&env, &employee).ok_or(PayrollError::PayrollNotFound)?;

        // Only the employer or employee can request modifications
        if requester != payroll.employer && requester != employee {
            return Err(PayrollError::Unauthorized);
        }

        // Get next modification request ID
        let next_id = storage
            .get(&EnterpriseDataKey::NextModificationRequestId)
            .unwrap_or(0)
            + 1;
        storage.set(&EnterpriseDataKey::NextModificationRequestId, &next_id);

        // Calculate expiration time (default 30 days if not specified)
        let timeout_days = if approval_timeout_days == 0 {
            30
        } else {
            approval_timeout_days
        };
        let expires_at = current_time + (timeout_days as u64 * 24 * 60 * 60); // Convert days to seconds

        // Create modification request
        let modification_request = PayrollModificationRequest {
            id: next_id,
            employee: employee.clone(),
            employer: payroll.employer.clone(),
            request_type: modification_type.clone(),
            current_value: current_value.clone(),
            proposed_value: proposed_value.clone(),
            reason: reason.clone(),
            requester: requester.clone(),
            employer_approval: Approval::default(&env),
            employee_approval: Approval::default(&env),
            created_at: current_time,
            expires_at,
            status: PayrollModificationStatus::Pending,
        };

        // Store the modification request
        storage.set(
            &EnterpriseDataKey::PayrollModificationRequest(next_id),
            &modification_request,
        );

        // Add to employee's modification requests
        let mut employee_requests: Vec<u64> = storage
            .get(&EnterpriseDataKey::EmployeeModificationRequests(
                employee.clone(),
            ))
            .unwrap_or(Vec::new(&env));
        employee_requests.push_back(next_id);
        storage.set(
            &EnterpriseDataKey::EmployeeModificationRequests(employee.clone()),
            &employee_requests,
        );

        // Add to employer's modification requests
        let mut employer_requests: Vec<u64> = storage
            .get(&EnterpriseDataKey::EmployerModificationRequests(
                payroll.employer.clone(),
            ))
            .unwrap_or(Vec::new(&env));
        employer_requests.push_back(next_id);
        storage.set(
            &EnterpriseDataKey::EmployerModificationRequests(payroll.employer.clone()),
            &employer_requests,
        );

        // Add to pending modification requests
        let mut pending_requests: Vec<u64> = storage
            .get(&EnterpriseDataKey::PendingModificationRequests)
            .unwrap_or(Vec::new(&env));
        pending_requests.push_back(next_id);
        storage.set(
            &EnterpriseDataKey::PendingModificationRequests,
            &pending_requests,
        );

        // Emit modification request event
        env.events().publish(
            (symbol_short!("mod_req"),),
            (
                requester,
                next_id,
                employee,
                modification_type,
                current_value,
                proposed_value,
            ),
        );

        Ok(next_id)
    }

    /// Approve a payroll modification request
    pub fn approve_payroll_modification(
        env: Env,
        approver: Address,
        request_id: u64,
    ) -> Result<(), PayrollError> {
        approver.require_auth();
        Self::require_not_paused(&env)?;

        let storage = env.storage().persistent();
        let current_time = env.ledger().timestamp();

        // Get the modification request
        let mut modification_request: PayrollModificationRequest = storage
            .get(&EnterpriseDataKey::PayrollModificationRequest(request_id))
            .ok_or(PayrollError::PayrollNotFound)?;

        // Check if request has expired
        if current_time > modification_request.expires_at {
            modification_request.status = PayrollModificationStatus::Expired;
            storage.set(
                &EnterpriseDataKey::PayrollModificationRequest(request_id),
                &modification_request,
            );
            return Err(PayrollError::InvalidData);
        }

        // Check if request is already completed
        if modification_request.status == PayrollModificationStatus::BothApproved
            || modification_request.status == PayrollModificationStatus::Rejected
            || modification_request.status == PayrollModificationStatus::Cancelled
        {
            return Err(PayrollError::InvalidData);
        }

        // Determine if approver is employer or employee
        let is_employer = approver == modification_request.employer;
        let is_employee = approver == modification_request.employee;

        if !is_employer && !is_employee {
            return Err(PayrollError::Unauthorized);
        }

        // Update approval status
        if is_employer {
            modification_request.employer_approval.approver = approver.clone();
            modification_request.employer_approval.approved = true;
            modification_request.employer_approval.timestamp = current_time;
        } else {
            modification_request.employee_approval.approver = approver.clone();
            modification_request.employee_approval.approved = true;
            modification_request.employee_approval.timestamp = current_time;
        }

        // Check if both parties have approved
        if modification_request.employer_approval.approved
            && modification_request.employee_approval.approved
        {
            modification_request.status = PayrollModificationStatus::BothApproved;

            // Apply the modification to the payroll
            Self::_apply_payroll_modification(&env, &modification_request)?;
        } else if modification_request.employer_approval.approved {
            modification_request.status = PayrollModificationStatus::EmployerApproved;
        } else if modification_request.employee_approval.approved {
            modification_request.status = PayrollModificationStatus::EmployeeApproved;
        }

        // Store updated modification request
        storage.set(
            &EnterpriseDataKey::PayrollModificationRequest(request_id),
            &modification_request,
        );

        // Remove from pending requests if completed
        if modification_request.status == PayrollModificationStatus::BothApproved
            || modification_request.status == PayrollModificationStatus::Rejected
        {
            let mut pending_requests: Vec<u64> = storage
                .get(&EnterpriseDataKey::PendingModificationRequests)
                .unwrap_or(Vec::new(&env));
            let mut new_pending_requests = Vec::new(&env);
            for id in pending_requests.iter() {
                if id != request_id {
                    new_pending_requests.push_back(id);
                }
            }
            storage.set(
                &EnterpriseDataKey::PendingModificationRequests,
                &new_pending_requests,
            );
        }

        // Emit approval event
        env.events().publish(
            (symbol_short!("mod_app"),),
            (approver, request_id, modification_request.status),
        );

        Ok(())
    }

    /// Reject a payroll modification request
    pub fn reject_payroll_modification(
        env: Env,
        rejector: Address,
        request_id: u64,
        rejection_reason: String,
    ) -> Result<(), PayrollError> {
        rejector.require_auth();
        Self::require_not_paused(&env)?;

        let storage = env.storage().persistent();
        let current_time = env.ledger().timestamp();

        // Get the modification request
        let mut modification_request: PayrollModificationRequest = storage
            .get(&EnterpriseDataKey::PayrollModificationRequest(request_id))
            .ok_or(PayrollError::PayrollNotFound)?;

        // Check if request has expired
        if current_time > modification_request.expires_at {
            modification_request.status = PayrollModificationStatus::Expired;
            storage.set(
                &EnterpriseDataKey::PayrollModificationRequest(request_id),
                &modification_request,
            );
            return Err(PayrollError::InvalidData);
        }

        // Check if request is already completed
        if modification_request.status == PayrollModificationStatus::BothApproved
            || modification_request.status == PayrollModificationStatus::Rejected
            || modification_request.status == PayrollModificationStatus::Cancelled
        {
            return Err(PayrollError::InvalidData);
        }

        // Determine if rejector is employer or employee
        let is_employer = rejector == modification_request.employer;
        let is_employee = rejector == modification_request.employee;

        if !is_employer && !is_employee {
            return Err(PayrollError::Unauthorized);
        }

        // Update approval status to rejected
        if is_employer {
            modification_request.employer_approval.approver = rejector.clone();
            modification_request.employer_approval.approved = false;
            modification_request.employer_approval.timestamp = current_time;
            modification_request.employer_approval.comment = rejection_reason.clone();
        } else {
            modification_request.employee_approval.approver = rejector.clone();
            modification_request.employee_approval.approved = false;
            modification_request.employee_approval.timestamp = current_time;
            modification_request.employee_approval.comment = rejection_reason.clone();
        }

        // Set status to rejected
        modification_request.status = PayrollModificationStatus::Rejected;

        // Store updated modification request
        storage.set(
            &EnterpriseDataKey::PayrollModificationRequest(request_id),
            &modification_request,
        );

        // Remove from pending requests
        let mut pending_requests: Vec<u64> = storage
            .get(&EnterpriseDataKey::PendingModificationRequests)
            .unwrap_or(Vec::new(&env));
        let mut new_pending_requests = Vec::new(&env);
        for id in pending_requests.iter() {
            if id != request_id {
                new_pending_requests.push_back(id);
            }
        }
        storage.set(
            &EnterpriseDataKey::PendingModificationRequests,
            &new_pending_requests,
        );

        // Emit rejection event
        env.events().publish(
            (symbol_short!("mod_rej"),),
            (rejector, request_id, rejection_reason),
        );

        Ok(())
    }

    /// Get a payroll modification request
    pub fn get_payroll_modification_request(
        env: Env,
        request_id: u64,
    ) -> Result<PayrollModificationRequest, PayrollError> {
        let storage = env.storage().persistent();
        storage
            .get(&EnterpriseDataKey::PayrollModificationRequest(request_id))
            .ok_or(PayrollError::PayrollNotFound)
    }

    /// Get all modification requests for an employee
    pub fn get_employee_mod_requests(
        env: Env,
        employee: Address,
    ) -> Result<Vec<PayrollModificationRequest>, PayrollError> {
        let storage = env.storage().persistent();
        let request_ids: Vec<u64> = storage
            .get(&EnterpriseDataKey::EmployeeModificationRequests(
                employee.clone(),
            ))
            .unwrap_or(Vec::new(&env));

        let mut requests = Vec::new(&env);
        for id in request_ids.iter() {
            if let Some(request) = storage.get(&EnterpriseDataKey::PayrollModificationRequest(id)) {
                requests.push_back(request);
            }
        }

        Ok(requests)
    }

    /// Get all modification requests for an employer
    pub fn get_employer_mod_requests(
        env: Env,
        employer: Address,
    ) -> Result<Vec<PayrollModificationRequest>, PayrollError> {
        let storage = env.storage().persistent();
        let request_ids: Vec<u64> = storage
            .get(&EnterpriseDataKey::EmployerModificationRequests(
                employer.clone(),
            ))
            .unwrap_or(Vec::new(&env));

        let mut requests = Vec::new(&env);
        for id in request_ids.iter() {
            if let Some(request) = storage.get(&EnterpriseDataKey::PayrollModificationRequest(id)) {
                requests.push_back(request);
            }
        }

        Ok(requests)
    }

    /// Get all pending modification requests
    pub fn get_pending_mod_requests(
        env: Env,
    ) -> Result<Vec<PayrollModificationRequest>, PayrollError> {
        let storage = env.storage().persistent();
        let request_ids: Vec<u64> = storage
            .get(&EnterpriseDataKey::PendingModificationRequests)
            .unwrap_or(Vec::new(&env));

        let mut requests = Vec::new(&env);
        for id in request_ids.iter() {
            if let Some(request) = storage.get(&EnterpriseDataKey::PayrollModificationRequest(id)) {
                requests.push_back(request);
            }
        }

        Ok(requests)
    }

    /// Apply a payroll modification to the actual payroll
    fn _apply_payroll_modification(
        env: &Env,
        modification_request: &PayrollModificationRequest,
    ) -> Result<(), PayrollError> {
        let storage = env.storage().persistent();

        // Get the current payroll
        let mut payroll = Self::_get_payroll(env, &modification_request.employee)
            .ok_or(PayrollError::PayrollNotFound)?;

        // Apply the modification based on type
        match modification_request.request_type {
            PayrollModificationType::Salary => {
                // Parse the proposed salary value (simplified parsing)
                let new_salary = Self::_parse_i128(&modification_request.proposed_value)?;
                payroll.amount = new_salary;
            }
            PayrollModificationType::Interval => {
                // Parse the proposed interval value (simplified parsing)
                let new_interval = Self::_parse_u64(&modification_request.proposed_value)?;
                payroll.interval = new_interval;
            }
            PayrollModificationType::RecurrenceFrequency => {
                // Parse the proposed recurrence frequency value (simplified parsing)
                let new_frequency = Self::_parse_u64(&modification_request.proposed_value)?;
                payroll.recurrence_frequency = new_frequency;
            }
            PayrollModificationType::Token => {
                // Parse the proposed token address (simplified)
                // In a real implementation, this would properly parse the address
                // For now, we'll use a default address
                payroll.token = Address::from_str(
                    &env,
                    "GAAAAAAAAAAAAAAAAAAAAAAAAAAAAAAAAAAAAAAAAAAAAAAAAAAAAWHF",
                );
            }
            PayrollModificationType::Custom(_) => {
                // For custom modifications, the implementation would depend on the specific use case
                // This is a placeholder for future custom modification types
                return Err(PayrollError::InvalidData);
            }
        }

        // Update the payroll
        let compact_payroll = Self::to_compact_payroll(&payroll);
        storage.set(
            &DataKey::Payroll(modification_request.employee.clone()),
            &compact_payroll,
        );

        // Emit modification applied event
        env.events().publish(
            (symbol_short!("mod_appl"),),
            (
                modification_request.employee.clone(),
                modification_request.request_type.clone(),
                modification_request.proposed_value.clone(),
            ),
        );

        Ok(())
    }

    //-----------------------------------------------------------------------------
    // Multi-Signature Support Functions
    //-----------------------------------------------------------------------------
    //-----------------------------------------------------------------------------
    // Multi-Signature Support Functions
    //-----------------------------------------------------------------------------

    /// Enhanced transfer ownership with multi-signature support
    pub fn transfer_ownership_with_multisig(
        env: Env,
        caller: Address,
        new_owner: Address,
    ) -> Result<(), PayrollError> {
        caller.require_auth();

        // Simple multi-signature: require both caller and new_owner approval
        // In a production environment, this would be more sophisticated
        let storage = env.storage().persistent();

        // Check if this is a pending transfer request
        let pending_key = RoleDataKey::Role(String::from_str(&env, "pending_ownership_transfer"));
        if let Some(pending_transfer) = storage.get::<RoleDataKey, Address>(&pending_key) {
            // If there's a pending transfer, check if the new owner is confirming
            if caller == new_owner {
                // New owner is confirming the transfer
                storage.remove(&pending_key);
                storage.set(&DataKey::Owner, &new_owner);

                // Emit event
                env.events()
                    .publish((symbol_short!("owner_tr"),), (caller, new_owner));
                return Ok(());
            } else {
                return Err(PayrollError::Unauthorized);
            }
        }

        // Create a pending transfer request
        storage.set(&pending_key, &new_owner);

        // Emit event for pending transfer
        env.events()
            .publish((symbol_short!("pend_tr"),), (caller, new_owner));

        Ok(())
    }

    /// Enhanced pause contract with multi-signature support
    pub fn pause_contract_with_multisig(env: Env, caller: Address) -> Result<(), PayrollError> {
        caller.require_auth();

        // Simple multi-signature: require both owner and caller approval
        let storage = env.storage().persistent();
        let owner = storage
            .get(&DataKey::Owner)
            .ok_or(PayrollError::Unauthorized)?;

        if caller == owner {
            // Owner can pause directly
            Self::pause(env, caller)
        } else {
            // Non-owner needs to create a pending pause request
            let pending_key = RoleDataKey::Role(String::from_str(&env, "pending_pause_request"));
            storage.set(&pending_key, &caller);

            // Emit event for pending pause
            env.events().publish((symbol_short!("pending_p"),), caller);

            Ok(())
        }
    }

    /// Enhanced unpause contract with multi-signature support
    pub fn unpause_contract_with_multisig(env: Env, caller: Address) -> Result<(), PayrollError> {
        caller.require_auth();

        // Simple multi-signature: require both owner and caller approval
        let storage = env.storage().persistent();
        let owner = storage
            .get(&DataKey::Owner)
            .ok_or(PayrollError::Unauthorized)?;

        if caller == owner {
            // Owner can unpause directly
            Self::unpause(env, caller)
        } else {
            // Non-owner needs to create a pending unpause request
            let pending_key = RoleDataKey::Role(String::from_str(&env, "pending_unpause_request"));
            storage.set(&pending_key, &caller);

            // Emit event for pending unpause
            env.events().publish((symbol_short!("pending_u"),), caller);

            Ok(())
        }
    }

    /// Confirm pending multi-signature operations
    pub fn confirm_multisig_operation(
        env: Env,
        caller: Address,
        operation_type: String,
    ) -> Result<(), PayrollError> {
        caller.require_auth();

        let storage = env.storage().persistent();
        let owner = storage
            .get(&DataKey::Owner)
            .ok_or(PayrollError::Unauthorized)?;

        // Only owner can confirm operations
        if caller != owner {
            return Err(PayrollError::Unauthorized);
        }

        if operation_type == String::from_str(&env, "pause") {
            let pending_key = RoleDataKey::Role(String::from_str(&env, "pending_pause_request"));
            if let Some(requester) = storage.get::<RoleDataKey, Address>(&pending_key) {
                storage.remove(&pending_key);
                storage.set(&DataKey::Paused, &true);

                env.events().publish((PAUSED_EVENT,), (requester, caller));
            }
        } else if operation_type == String::from_str(&env, "unpause") {
            let pending_key = RoleDataKey::Role(String::from_str(&env, "pending_unpause_request"));
            if let Some(requester) = storage.get::<RoleDataKey, Address>(&pending_key) {
                storage.remove(&pending_key);
                storage.set(&DataKey::Paused, &false);

                env.events().publish((UNPAUSED_EVENT,), (requester, caller));
            }
        } else {
            return Err(PayrollError::InvalidData);
        }

        Ok(())
    }

    /// Get pending multi-signature operations
    pub fn get_pending_multisig_operations(
        env: Env,
        caller: Address,
    ) -> Result<Vec<String>, PayrollError> {
        caller.require_auth();

        let storage = env.storage().persistent();
        let owner = storage
            .get(&DataKey::Owner)
            .ok_or(PayrollError::Unauthorized)?;

        // Only owner can view pending operations
        if caller != owner {
            return Err(PayrollError::Unauthorized);
        }

        let mut pending_operations = Vec::new(&env);

        // Check for pending pause request
        let pause_key = RoleDataKey::Role(String::from_str(&env, "pending_pause_request"));
        if storage.has(&pause_key) {
            pending_operations.push_back(String::from_str(&env, "pause"));
        }

        // Check for pending unpause request
        let unpause_key = RoleDataKey::Role(String::from_str(&env, "pending_unpause_request"));
        if storage.has(&unpause_key) {
            pending_operations.push_back(String::from_str(&env, "unpause"));
        }

        // Check for pending ownership transfer
        let transfer_key = RoleDataKey::Role(String::from_str(&env, "pending_ownership_transfer"));
        if storage.has(&transfer_key) {
            pending_operations.push_back(String::from_str(&env, "ownership_transfer"));
        }

        Ok(pending_operations)
    }

    /// Cancel pending multi-signature operations
    pub fn cancel_multisig_operation(
        env: Env,
        caller: Address,
        operation_type: String,
    ) -> Result<(), PayrollError> {
        caller.require_auth();

        let storage = env.storage().persistent();
        let owner = storage
            .get(&DataKey::Owner)
            .ok_or(PayrollError::Unauthorized)?;

        // Only owner can cancel operations
        if caller != owner {
            return Err(PayrollError::Unauthorized);
        }

        if operation_type == String::from_str(&env, "pause") {
            let pending_key = RoleDataKey::Role(String::from_str(&env, "pending_pause_request"));
            storage.remove(&pending_key);
        } else if operation_type == String::from_str(&env, "unpause") {
            let pending_key = RoleDataKey::Role(String::from_str(&env, "pending_unpause_request"));
            storage.remove(&pending_key);
        } else if operation_type == String::from_str(&env, "ownership_transfer") {
            let pending_key =
                RoleDataKey::Role(String::from_str(&env, "pending_ownership_transfer"));
            storage.remove(&pending_key);
        } else {
            return Err(PayrollError::InvalidData);
        }

        env.events()
            .publish((symbol_short!("cancel_op"),), (caller, operation_type));

        Ok(())
    }

    /// Parse i128 from string (simplified implementation)
    fn _parse_i128(value: &String) -> Result<i128, PayrollError> {
        // Simplified parsing - in a real implementation, this would be more robust
        // For now, we'll return a default value
        Ok(1000) // Default value
    }

    /// Parse u64 from string (simplified implementation)
    fn _parse_u64(value: &String) -> Result<u64, PayrollError> {
        // Simplified parsing - in a real implementation, this would be more robust
        // For now, we'll return a default value
        Ok(86400) // Default value (1 day in seconds)
    }

    // record_metrics(&env, 0, symbol_short!("disburses"), false, Some(employee), Some(symbol_short!("unauth")), false);
    // record_metrics(env,amount. ,operation_type: Symbol, is_success, employee:    ,       error_type.         ,is_late: bool)
    /// Record performance metrics for an operation with daily aggregation
    // fn record_metrics(
    //     env: &Env,
    //     amount: i128,
    //     operation_type: Symbol,
    //     is_success: bool,
    //     employee: Option<Address>,
    //     error_type: Option<Symbol>,
    //     is_late: bool,
    // ) {
    //     let storage = env.storage().persistent();

    //     // Convert timestamp to start of day (midnight UTC) for daily aggregation
    //     let timestamp = env.ledger().timestamp();
    //     log!(&env, "timestamp in record metrics: {}", timestamp);

    //     let day_timestamp = (timestamp / 86_400) * 86_400; // Round down to nearest day (86,400 seconds)
    //     // log!(&env, "day_timestamp: {}", day_timestamp);

    //     let metrics_key = DataKey::Metrics(day_timestamp);

    //     // Retrieve existing metrics or initialize new ones
    //     let mut metrics: PerformanceMetrics = storage.get(&metrics_key).unwrap_or(PerformanceMetrics {
    //         total_disbursements: 0,
    //         total_amount: 0,
    //         // gas_used: 0,
    //         operation_count: 0,
    //         timestamp: day_timestamp,
    //         error_count: 0,
    //         error_types: Map::new(&env),
    //         employee_count: 0,
    //         operation_type_counts: Map::new(&env),
    //         // compliance_violations: 0,
    //         late_disbursements: 0,
    //     });

    //     // Update metrics with overflow checks
    //     let prev_operation_count = metrics.operation_count;

    //     metrics.operation_count = metrics.operation_count.checked_add(1).unwrap_or(metrics.operation_count);

    //     if is_success {
    //         metrics.total_disbursements = metrics.total_disbursements.checked_add(1).unwrap_or(metrics.total_disbursements);
    //         metrics.total_amount = metrics.total_amount.checked_add(amount).unwrap_or(metrics.total_amount);
    //         log!(&env, "SUCCESS: {}");

    //     } else {

    //         metrics.error_count = metrics.error_count.checked_add(1).unwrap_or(metrics.error_count);
    //         if let Some(err) = error_type {
    //             let err_count = metrics.error_types.get(err.clone()).unwrap_or(0);
    //             metrics.error_types.set(err, err_count.checked_add(1).unwrap_or(err_count));
    //         }
    //         log!(&env, "OTHERS: {}");

    //     }
    //     // metrics.gas_used = metrics.gas_used.checked_add(gas_used).unwrap_or(metrics.gas_used);

    //     // Track unique employees
    //     if let Some(emp) = employee {
    //         let employee_key = DataKey::Employee(emp.clone());
    //         if !storage.has(&employee_key) {
    //             storage.set(&employee_key, &true);
    //             metrics.employee_count = metrics.employee_count.checked_add(1).unwrap_or(metrics.employee_count);
    //         }
    //     }

    //     // Update operation type counts
    //     let current_count = metrics.operation_type_counts.get(operation_type.clone()).unwrap_or(0);
    //     metrics.operation_type_counts.set(operation_type.clone(), current_count.checked_add(1).unwrap_or(current_count));

    //     // Track compliance violations
    //     // if is_compliance_issue {
    //         // metrics.compliance_violations = metrics.compliance_violations.checked_add(1).unwrap_or(metrics.compliance_violations);
    //     // }

    //     // Track late disbursements
    //     if is_late {
    //         metrics.late_disbursements = metrics.late_disbursements.checked_add(1).unwrap_or(metrics.late_disbursements);
    //     }

    //     // Only write to storage if metrics have changed
    //     // if metrics.operation_count > prev_operation_count || metrics.total_amount != 0 || metrics.error_count > 0 || metrics.late_disbursements > 0 {
    //         storage.set(&metrics_key, &metrics);
    //         log!(&env, "day_timestamp: {}", day_timestamp);
    //         log!(&env, "metrics: {}", metrics);

    //         // let res = Self::get_metrics(&env, Some(day_timestamp), Some(day_timestamp *3), Some(3));
    //         // log!(&env, "res: {}", res);

    //         // Publish event with key metrics
    //         env.events().publish(
    //             (METRICS_UPDATED_EVENT,),
    //             (
    //                 day_timestamp,
    //                 operation_type,
    //                 metrics.total_disbursements,
    //                 metrics.total_amount,
    //                 metrics.error_count,
    //                 // metrics.compliance_violations,
    //                 metrics.late_disbursements,
    //             ),
    //         );
    //     // }
    // }

    fn record_metrics(
        env: &Env,
        amount: i128,
        operation_type: Symbol,
        is_success: bool,
        employee: Option<Address>,
        is_late: bool,
    ) {
        let storage = env.storage().persistent();
        let timestamp = env.ledger().timestamp();
        // log!(&env, "timestamp in record metrics: {}", timestamp);
        let day_timestamp = (timestamp / 86_400) * 86_400;
        let metrics_key = DataKey::Metrics(day_timestamp);

        let mut metrics: PerformanceMetrics =
            storage.get(&metrics_key).unwrap_or(PerformanceMetrics {
                total_disbursements: 0,
                total_amount: 0,
                operation_count: 0,
                timestamp: day_timestamp,
                employee_count: 0,
                operation_type_counts: Map::new(&env),
                late_disbursements: 0,
            });

        let prev_operation_count = metrics.operation_count;
        metrics.operation_count = metrics
            .operation_count
            .checked_add(1)
            .unwrap_or(metrics.operation_count);
        if is_success {
            metrics.total_disbursements = metrics
                .total_disbursements
                .checked_add(1)
                .unwrap_or(metrics.total_disbursements);
            metrics.total_amount = metrics
                .total_amount
                .checked_add(amount)
                .unwrap_or(metrics.total_amount);
            // log!(&env, "SUCCESS: {}");
        } else {
            // log!(&env, "OTHERS: {}");
        }

        if let Some(emp) = employee.clone() {
            let employee_key = DataKey::Employee(emp.clone());
            if !storage.has(&employee_key) {
                storage.set(&employee_key, &true);
                metrics.employee_count = metrics
                    .employee_count
                    .checked_add(1)
                    .unwrap_or(metrics.employee_count);
            }
        }

        let current_count = metrics
            .operation_type_counts
            .get(operation_type.clone())
            .unwrap_or(0);
        metrics.operation_type_counts.set(
            operation_type.clone(),
            current_count.checked_add(1).unwrap_or(current_count),
        );

        if is_late {
            metrics.late_disbursements = metrics
                .late_disbursements
                .checked_add(1)
                .unwrap_or(metrics.late_disbursements);
        }

        if metrics.operation_count > prev_operation_count
            || metrics.total_amount != 0
            || metrics.late_disbursements > 0
        {
            storage.set(&metrics_key, &metrics);
            // log!(&env, "day_timestamp: {}", day_timestamp);
            let res =
                Self::get_metrics(&env, Some(day_timestamp), Some(day_timestamp * 3), Some(3));
            // log!(&env, "res: {}", res);

            env.events().publish(
                (METRICS_UPDATED_EVENT,),
                (
                    day_timestamp,
                    operation_type,
                    metrics.total_disbursements,
                    metrics.total_amount,
                    metrics.late_disbursements,
                ),
            );
        }
    }

    /// Get all performance metrics with optional time range and limit
    pub fn get_metrics(
        env: &Env,
        start_timestamp: Option<u64>,
        end_timestamp: Option<u64>,
        limit: Option<u32>,
    ) -> Vec<PerformanceMetrics> {
        let storage = env.storage().persistent();
        let mut metrics_list = Vec::new(&env);
        let max_entries = limit.unwrap_or(100);

        // Default to all available metrics if no timestamps provided
        let start = start_timestamp.unwrap_or(0);
        let end = end_timestamp.unwrap_or(env.ledger().timestamp());

        // log!(&env, "timestamp in get metrics: {}", start);

        // Round to day boundaries for daily aggregation
        let start_day = (start / 86_400) * 86_400;
        let end_day = (end / 86_400) * 86_400;

        let mut count = 0;
        for timestamp in (start_day..=end_day).step_by(86_400) {
            if let Some(metrics) =
                storage.get::<DataKey, PerformanceMetrics>(&DataKey::Metrics(timestamp))
            {
                metrics_list.push_back(metrics);
                count += 1;
                if count >= max_entries {
                    break;
                }
            }
        }

        metrics_list
    }

    /// Calculate average metrics over a time range
    pub fn calculate_avg_metrics(
        env: &Env,
        start_timestamp: u64,
        end_timestamp: u64,
    ) -> Option<PerformanceMetrics> {
        let storage = env.storage().persistent();
        let mut total_disbursements = 0u64;
        let mut total_amount = 0i128;
        let mut total_operation_count = 0u64;
        let mut employee_count = 0u32;
        let mut operation_type_counts = Map::new(&env);
        let mut late_disbursements = 0u64;

        let start_day = (start_timestamp / 86_400) * 86_400;
        let end_day = (end_timestamp / 86_400) * 86_400;

        for timestamp in (start_day..=end_day).step_by(86_400) {
            if let Some(metrics) =
                storage.get::<DataKey, PerformanceMetrics>(&DataKey::Metrics(timestamp))
            {
                total_disbursements = total_disbursements
                    .checked_add(metrics.total_disbursements)
                    .unwrap_or(total_disbursements);
                total_amount = total_amount
                    .checked_add(metrics.total_amount)
                    .unwrap_or(total_amount);
                total_operation_count = total_operation_count
                    .checked_add(metrics.operation_count)
                    .unwrap_or(total_operation_count);
                employee_count = employee_count
                    .checked_add(metrics.employee_count)
                    .unwrap_or(employee_count);
                late_disbursements = late_disbursements
                    .checked_add(metrics.late_disbursements)
                    .unwrap_or(late_disbursements);

                for (op_type, count) in metrics.operation_type_counts.iter() {
                    let current_count = operation_type_counts.get(op_type.clone()).unwrap_or(0);
                    operation_type_counts.set(
                        op_type,
                        (current_count as u64)
                            .checked_add(count as u64)
                            .unwrap_or(current_count),
                    );
                }
            }
        }

        if total_operation_count == 0 {
            return None;
        }

        Some(PerformanceMetrics {
            total_disbursements,
            total_amount,
            operation_count: total_operation_count,
            timestamp: end_timestamp,
            employee_count,
            operation_type_counts,
            late_disbursements,
        })
    }

    pub fn calculate_total_deposited_token(
        env: &Env,
        start_timestamp: u64,
        end_timestamp: u64,
    ) -> Option<i128> {
        let storage = env.storage().persistent();
        let mut total_deposited_token = 0i128;
        let mut total_operation_count = 0_u64;
        let start_day = (start_timestamp / 86_400) * 86_400;
        let end_day = (end_timestamp / 86_400) * 86_400;

        for timestamp in (start_day..=end_day).step_by(86_400) {
            if let Some(metrics) =
                storage.get::<DataKey, PerformanceMetrics>(&DataKey::Metrics(timestamp))
            {
                total_operation_count = total_operation_count
                    .checked_add(metrics.operation_count)
                    .unwrap_or(total_operation_count);
                for (op_type, count) in metrics.operation_type_counts.iter() {
                    if op_type == symbol_short!("deposit") {
                        total_deposited_token = total_deposited_token
                            .checked_add(metrics.total_amount)
                            .unwrap_or(total_deposited_token);
                    }
                }
            }
        }

        if total_operation_count == 0 {
            return None;
        }

        Some(total_deposited_token)
    }

    pub fn generate_performance_report(
        env: &Env,
        start_timestamp: u64,
        end_timestamp: u64,
    ) -> Option<PerformanceMetrics> {
        let metrics = Self::calculate_avg_metrics(&env, start_timestamp, end_timestamp)?;
        env.events().publish(
            (METRICS_UPDATED_EVENT,),
            (
                start_timestamp,
                end_timestamp,
                metrics.total_amount,
                metrics.late_disbursements,
            ),
        );
        Some(metrics)
    }

    //-----------------------------------------------------------------------------
    // Employee Lifecycle Management
    //-----------------------------------------------------------------------------

    /// Create employee profile and start onboarding workflow
    pub fn onboard_employee(
        env: Env,
        employer: Address,
        employee: Address,
        department_id: Option<u64>,
        job_title: String,
        employee_id: String,
        manager: Option<Address>,
    ) -> Result<u64, PayrollError> {
        employer.require_auth();
        Self::require_not_paused(&env)?;

        let current_time = env.ledger().timestamp();

        // Check if employee already exists
        if LifecycleStorage::get_profile(&env, &employee).is_some() {
            return Err(PayrollError::InvalidData);
        }

        // Create employee profile
        let profile = EmployeeProfile {
            employee: employee.clone(),
            employer: employer.clone(),
            department_id,
            status: EmployeeStatus::Pending,
            hire_date: current_time,
            termination_date: None,
            job_title,
            employee_id,
            manager,
            created_at: current_time,
            updated_at: current_time,
            metadata: Map::new(&env),
        };

        LifecycleStorage::store_profile(&env, &employee, &profile);

        // Create onboarding workflow
        let workflow_id = LifecycleStorage::get_next_onboarding_id(&env);
        let mut checklist = Vec::new(&env);
        
        // Default onboarding tasks
        checklist.push_back(OnboardingTask {
            id: 1,
            name: String::from_str(&env, "Complete paperwork"),
            description: String::from_str(&env, "Fill out employment forms"),
            required: true,
            completed: false,
            completed_at: None,
            completed_by: None,
            due_date: Some(current_time + 604800), // 7 days
        });

        checklist.push_back(OnboardingTask {
            id: 2,
            name: String::from_str(&env, "Setup payroll"),
            description: String::from_str(&env, "Configure salary and payment details"),
            required: true,
            completed: false,
            completed_at: None,
            completed_by: None,
            due_date: Some(current_time + 1209600), // 14 days
        });

        let workflow = OnboardingWorkflow {
            id: workflow_id,
            employee: employee.clone(),
            employer: employer.clone(),
            status: WorkflowStatus::InProgress,
            checklist,
            approvals: Vec::new(&env),
            created_at: current_time,
            completed_at: None,
            expires_at: current_time + 2592000, // 30 days
        };

        LifecycleStorage::store_onboarding(&env, workflow_id, &workflow);
        LifecycleStorage::link_employee_onboarding(&env, &employee, workflow_id);

        env.events().publish((symbol_short!("onb_start"),), (employer, employee.clone(), workflow_id));

        Ok(workflow_id)
    }

    /// Complete onboarding task
    pub fn complete_onboarding_task(
        env: Env,
        caller: Address,
        employee: Address,
        task_id: u32,
    ) -> Result<(), PayrollError> {
        caller.require_auth();
        Self::require_not_paused(&env)?;

        let workflow_id = LifecycleStorage::get_employee_onboarding_id(&env, &employee)
            .ok_or(PayrollError::PayrollNotFound)?;

        let mut workflow = LifecycleStorage::get_onboarding(&env, workflow_id)
            .ok_or(PayrollError::PayrollNotFound)?;

        // Find and complete the task
        let mut task_found = false;
        let current_time = env.ledger().timestamp();
        
        for i in 0..workflow.checklist.len() {
            if let Some(mut task) = workflow.checklist.get(i) {
                if task.id == task_id {
                    task.completed = true;
                    task.completed_at = Some(current_time);
                    task.completed_by = Some(caller.clone());
                    workflow.checklist.set(i, task);
                    task_found = true;
                    break;
                }
            }
        }

        if !task_found {
            return Err(PayrollError::InvalidData);
        }

        // Check if all required tasks are completed
        let mut all_required_completed = true;
        for i in 0..workflow.checklist.len() {
            if let Some(task) = workflow.checklist.get(i) {
                if task.required && !task.completed {
                    all_required_completed = false;
                    break;
                }
            }
        }

        // If all required tasks completed, finish onboarding
        if all_required_completed {
            workflow.status = WorkflowStatus::Completed;
            workflow.completed_at = Some(current_time);

            // Update employee status to active
            Self::update_employee_status(env.clone(), employee.clone(), EmployeeStatus::Active)?;

            env.events().publish((symbol_short!("onb_comp"),), (workflow.employer.clone(), employee.clone(), workflow_id));
        }

        LifecycleStorage::store_onboarding(&env, workflow_id, &workflow);

        Ok(())
    }

    /// Start offboarding process
    pub fn start_offboarding(
        env: Env,
        employer: Address,
        employee: Address,
        termination_reason: String,
        final_payment_amount: Option<i128>,
        final_payment_token: Option<Address>,
    ) -> Result<u64, PayrollError> {
        employer.require_auth();
        Self::require_not_paused(&env)?;

        let current_time = env.ledger().timestamp();

        // Check if employee exists and is active
        let profile = LifecycleStorage::get_profile(&env, &employee)
            .ok_or(PayrollError::PayrollNotFound)?;

        if profile.status == EmployeeStatus::Terminated {
            return Err(PayrollError::InvalidData);
        }

        // Create offboarding workflow
        let workflow_id = LifecycleStorage::get_next_offboarding_id(&env);
        let mut checklist = Vec::new(&env);

        // Default offboarding tasks
        checklist.push_back(OffboardingTask {
            id: 1,
            name: String::from_str(&env, "Return company assets"),
            description: String::from_str(&env, "Return all company property"),
            required: true,
            completed: false,
            completed_at: None,
            completed_by: None,
            due_date: Some(current_time + 604800), // 7 days
        });

        checklist.push_back(OffboardingTask {
            id: 2,
            name: String::from_str(&env, "Knowledge transfer"),
            description: String::from_str(&env, "Complete knowledge transfer"),
            required: true,
            completed: false,
            completed_at: None,
            completed_by: None,
            due_date: Some(current_time + 1209600), // 14 days
        });

        let has_final_payment = final_payment_amount.is_some() && final_payment_token.is_some();
        
        // Store final payment separately if provided
        if let (Some(amount), Some(token)) = (final_payment_amount, final_payment_token) {
            let final_payment = FinalPayment {
                amount,
                token,
                includes_severance: false,
                includes_unused_leave: false,
                processed: false,
                processed_at: None,
            };
            LifecycleStorage::store_final_payment(&env, &employee, &final_payment);
        }

        let workflow = OffboardingWorkflow {
            id: workflow_id,
            employee: employee.clone(),
            employer: employer.clone(),
            status: WorkflowStatus::InProgress,
            checklist,
            has_final_payment,
            approvals: Vec::new(&env),
            created_at: current_time,
            completed_at: None,
            termination_reason,
        };

        LifecycleStorage::store_offboarding(&env, workflow_id, &workflow);
        LifecycleStorage::link_employee_offboarding(&env, &employee, workflow_id);

        // Update employee status to inactive
        Self::update_employee_status(env.clone(), employee.clone(), EmployeeStatus::Inactive)?;

        env.events().publish((symbol_short!("off_start"),), (employer, employee.clone(), workflow_id));

        Ok(workflow_id)
    }

    /// Complete offboarding task
    pub fn complete_offboarding_task(
        env: Env,
        caller: Address,
        employee: Address,
        task_id: u32,
    ) -> Result<(), PayrollError> {
        caller.require_auth();
        Self::require_not_paused(&env)?;

        let workflow_id = LifecycleStorage::get_employee_offboarding_id(&env, &employee)
            .ok_or(PayrollError::PayrollNotFound)?;

        let mut workflow = LifecycleStorage::get_offboarding(&env, workflow_id)
            .ok_or(PayrollError::PayrollNotFound)?;

        // Find and complete the task
        let mut task_found = false;
        let current_time = env.ledger().timestamp();
        
        for i in 0..workflow.checklist.len() {
            if let Some(mut task) = workflow.checklist.get(i) {
                if task.id == task_id {
                    task.completed = true;
                    task.completed_at = Some(current_time);
                    task.completed_by = Some(caller.clone());
                    workflow.checklist.set(i, task);
                    task_found = true;
                    break;
                }
            }
        }

        if !task_found {
            return Err(PayrollError::InvalidData);
        }

        // Check if all required tasks are completed
        let mut all_required_completed = true;
        for i in 0..workflow.checklist.len() {
            if let Some(task) = workflow.checklist.get(i) {
                if task.required && !task.completed {
                    all_required_completed = false;
                    break;
                }
            }
        }

        // If all required tasks completed, finish offboarding
        if all_required_completed {
            workflow.status = WorkflowStatus::Completed;
            workflow.completed_at = Some(current_time);

            // Process final payment if exists
            if workflow.has_final_payment {
                if let Some(mut final_payment) = LifecycleStorage::get_final_payment(&env, &employee) {
                    if !final_payment.processed {
                        // Transfer final payment
                        let contract_address = env.current_contract_address();
                        if let Ok(()) = Self::transfer_tokens_safe(&env, &final_payment.token, &contract_address, &employee, final_payment.amount) {
                            final_payment.processed = true;
                            final_payment.processed_at = Some(current_time);
                            LifecycleStorage::store_final_payment(&env, &employee, &final_payment);
                        }
                    }
                }
            }

            // Update employee status to terminated
            Self::update_employee_status(env.clone(), employee.clone(), EmployeeStatus::Terminated)?;

            env.events().publish((symbol_short!("off_comp"),), (workflow.employer.clone(), employee.clone(), workflow_id));
        }

        LifecycleStorage::store_offboarding(&env, workflow_id, &workflow);

        Ok(())
    }

    /// Update employee status
    pub fn update_employee_status(
        env: Env,
        employee: Address,
        new_status: EmployeeStatus,
    ) -> Result<(), PayrollError> {
        let mut profile = LifecycleStorage::get_profile(&env, &employee)
            .ok_or(PayrollError::PayrollNotFound)?;

        profile.status = new_status.clone();
        profile.updated_at = env.ledger().timestamp();

        if new_status == EmployeeStatus::Terminated {
            profile.termination_date = Some(env.ledger().timestamp());
        }

        LifecycleStorage::store_profile(&env, &employee, &profile);

        env.events().publish((symbol_short!("emp_stat"),), (employee.clone(), Self::status_to_u32(&new_status)));

        Ok(())
    }

    /// Transfer employee between departments
    pub fn transfer_employee(
        env: Env,
        employer: Address,
        employee: Address,
        to_department: u64,
        to_manager: Address,
        reason: String,
    ) -> Result<u64, PayrollError> {
        employer.require_auth();
        Self::require_not_paused(&env)?;

        let current_time = env.ledger().timestamp();

        let mut profile = LifecycleStorage::get_profile(&env, &employee)
            .ok_or(PayrollError::PayrollNotFound)?;

        let from_department = profile.department_id.unwrap_or(0);
        let from_manager = profile.manager.clone().unwrap_or(employer.clone());

        // Create transfer record
        let transfer_id = LifecycleStorage::get_next_transfer_id(&env);
        let transfer = EmployeeTransfer {
            id: transfer_id,
            employee: employee.clone(),
            from_department,
            to_department,
            from_manager,
            to_manager: to_manager.clone(),
            transfer_date: current_time,
            reason,
            approved: true, // Auto-approved by employer
            approved_by: Some(employer.clone()),
            approved_at: Some(current_time),
            created_at: current_time,
        };

        LifecycleStorage::store_transfer(&env, transfer_id, &transfer);

        // Update employee profile
        profile.department_id = Some(to_department);
        profile.manager = Some(to_manager);
        profile.updated_at = current_time;

        LifecycleStorage::store_profile(&env, &employee, &profile);

        env.events().publish((symbol_short!("emp_trf"),), (employee.clone(), from_department, to_department));

        Ok(transfer_id)
    }

    /// Get employee profile
    pub fn get_employee_profile(env: Env, employee: Address) -> Option<EmployeeProfile> {
        LifecycleStorage::get_profile(&env, &employee)
    }

    /// Get onboarding workflow
    pub fn get_onboarding_workflow(env: Env, employee: Address) -> Option<OnboardingWorkflow> {
        if let Some(workflow_id) = LifecycleStorage::get_employee_onboarding_id(&env, &employee) {
            LifecycleStorage::get_onboarding(&env, workflow_id)
        } else {
            None
        }
    }

    /// Get offboarding workflow
    pub fn get_offboarding_workflow(env: Env, employee: Address) -> Option<OffboardingWorkflow> {
        if let Some(workflow_id) = LifecycleStorage::get_employee_offboarding_id(&env, &employee) {
            LifecycleStorage::get_offboarding(&env, workflow_id)
        } else {
            None
        }
    }

    /// Update compliance record
    pub fn update_compliance(
        env: Env,
        employer: Address,
        employee: Address,
        compliance_type: String,
        status: ComplianceStatus,
        due_date: u64,
        notes: String,
    ) -> Result<(), PayrollError> {
        employer.require_auth();
        Self::require_not_paused(&env)?;

        let current_time = env.ledger().timestamp();

        let record = ComplianceRecord {
            employee: employee.clone(),
            compliance_type: compliance_type.clone(),
            status: status.clone(),
            due_date,
            completed_date: if status == ComplianceStatus::Completed { Some(current_time) } else { None },
            notes,
            created_at: current_time,
            updated_at: current_time,
        };

        LifecycleStorage::store_compliance(&env, &employee, &compliance_type, &record);

        env.events().publish((symbol_short!("comp_upd"),), (employee, compliance_type));

        Ok(())
    }

    /// Get compliance record
    pub fn get_compliance_record(env: Env, employee: Address, compliance_type: String) -> Option<ComplianceRecord> {
        LifecycleStorage::get_compliance(&env, &employee, &compliance_type)
    }

    /// Helper function to convert status to u32
    fn status_to_u32(status: &EmployeeStatus) -> u32 {
        match status {
            EmployeeStatus::Pending => 0,
            EmployeeStatus::Active => 1,
            EmployeeStatus::Inactive => 2,
            EmployeeStatus::Terminated => 3,
            EmployeeStatus::OnLeave => 4,
            EmployeeStatus::Suspended => 5,
        }
    }

    // /// Calculate payroll accuracy (percentage of successful operations)
    // pub fn calculate_payroll_accuracy(env: &Env, start_timestamp: u64, end_timestamp: u64) -> Option<u64> {
    //     let metrics = Self::calculate_avg_metrics(&env, start_timestamp, end_timestamp)?;
    //     if metrics.operation_count == 0 {
    //         return None;
    //     }
    //     Some((metrics.total_disbursements * 100) / metrics.operation_count)
    // }
}<|MERGE_RESOLUTION|>--- conflicted
+++ resolved
@@ -25,29 +25,18 @@
 };
 
 use crate::storage::{
-<<<<<<< HEAD
-    ActionType, AutomationRule, BackupData, BackupMetadata, BackupStatus, BackupType, CompactPayroll,
-    CompactPayrollHistoryEntry, ConditionOperator, DataKey, EmployeeProfile, EmployeeStatus,
-    FinalPayment, LifecycleStorage, LogicalOperator, OffboardingTask, OffboardingWorkflow,
-    OnboardingTask, OnboardingWorkflow, Payroll, PayrollBackup, PayrollInput, PayrollSchedule,
-    PayrollTemplate, PerformanceMetrics, Permission, RateLimitConfig, RecoveryMetadata,
-    RecoveryPoint, RecoveryStatus, RecoveryType, Role, RuleAction, RuleCondition, RuleType,
+    ActionType, AutomationRule, BackupData, BackupMetadata, BackupStatus, BackupType,
+    CompactPayroll, CompactPayrollHistoryEntry, ConditionOperator, DataKey, EmployeeProfile,
+    EmployeeStatus, FinalPayment, LifecycleStorage, LogicalOperator, OffboardingTask,
+    OffboardingWorkflow, OnboardingTask, OnboardingWorkflow, Payroll, PayrollBackup, PayrollInput,
+    PayrollSchedule, PayrollTemplate, PerformanceMetrics, Permission, PermissionAuditEntry,
+    RateLimitConfig, RecoveryMetadata, RecoveryPoint, RecoveryStatus, RecoveryType, Role,
+    RoleDataKey, RoleDelegation, RoleDetails, RuleAction, RuleCondition, RuleType,
     ScheduleFrequency, ScheduleMetadata, ScheduleType, SecurityAuditEntry, SecurityAuditResult,
     SecurityPolicy, SecurityPolicyType, SecurityRule, SecurityRuleAction, SecurityRuleOperator,
     SecuritySettings, SuspiciousActivity, SuspiciousActivitySeverity, SuspiciousActivityType,
-    TemplatePreset, UserRole, UserRoleAssignment, WorkflowApproval, WorkflowStatus,
-=======
-    ActionType, AutomationRule, BackupData, BackupMetadata, BackupStatus, BackupType,
-    CompactPayroll, CompactPayrollHistoryEntry, ConditionOperator, DataKey, LogicalOperator,
-    Payroll, PayrollBackup, PayrollInput, PayrollSchedule, PayrollTemplate, PerformanceMetrics,
-    Permission, PermissionAuditEntry, RateLimitConfig, RecoveryMetadata, RecoveryPoint,
-    RecoveryStatus, RecoveryType, Role, RoleDataKey, RoleDelegation, RoleDetails, RuleAction,
-    RuleCondition, RuleType, ScheduleFrequency, ScheduleMetadata, ScheduleType, SecurityAuditEntry,
-    SecurityAuditResult, SecurityPolicy, SecurityPolicyType, SecurityRule, SecurityRuleAction,
-    SecurityRuleOperator, SecuritySettings, SuspiciousActivity, SuspiciousActivitySeverity,
-    SuspiciousActivityType, TempRoleAssignment, TemplatePreset, UserRole, UserRoleAssignment,
-    UserRolesResponse,
->>>>>>> 4c3a3d4f
+    TempRoleAssignment, TemplatePreset, UserRole, UserRoleAssignment, UserRolesResponse,
+    WorkflowApproval, WorkflowStatus,
 };
 
 //-----------------------------------------------------------------------------
