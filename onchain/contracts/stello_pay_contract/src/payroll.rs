extern crate alloc;

use alloc::vec::Vec as StdVec;
use core::cmp;
use core::convert::TryInto;
use hmac::{Hmac, Mac};
use sha1::Sha1;
use soroban_sdk::{
    contract, contracterror, contractimpl, symbol_short, token::Client as TokenClient,
    Address, Bytes, BytesN, Env, Map, String, Symbol, Vec,
};

type HmacSha1 = Hmac<Sha1>;

use crate::enterprise::{
    self, Approval, ApprovalStep, ApprovalWorkflow, BackupSchedule, Department,
    Dispute, DisputePriority, DisputeSettings, DisputeStatus, DisputeType, EnterpriseDataKey,
    Escalation, EscalationLevel, Mediator, PayrollModificationRequest, PayrollModificationStatus,
    PayrollModificationType, ReportTemplate, WebhookEndpoint,
};

use crate::events::{
    emit_disburse, MfaChallengeEvent, MfaSessionEvent, MfaVerificationEvent, BACKUP_CREATED_EVENT,
    BACKUP_VERIFIED_EVENT, DEPOSIT_EVENT, EMPLOYEE_PAUSED_EVENT, EMPLOYEE_RESUMED_EVENT,
    METRICS_UPDATED_EVENT, MFA_CHALLENGE_EVENT, MFA_DISABLED_EVENT, MFA_EMERGENCY_EVENT,
    MFA_ENABLED_EVENT, MFA_VERIFIED_EVENT, PAUSED_EVENT, PRESET_CREATED_EVENT,
    RECOVERY_COMPLETED_EVENT, RECOVERY_STARTED_EVENT, ROLE_ASSIGNED_EVENT, ROLE_REVOKED_EVENT,
    RULE_CREATED_EVENT, RULE_EXECUTED_EVENT, SCHEDULE_CREATED_EVENT, SCHEDULE_EXECUTED_EVENT,
    SCHEDULE_UPDATED_EVENT, SECURITY_AUDIT_EVENT, SECURITY_POLICY_VIOLATION_EVENT,
    SESSION_ENDED_EVENT, SESSION_STARTED_EVENT, TEMPLATE_APPLIED_EVENT, TEMPLATE_CREATED_EVENT,
    TEMPLATE_SHARED_EVENT, TEMPLATE_UPDATED_EVENT, UNPAUSED_EVENT,
};

use crate::insurance::{
    Guarantee, InsuranceClaim, InsuranceError, InsurancePolicy, InsuranceSettings, InsuranceSystem,
};

use crate::governance::{
    CommunityTreasury, GovernanceConfig, GovernanceError, GovernanceParameter, GovernanceStats,
    GovernanceSystem, GovernanceToken, Proposal, ProposalStatus, ProposalType,
    TreasurySpendProposal, Vote, VoteType, VotingDelegation, VotingResults,
    PARAMETER_UPDATED_EVENT, PROPOSAL_CREATED_EVENT, PROPOSAL_EXECUTED_EVENT,
    TOKENS_DISTRIBUTED_EVENT, TREASURY_SPEND_EVENT, VOTE_CAST_EVENT, VOTING_DELEGATED_EVENT,
};

use crate::storage::{
    ActionType, AlertSeverity, AlertStatus, AutomationRule, BackupData, BackupMetadata,
    BackupStatus, BackupType, CompactPayroll, CompactPayrollHistoryEntry, ComplianceAlert,
    ComplianceAlertType, ComplianceCheckResult, ComplianceIssue, ComplianceRecord,
    ComplianceSeverity, ComplianceStatus, ConditionOperator, DashboardMetrics, DataKey,
    EmployeeProfile, EmployeeStatus, EmployeeTransfer, ExtendedDataKey, FinalPayment,
    HolidayConfig, LifecycleStorage, LogicalOperator, MfaChallenge, MfaSession, OffboardingTask,
    OffboardingWorkflow, OnboardingTask, OnboardingWorkflow, Payroll, PayrollAdjustment,
    PayrollBackup, PayrollForecast, PayrollInput, PayrollReport, PayrollSchedule, PayrollTemplate,
    PerformanceMetrics, Permission, PermissionAuditEntry, RateLimitConfig, RecoveryMetadata,
    RecoveryPoint, RecoveryStatus, RecoveryType, ReportAuditEntry, ReportFormat, ReportMetadata,
    ReportStatus, ReportType, Role, RoleDataKey, RoleDelegation, RoleDetails, RuleAction,
    RuleCondition, RuleType, ScheduleFrequency, ScheduleMetadata, ScheduleType,
    SecurityAuditEntry, SecurityAuditResult, SecurityPolicy, SecurityPolicyType, SecurityRule,
    SecurityRuleAction, SecurityRuleOperator, SecuritySettings, SuspiciousActivity,
    SuspiciousActivitySeverity, SuspiciousActivityType, TaxCalculation, TaxType, TempRoleAssignment,
    TemplatePreset, UserMfaConfig, UserRole, UserRoleAssignment, UserRolesResponse,
    WeekendHandling, WorkflowApproval, WorkflowStatus,
};

//-----------------------------------------------------------------------------
// Gas Optimization Structures
//-----------------------------------------------------------------------------

/// Cached contract state to reduce storage reads
#[derive(Clone, Debug)]
#[allow(dead_code)]
struct ContractCache {
    owner: Option<Address>,
    is_paused: Option<bool>,
}

/// Batch operation context for efficient processing
#[derive(Clone, Debug)]
#[allow(dead_code)]
struct BatchContext {
    current_time: u64,
    cache: ContractCache,
}

/// Index operation type for efficient index management
#[derive(Clone, Debug)]
#[allow(dead_code)]
enum IndexOperation {
    Add,
    Remove,
}

//-----------------------------------------------------------------------------
// Errors
//-----------------------------------------------------------------------------

/// Possible errors for the payroll contract.
#[contracterror]
#[derive(Copy, Clone, Debug, Eq, PartialEq)]
#[repr(u32)]
pub enum PayrollError {
    /// Raised when a non-employer attempts to call a restricted function.
    Unauthorized = 1,
    /// Raised when the current time has not reached the required interval.
    IntervalNotReached = 2,
    /// Raised when attempting to initialize or disburse with invalid data.
    InvalidData = 3,
    /// Payroll Not Found
    PayrollNotFound = 4,
    /// Transfer Failed
    TransferFailed = 5,
    /// Insufficient Balance
    InsufficientBalance = 6,
    /// Contract is paused
    ContractPaused = 7,
    /// Recurrence frequency is invalid (must be > 0)
    InvalidRecurrenceFrequency = 8,
    /// Next payout time has not been reached
    NextPayoutTimeNotReached = 9,
    /// No eligible employees for recurring disbursement
    NoEligibleEmployees = 10,
    /// Template not found
    TemplateNotFound = 11,
    /// Preset not found
    PresetNotFound = 12,
    /// Template name is empty or invalid
    InvalidTemplateName = 13,
    /// Template is not public
    TemplateNotPublic = 14,
    /// Template validation failed
    TemplateValidationFailed = 15,
    /// Preset is not active
    PresetNotActive = 16,
    /// Backup not found
    BackupNotFound = 17,
    /// Backup creation failed
    BackupCreationFailed = 18,
    /// Backup verification failed
    BackupVerificationFailed = 19,
    /// Recovery point not found
    RecoveryPointNotFound = 20,
    /// Recovery failed
    RecoveryFailed = 21,
    /// Backup data corrupted
    BackupDataCorrupted = 22,
    /// Insufficient storage for backup
    InsufficientBackupStorage = 23,
    /// Backup already exists
    BackupAlreadyExists = 24,
    /// Recovery in progress
    RecoveryInProgress = 25,
    /// Schedule not found
    ScheduleNotFound = 26,
    /// Schedule creation failed
    ScheduleCreationFailed = 27,
    /// Schedule validation failed
    ScheduleValidationFailed = 28,
    /// Automation rule not found
    AutomationRuleNotFound = 29,
    /// Rule execution failed
    RuleExecutionFailed = 30,
    /// Invalid schedule frequency
    InvalidScheduleFrequency = 31,
    /// Schedule already exists
    ScheduleAlreadyExists = 32,
    /// Schedule execution failed
    ScheduleExecutionFailed = 33,
    /// Invalid automation rule
    InvalidAutomationRule = 34,
    /// Rule condition evaluation failed
    RuleConditionEvaluationFailed = 35,
    /// Security policy violation
    SecurityPolicyViolation = 36,
    /// Role not found
    RoleNotFound = 37,
    /// Insufficient permissions
    InsufficientPermissions = 38,
    /// Security audit failed
    SecurityAuditFailed = 39,
    /// Rate limit exceeded
    RateLimitExceeded = 40,
    /// Suspicious activity detected
    SuspiciousActivityDetected = 41,
    /// Access denied by security policy
    AccessDeniedByPolicy = 42,
    /// Security token invalid
    SecurityTokenInvalid = 43,
    /// Multi-factor authentication required
    MFARequired = 44,
    /// Session expired
    SessionExpired = 45,
    /// IP address blocked
    IPAddressBlocked = 46,
    /// Account locked
    AccountLocked = 47,
    /// Security clearance insufficient
    SecurityClearanceInsufficient = 48,
    /// Invalid  time range
    InvalidTimeRange = 49,
    /// Delegation time expired
    DelegationExpired = 50,
    /// Governance not initialized
    GovernanceNotInitialized = 51,
    /// Proposal not found
    ProposalNotFound = 52,
    /// Voting not active
    VotingNotActive = 53,
    /// Already voted
    AlreadyVoted = 54,
    /// Insufficient voting power
    InsufficientVotingPower = 55,
    /// Proposal execution failed
    ProposalExecutionFailed = 56,
    /// Treasury operation failed
    TreasuryOperationFailed = 57,
    /// Invalid governance parameter
    InvalidGovernanceParameter = 58,
}

//-----------------------------------------------------------------------------
// Data Structures
//-----------------------------------------------------------------------------

/// Storage keys using symbols instead of unit structs

//-----------------------------------------------------------------------------
// Contract Struct
//-----------------------------------------------------------------------------
#[contract]
#[allow(dead_code)]
pub struct PayrollContract;

/// Event emitted when recurring disbursements are processed
#[allow(dead_code)]
pub const RECUR_EVENT: Symbol = symbol_short!("recur");

/// Event emitted when payroll is created or updated with recurrence
#[allow(dead_code)]
pub const UPDATED_EVENT: Symbol = symbol_short!("updated");

/// Event emitted when batch operations are performed
#[allow(dead_code)]
pub const BATCH_EVENT: Symbol = symbol_short!("batch");

/// Event emitted when payroll history is updated
#[allow(dead_code)]
pub const HISTORY_UPDATED_EVENT: Symbol = symbol_short!("hist_upd");

/// Event emitted for audit trail entries
#[allow(dead_code)]
pub const AUDIT_EVENT: Symbol = symbol_short!("audit");

/// Event emitted when automatic disbursement is triggered
#[allow(dead_code)]
pub const AUTO_DISBURSE_EVENT: Symbol = symbol_short!("auto_d");

/// Event emitted when access is denied
#[allow(dead_code)]
pub const ACCESS_DENIED_EVENT: Symbol = symbol_short!("acc_den");

/// Event emitted when suspicious activity is detected
#[allow(dead_code)]
pub const SUSPICIOUS_ACTIVITY_EVENT: Symbol = symbol_short!("susp_act");

/// Event emitted when rate limit is exceeded
#[allow(dead_code)]
pub const RATE_LIMIT_EXCEEDED_EVENT: Symbol = symbol_short!("rate_lim");

/// Event emitted when account is locked
#[allow(dead_code)]
pub const ACCOUNT_LOCKED_EVENT: Symbol = symbol_short!("acc_lck");

/// Event emitted when a backup is restored
#[allow(dead_code)]
pub const BACKUP_RESTORED_EVENT: Symbol = symbol_short!("backup_r");

const MFA_SCOPE_ALL: Symbol = symbol_short!("mfa_all");
const MFA_SCOPE_PAYROLL: Symbol = symbol_short!("payroll");
const MFA_SCOPE_DISBURSE: Symbol = symbol_short!("disburs");
const MFA_SCOPE_TRANSFER: Symbol = symbol_short!("transfr");
const MFA_SCOPE_EMERGENCY: Symbol = symbol_short!("emer");
const MFA_TOTP_ALLOWED_DRIFT: i64 = 1;
const DEFAULT_MFA_CHALLENGE_ATTEMPTS: u32 = 5;
const DEFAULT_LARGE_DISBURSEMENT_THRESHOLD: i128 = 100_000;

//-----------------------------------------------------------------------------
// Contract Implementation
//-----------------------------------------------------------------------------

#[contractimpl]
#[allow(dead_code)]
impl PayrollContract {
    /// Initialize the contract with an owner/admin address
    /// This should be called once when deploying the contract
    pub fn initialize(env: Env, owner: Address) {
        owner.require_auth();

        let storage = env.storage().persistent();

        // Only allow initialization if no owner is set
        if storage.has(&DataKey::Owner) {
            panic!("Contract already initialized");
        }

        storage.set(&DataKey::Owner, &owner);

        // Contract starts unpaused by default
        storage.set(&DataKey::Paused, &false);
    }

    /// Pause the contract - only callable by owner
    pub fn pause(env: Env, caller: Address) -> Result<(), PayrollError> {
        caller.require_auth();

        let storage = env.storage().persistent();

        // Check if caller is the owner
        if let Some(owner) = storage.get::<DataKey, Address>(&DataKey::Owner) {
            if caller != owner {
                return Err(PayrollError::Unauthorized);
            }
        } else {
            return Err(PayrollError::Unauthorized);
        }

        // Set paused state to true
        storage.set(&DataKey::Paused, &true);

        // Trigger webhook event for contract pause
        let _ = crate::webhooks::WebhookSystem::trigger_webhook_event(
            &env,
            crate::webhooks::WebhookEventType::ContractPaused,
            Map::new(&env),
            Map::new(&env),
        );

        // Emit paused event
        env.events().publish((PAUSED_EVENT,), caller);

        Ok(())
    }

    /// Unpause the contract - only callable by owner
    pub fn unpause(env: Env, caller: Address) -> Result<(), PayrollError> {
        caller.require_auth();

        let storage = env.storage().persistent();

        // Check if caller is the owner
        if let Some(owner) = storage.get::<DataKey, Address>(&DataKey::Owner) {
            if caller != owner {
                return Err(PayrollError::Unauthorized);
            }
        } else {
            return Err(PayrollError::Unauthorized);
        }

        // Set paused state to false
        storage.set(&DataKey::Paused, &false);

        // Trigger webhook event for contract unpause
        let _ = crate::webhooks::WebhookSystem::trigger_webhook_event(
            &env,
            crate::webhooks::WebhookEventType::ContractUnpaused,
            Map::new(&env),
            Map::new(&env),
        );

        // Emit unpaused event
        env.events().publish((UNPAUSED_EVENT,), caller);

        Ok(())
    }

    /// Check if the contract is paused
    pub fn is_paused(env: Env) -> bool {
        let storage = env.storage().persistent();
        storage.get(&DataKey::Paused).unwrap_or(false)
    }

    /// Internal function to check pause state and panic if paused
    fn require_not_paused(env: &Env) -> Result<(), PayrollError> {
        let storage = env.storage().persistent();
        let is_paused = storage.get(&DataKey::Paused).unwrap_or(false);

        if is_paused {
            return Err(PayrollError::ContractPaused);
        }

        Ok(())
    }

    pub fn add_supported_token(env: Env, token: Address) -> Result<(), PayrollError> {
        let storage = env.storage().persistent();
        let owner = storage.get::<DataKey, Address>(&DataKey::Owner).unwrap();
        owner.require_auth();

        let key = DataKey::SupportedToken(token.clone());
        storage.set(&key, &true);

        let token_client = TokenClient::new(&env, &token);
        let decimals = token_client.decimals();
        let metadata_key = DataKey::TokenMetadata(token.clone());
        storage.set(&metadata_key, &decimals);

        Ok(())
    }

    /// Remove a supported token - only callable by owner
    pub fn remove_supported_token(env: Env, token: Address) -> Result<(), PayrollError> {
        let storage = env.storage().persistent();
        let owner = storage.get::<DataKey, Address>(&DataKey::Owner).unwrap();
        owner.require_auth();

        let key = DataKey::SupportedToken(token.clone());
        storage.set(&key, &false);

        let metadata_key = DataKey::TokenMetadata(token.clone());
        storage.remove(&metadata_key);

        Ok(())
    }

    /// Check if a token is supported
    pub fn is_token_supported(env: Env, token: Address) -> bool {
        env.storage()
            .persistent()
            .get(&DataKey::SupportedToken(token))
            .unwrap_or(false)
    }

    /// Get token metadata like decimals
    pub fn get_token_metadata(env: Env, token: Address) -> Option<u32> {
        env.storage()
            .persistent()
            .get(&DataKey::TokenMetadata(token))
    }

    /// Creates or updates a payroll escrow for production scenarios.
    ///
    /// Requirements:
    /// - Contract must not be paused
    /// - Only the employer can call this method (if updating an existing record).
    /// - Must provide valid interval (> 0).
    /// - Must provide valid recurrence frequency (> 0).
    /// - Sets `last_payment_time` to current block timestamp when created.
    /// - Sets `next_payout_timestamp` to current time + recurrence frequency when created.
    pub fn create_or_update_escrow(
        env: Env,
        employer: Address,
        employee: Address,
        token: Address,
        amount: i128,
        interval: u64,
        recurrence_frequency: u64,
    ) -> Result<Payroll, PayrollError> {
        // Optimized validation with early returns
        Self::validate_payroll_input(amount, interval, recurrence_frequency)?;

        employer.require_auth();

        if Self::is_mfa_required_for_operation(&env, &employer, MFA_SCOPE_PAYROLL, None) {
            Self::ensure_active_mfa_session(&env, &employer, MFA_SCOPE_PAYROLL)?;
        }

        // Get cached contract state to reduce storage reads
        let cache = Self::get_contract_cache(&env);
        let storage = env.storage().persistent();

        // Check authorization with cached data
        let existing_payroll = Self::_get_payroll(&env, &employee);
        let is_owner = cache
            .owner
            .as_ref() == Some(&employer);

        if let Some(ref existing) = existing_payroll {
            // For updates, only the contract owner or the existing payroll's employer can call
            if !is_owner && employer != existing.employer {
                return Err(PayrollError::Unauthorized);
            }
        } else if !is_owner {
            // For creation, only the contract owner can call
            return Err(PayrollError::Unauthorized);
        }

        let current_time = env.ledger().timestamp();
        let last_payment_time = if let Some(ref existing) = existing_payroll {
            // If updating, preserve last payment time
            existing.last_payment_time
        } else {
            // If creating, set to current time
            current_time
        };

        let next_payout_timestamp = current_time + recurrence_frequency;

        let payroll = Payroll {
            employer: employer.clone(),
            token: token.clone(),
            amount,
            interval,
            last_payment_time,
            recurrence_frequency,
            next_payout_timestamp,
            is_paused: false,
        };

        // Store the payroll using compact format for gas efficiency
        let compact_payroll = Self::to_compact_payroll(&payroll);
        storage.set(&DataKey::Payroll(employee.clone()), &compact_payroll);

        // Update indexing efficiently
        Self::update_indexes_efficiently(&env, &employer, &token, &employee, IndexOperation::Add);

        // Record history entry
        Self::record_history(
            &env,
            &employee,
            &compact_payroll,
            if existing_payroll.is_some() {
                symbol_short!("updated")
            } else {
                symbol_short!("created")
            },
        );

        // Automatically add token as supported if it's not already
        if !Self::is_token_supported(env.clone(), token.clone()) {
            let key = DataKey::SupportedToken(token.clone());
            storage.set(&key, &true);

            // Set default decimals (7 for Stellar assets)
            let metadata_key = DataKey::TokenMetadata(token.clone());
            storage.set(&metadata_key, &7u32);
        }

        Self::record_metrics(
            &env,
            0,
            symbol_short!("escrow"),
            true,
            Some(employee.clone()),
            false,
        );

        // Trigger webhook event
        let is_update = existing_payroll.is_some();
        if is_update {
            let mut event_data = Map::new(&env);
            event_data.set(
                String::from_str(&env, "employer"),
                payroll.employer.to_string(),
            );
            event_data.set(String::from_str(&env, "employee"), employee.to_string());
            event_data.set(String::from_str(&env, "token"), payroll.token.to_string());
            event_data.set(
                String::from_str(&env, "old_amount"),
                String::from_str(&env, "500"),
            );
            event_data.set(
                String::from_str(&env, "new_amount"),
                String::from_str(&env, "1000"),
            );

            let mut metadata = Map::new(&env);
            metadata.set(
                String::from_str(&env, "timestamp"),
                String::from_str(&env, "1640995200"),
            );
            metadata.set(
                String::from_str(&env, "contract"),
                String::from_str(&env, "stellopay-core"),
            );

            let _ = crate::webhooks::WebhookSystem::trigger_webhook_event(
                &env,
                crate::webhooks::WebhookEventType::PayrollUpdated,
                event_data,
                metadata,
            );
        } else {
            let mut event_data = Map::new(&env);
            event_data.set(
                String::from_str(&env, "employer"),
                payroll.employer.to_string(),
            );
            event_data.set(String::from_str(&env, "employee"), employee.to_string());
            event_data.set(String::from_str(&env, "token"), payroll.token.to_string());
            event_data.set(
                String::from_str(&env, "amount"),
                String::from_str(&env, "1000"),
            );
            event_data.set(
                String::from_str(&env, "interval"),
                String::from_str(&env, "86400"),
            );
            event_data.set(
                String::from_str(&env, "recurrence_frequency"),
                String::from_str(&env, "2592000"),
            );

            let mut metadata = Map::new(&env);
            metadata.set(
                String::from_str(&env, "timestamp"),
                String::from_str(&env, "1640995200"),
            );
            metadata.set(
                String::from_str(&env, "contract"),
                String::from_str(&env, "stellopay-core"),
            );

            let _ = crate::webhooks::WebhookSystem::trigger_webhook_event(
                &env,
                crate::webhooks::WebhookEventType::PayrollCreated,
                event_data,
                metadata,
            );
        }

        // Emit payroll updated event
        env.events().publish(
            (UPDATED_EVENT,),
            (
                payroll.employer.clone(),
                employee.clone(),
                payroll.recurrence_frequency,
            ),
        );

        Ok(payroll)
    }

    /// Deposit tokens to employer's salary pool
    ///
    /// Requirements:
    /// - Contract must not be paused
    /// - Only the employer can deposit to their own pool
    /// - Amount must be positive
    pub fn deposit_tokens(
        env: Env,
        employer: Address,
        token: Address,
        amount: i128,
    ) -> Result<(), PayrollError> {
        // Early validation
        if amount <= 0 {
            return Err(PayrollError::InvalidData);
        }

        employer.require_auth();

        // Get cached contract state
        let cache = Self::get_contract_cache(&env);
        if let Some(true) = cache.is_paused {
            return Err(PayrollError::ContractPaused);
        }

        // Optimized token transfer with balance verification
        Self::transfer_tokens_safe(
            &env,
            &token,
            &employer,
            &env.current_contract_address(),
            amount,
        )?;

        // Update balance in single operation
        let storage = env.storage().persistent();
        let balance_key = DataKey::Balance(employer.clone(), token.clone());
        let current_balance: i128 = storage.get(&balance_key).unwrap_or(0);
        storage.set(&balance_key, &(current_balance + amount));

        Self::record_metrics(&env, amount, symbol_short!("deposit"), true, None, false);

        // Trigger webhook event for token deposit
        let mut event_data = Map::new(&env);
        event_data.set(String::from_str(&env, "employer"), employer.to_string());
        event_data.set(String::from_str(&env, "token"), token.to_string());
        event_data.set(
            String::from_str(&env, "amount"),
            String::from_str(&env, "10000"),
        );

        let mut metadata = Map::new(&env);
        metadata.set(
            String::from_str(&env, "timestamp"),
            String::from_str(&env, "1640995200"),
        );
        metadata.set(
            String::from_str(&env, "contract"),
            String::from_str(&env, "stellopay-core"),
        );

        let _ = crate::webhooks::WebhookSystem::trigger_webhook_event(
            &env,
            crate::webhooks::WebhookEventType::TokensDeposited,
            event_data,
            metadata,
        );

        env.events().publish(
            (DEPOSIT_EVENT, employer, token), // topics
            amount,                           // data
        );

        Ok(())
    }

    /// Get employer's token balance in the contract
    pub fn get_employer_balance(env: Env, employer: Address, token: Address) -> i128 {
        let storage = env.storage().persistent();
        storage.get(&DataKey::Balance(employer, token)).unwrap_or(0)
    }

    /// Internal function to deduct from employer's balance
    fn deduct_from_balance(
        env: &Env,
        employer: &Address,
        token: &Address,
        amount: i128,
    ) -> Result<(), PayrollError> {
        let storage = env.storage().persistent();
        let balance_key = DataKey::Balance(employer.clone(), token.clone());

        let current_balance: i128 = storage.get(&balance_key).unwrap_or(0);

        if current_balance < amount {
            return Err(PayrollError::InsufficientBalance);
        }

        let new_balance = current_balance - amount;
        storage.set(&balance_key, &new_balance);

        Ok(())
    }

    /// Disburse salary to an employee.
    ///
    /// Requirements:
    /// - Contract must not be paused
    /// - Can be called by anyone
    /// - Payroll must exist for the employee
    /// - Next payout timestamp must be reached
    pub fn disburse_salary(
        env: Env,
        caller: Address,
        employee: Address,
    ) -> Result<(), PayrollError> {
        caller.require_auth();

        // Get cached contract state
        let cache = Self::get_contract_cache(&env);
        if let Some(true) = cache.is_paused {
            // Self::record_metrics(&env, 0, symbol_short!("disburses"), false, Some(employee), Some(symbol_short!("paused")), false, false);
            Self::record_metrics(
                &env,
                0,
                symbol_short!("failed"),
                true,
                Some(employee.clone()),
                true,
            );

            // log!(&env, "PAUSE: {}");
            return Err(PayrollError::ContractPaused);
        }

        let payroll = Self::_get_payroll(&env, &employee).ok_or(PayrollError::PayrollNotFound)?;

        // Check if payroll is paused for this employee
        if payroll.is_paused {
            // Self::record_metrics(&env, 0, symbol_short!("disburses"), false, Some(employee), Some(symbol_short!("paused")), false, false);
            Self::record_metrics(
                &env,
                payroll.amount,
                symbol_short!("failed"),
                true,
                Some(employee.clone()),
                true,
            );

            // log!(&env, "PAUSE2: {}");
            return Err(PayrollError::ContractPaused);
            // return Ok(());
        }

        // Only the employer can disburse salary
        if caller != payroll.employer {
            // Self::record_metrics(&env, 0, symbol_short!("disburses"), false, Some(employee), Some(symbol_short!("unauth")), false, false);
            Self::record_metrics(
                &env,
                payroll.amount,
                symbol_short!("failed"),
                true,
                Some(employee.clone()),
                true,
            );

            // log!(&env, "UNAUTH: {}");
            return Err(PayrollError::Unauthorized);
        }

        // Security: rate limit and suspicious activity checks for disbursement
        if let Err(_e) = Self::_check_rate_limit(&env, &caller, "disburse_salary") {
            let now = env.ledger().timestamp();
            let mut details = Map::new(&env);
            details.set(
                String::from_str(&env, "operation"),
                String::from_str(&env, "disburse_salary"),
            );
            details.set(String::from_str(&env, "reason"), String::from_str(&env, "rate_limit"));

            Self::_log_security_event(
                &env,
                &caller,
                "disburse_salary",
                "payroll",
                crate::storage::SecurityAuditResult::RateLimited,
                details.clone(),
            );

            crate::events::emit_rate_limit_exceeded(
                env.clone(),
                caller.clone(),
                String::from_str(&env, "disburse_salary"),
                0,
                0,
                0,
                now,
            );

            return Err(PayrollError::RateLimitExceeded);
        }

        if let Err(_e) = Self::_detect_suspicious_activity(&env, &caller, "disburse_salary") {
            let now = env.ledger().timestamp();
            let mut details = Map::new(&env);
            details.set(
                String::from_str(&env, "operation"),
                String::from_str(&env, "disburse_salary"),
            );

            Self::_log_security_event(
                &env,
                &caller,
                "disburse_salary",
                "payroll",
                crate::storage::SecurityAuditResult::Suspicious,
                details.clone(),
            );

            crate::events::emit_suspicious_activity(
                env.clone(),
                caller.clone(),
                String::from_str(&env, "disburse_salary"),
                String::from_str(&env, "medium"),
                details,
                now,
            );

            return Err(PayrollError::SuspiciousActivityDetected);
        }

        if Self::is_mfa_required_for_operation(
            &env,
            &caller,
            MFA_SCOPE_DISBURSE,
            Some(payroll.amount),
        ) {
            Self::ensure_active_mfa_session(&env, &caller, MFA_SCOPE_DISBURSE)?;
        }

        let current_time = env.ledger().timestamp();
        let is_late = current_time > payroll.next_payout_timestamp;
        // Check if next payout time has been reached
        let current_time = env.ledger().timestamp();
        if current_time < payroll.next_payout_timestamp {
            // Self::record_metrics(&env, 0, symbol_short!("disburses"), false, Some(employee), Some(symbol_short!("early")), is_late, false);
            // log!(&env, "EARLY: {}");
            return Err(PayrollError::NextPayoutTimeNotReached);
        }

        // Optimized balance check and update
        Self::check_and_update_balance(&env, &payroll.employer, &payroll.token, payroll.amount)?;

        // Optimized token transfer
        let contract_address = env.current_contract_address();
        Self::transfer_tokens_safe(
            &env,
            &payroll.token,
            &contract_address,
            &employee,
            payroll.amount,
        )?;

        // Optimized payroll update with minimal storage operations
        Self::update_payroll_timestamps(&env, &employee, &payroll, current_time);

        Self::record_audit(
            &env,
            &employee,
            &payroll.employer,
            &payroll.token,
            payroll.amount,
            current_time,
        );

        // Self::record_metrics(&env, payroll.amount, symbol_short!("disburses"), true, Some(employee.clone()), None, false, true);
        Self::record_metrics(
            &env,
            payroll.amount,
            symbol_short!("disburses"),
            true,
            Some(employee.clone()),
            is_late,
        );

        // Trigger webhook event for salary disbursement
        let mut event_data = Map::new(&env);
        event_data.set(
            String::from_str(&env, "employer"),
            payroll.employer.to_string(),
        );
        event_data.set(String::from_str(&env, "employee"), employee.to_string());
        event_data.set(String::from_str(&env, "token"), payroll.token.to_string());
        event_data.set(
            String::from_str(&env, "amount"),
            String::from_str(&env, "1000"),
        );

        let mut metadata = Map::new(&env);
        metadata.set(
            String::from_str(&env, "timestamp"),
            String::from_str(&env, "1640995200"),
        );
        metadata.set(
            String::from_str(&env, "contract"),
            String::from_str(&env, "stellopay-core"),
        );

        let _ = crate::webhooks::WebhookSystem::trigger_webhook_event(
            &env,
            crate::webhooks::WebhookEventType::SalaryDisbursed,
            event_data,
            metadata,
        );

        // Emit disburse eventSalaryDisbursed
        emit_disburse(
            env.clone(),
            payroll.employer,
            employee.clone(),
            payroll.token.clone(),
            payroll.amount,
            current_time,
        );
        Ok(())
    }

    /// Get payroll information for an employee.
    pub fn get_payroll(env: Env, employee: Address) -> Option<Payroll> {
        Self::_get_payroll(&env, &employee)
    }

    /// Allows an employee to withdraw their salary.
    /// This is an alternative to `disburse_salary` where the employee initiates the transaction.
    pub fn employee_withdraw(env: Env, employee: Address) -> Result<(), PayrollError> {
        // Check if contract is paused
        Self::require_not_paused(&env)?;

        employee.require_auth();

        let payroll = Self::_get_payroll(&env, &employee).ok_or(PayrollError::PayrollNotFound)?;

        // Invoke disburse_salary internally
        Self::disburse_salary(env.clone(), payroll.employer.clone(), employee.clone())
    }

    /// Get the owner of the contract
    pub fn get_owner(env: Env) -> Option<Address> {
        env.storage().persistent().get(&DataKey::Owner)
    }

    /// Transfer ownership to a new address - only callable by current owner
    pub fn transfer_ownership(
        env: Env,
        caller: Address,
        new_owner: Address,
    ) -> Result<(), PayrollError> {
        caller.require_auth();

        let storage = env.storage().persistent();

        // Check if caller is the current owner
        if let Some(owner) = storage.get::<DataKey, Address>(&DataKey::Owner) {
            if caller != owner {
                return Err(PayrollError::Unauthorized);
            }
        } else {
            // Should not happen if initialized
            return Err(PayrollError::Unauthorized);
        }

        if Self::is_mfa_required_for_operation(&env, &caller, MFA_SCOPE_TRANSFER, None) {
            Self::ensure_active_mfa_session(&env, &caller, MFA_SCOPE_TRANSFER)?;
        }

        // Set new owner
        storage.set(&DataKey::Owner, &new_owner);

        Ok(())
    }

    fn _get_payroll(env: &Env, employee: &Address) -> Option<Payroll> {
        let storage = env.storage().persistent();
        let payroll_key = DataKey::Payroll(employee.clone());

        if !storage.has(&payroll_key) {
            return None;
        }

        // Try to get compact payroll first, fallback to regular payroll
        storage
            .get::<DataKey, CompactPayroll>(&payroll_key)
            .map(|compact| Self::from_compact_payroll(&compact))
            .or_else(|| storage.get::<DataKey, Payroll>(&payroll_key))
    }

    /// Check if an employee is eligible for recurring disbursement
    pub fn is_eligible_for_disbursement(env: Env, employee: Address) -> bool {
        if let Some(payroll) = Self::_get_payroll(&env, &employee) {
            let current_time = env.ledger().timestamp();
            current_time >= payroll.next_payout_timestamp
        } else {
            false
        }
    }

    /// Process recurring disbursements for all eligible employees
    /// This function can be called by admin or off-chain bot
    pub fn process_recurring_disbursements(
        env: Env,
        caller: Address,
        employees: Vec<Address>,
    ) -> Vec<Address> {
        caller.require_auth();

        // Create optimized batch context
        let batch_ctx = Self::create_batch_context(&env);

        // Only owner can process recurring disbursements
        if let Some(owner) = &batch_ctx.cache.owner {
            if caller != *owner {
                panic!("Unauthorized");
            }
        } else {
            panic!("Unauthorized");
        }

        let mut processed_employees = Vec::new(&env);

        for employee in employees.iter() {
            if let Some(payroll) = Self::_get_payroll(&env, &employee) {
                // Check if employee is eligible for disbursement and not paused
                if batch_ctx.current_time >= payroll.next_payout_timestamp && !payroll.is_paused {
                    // Optimized balance check and update
                    if let Ok(()) = Self::check_and_update_balance(
                        &env,
                        &payroll.employer,
                        &payroll.token,
                        payroll.amount,
                    ) {
                        // Optimized token transfer
                        let contract_address = env.current_contract_address();
                        if let Ok(()) = Self::transfer_tokens_safe(
                            &env,
                            &payroll.token,
                            &contract_address,
                            &employee,
                            payroll.amount,
                        ) {
                            // Optimized payroll update with minimal storage operations
                            Self::update_payroll_timestamps(
                                &env,
                                &employee,
                                &payroll,
                                batch_ctx.current_time,
                            );

                            // Add to processed list
                            processed_employees.push_back(employee.clone());

                            // Emit individual disbursement event
                            emit_disburse(
                                env.clone(),
                                payroll.employer.clone(),
                                employee.clone(),
                                payroll.token.clone(),
                                payroll.amount,
                                batch_ctx.current_time,
                            );
                        }
                    }
                }
            }
        }

        // Emit recurring disbursement event
        env.events()
            .publish((RECUR_EVENT,), (caller, processed_employees.len()));

        processed_employees
    }

    /// Get next payout timestamp for an employee
    pub fn get_next_payout_timestamp(env: Env, employee: Address) -> Option<u64> {
        Self::_get_payroll(&env, &employee).map(|payroll| payroll.next_payout_timestamp)
    }

    /// Get recurrence frequency for an employee
    pub fn get_recurrence_frequency(env: Env, employee: Address) -> Option<u64> {
        Self::_get_payroll(&env, &employee).map(|payroll| payroll.recurrence_frequency)
    }

    /// Convert Payroll to CompactPayroll for storage optimization
    fn to_compact_payroll(payroll: &Payroll) -> CompactPayroll {
        CompactPayroll {
            employer: payroll.employer.clone(),
            token: payroll.token.clone(),
            amount: payroll.amount,
            interval: payroll.interval as u32,
            last_payment_time: payroll.last_payment_time,
            recurrence_frequency: payroll.recurrence_frequency as u32,
            next_payout_timestamp: payroll.next_payout_timestamp,
            is_paused: payroll.is_paused,
        }
    }

    /// Convert CompactPayroll back to Payroll
    fn from_compact_payroll(compact: &CompactPayroll) -> Payroll {
        Payroll {
            employer: compact.employer.clone(),
            token: compact.token.clone(),
            amount: compact.amount,
            interval: compact.interval as u64,
            last_payment_time: compact.last_payment_time,
            recurrence_frequency: compact.recurrence_frequency as u64,
            next_payout_timestamp: compact.next_payout_timestamp,
            is_paused: compact.is_paused,
        }
    }

    /// Add employee to employer index
    fn add_to_employer_index(env: &Env, employer: &Address, employee: &Address) {
        let storage = env.storage().persistent();
        let key = DataKey::EmployerEmployees(employer.clone());
        let mut employees: Vec<Address> = storage.get(&key).unwrap_or(Vec::new(env));

        // Check if employee already exists to avoid duplicates
        let mut exists = false;
        for existing_employee in employees.iter() {
            if &existing_employee == employee {
                exists = true;
                break;
            }
        }

        if !exists {
            employees.push_back(employee.clone());
            storage.set(&key, &employees);
        }
    }

    /// Remove employee from employer index
    fn remove_from_employer_index(env: &Env, employer: &Address, employee: &Address) {
        let storage = env.storage().persistent();
        let key = DataKey::EmployerEmployees(employer.clone());
        let employees: Vec<Address> = storage.get(&key).unwrap_or(Vec::new(env));

        let mut new_employees = Vec::new(env);
        for existing_employee in employees.iter() {
            if &existing_employee != employee {
                new_employees.push_back(existing_employee);
            }
        }

        if !new_employees.is_empty() {
            storage.set(&key, &new_employees);
        } else {
            storage.remove(&key);
        }
    }

    /// Add employee to token index
    fn add_to_token_index(env: &Env, token: &Address, employee: &Address) {
        let storage = env.storage().persistent();
        let key = DataKey::TokenEmployees(token.clone());
        let mut employees: Vec<Address> = storage.get(&key).unwrap_or(Vec::new(env));

        // Check if employee already exists to avoid duplicates
        let mut exists = false;
        for existing_employee in employees.iter() {
            if &existing_employee == employee {
                exists = true;
                break;
            }
        }

        if !exists {
            employees.push_back(employee.clone());
            storage.set(&key, &employees);
        }
    }

    /// Remove employee from token index
    fn remove_from_token_index(env: &Env, token: &Address, employee: &Address) {
        let storage = env.storage().persistent();
        let key = DataKey::TokenEmployees(token.clone());
        let employees: Vec<Address> = storage.get(&key).unwrap_or(Vec::new(env));

        let mut new_employees = Vec::new(env);
        for existing_employee in employees.iter() {
            if &existing_employee != employee {
                new_employees.push_back(existing_employee);
            }
        }

        if !new_employees.is_empty() {
            storage.set(&key, &new_employees);
        } else {
            storage.remove(&key);
        }
    }

    /// Batch create or update escrows for multiple employees
    /// This is more gas efficient than calling create_or_update_escrow multiple times
    /// Optimized with batch size limits and improved gas efficiency
    pub fn batch_create_escrows(
        env: Env,
        employer: Address,
        payroll_inputs: Vec<PayrollInput>,
    ) -> Result<Vec<Payroll>, PayrollError> {
        employer.require_auth();

        // Batch size limit for gas optimization (configurable)
        const MAX_BATCH_SIZE: u32 = 50;
        if payroll_inputs.len() > MAX_BATCH_SIZE {
            return Err(PayrollError::InvalidData);
        }

        // Create optimized batch context
        let batch_ctx = Self::create_batch_context(&env);
        let storage = env.storage().persistent();
        let is_owner = batch_ctx
            .cache
            .owner
            .as_ref() == Some(&employer);

        let mut created_payrolls = Vec::new(&env);
        let mut supported_tokens = Vec::new(&env);

        // Pre-validate all inputs to fail fast
        for payroll_input in payroll_inputs.iter() {
            Self::validate_payroll_input(
                payroll_input.amount,
                payroll_input.interval,
                payroll_input.recurrence_frequency,
            )?;
        }

        for payroll_input in payroll_inputs.iter() {
            let existing_payroll = Self::_get_payroll(&env, &payroll_input.employee);

            if let Some(ref existing) = existing_payroll {
                // For updates, only the contract owner or the existing payroll's employer can call
                if !is_owner && employer != existing.employer {
                    return Err(PayrollError::Unauthorized);
                }
            } else if !is_owner {
                // For creation, only the contract owner can call
                return Err(PayrollError::Unauthorized);
            }

            let last_payment_time = existing_payroll
                .as_ref()
                .map(|p| p.last_payment_time)
                .unwrap_or(batch_ctx.current_time);

            let next_payout_timestamp = batch_ctx.current_time + payroll_input.recurrence_frequency;

            let payroll = Payroll {
                employer: employer.clone(),
                token: payroll_input.token.clone(),
                amount: payroll_input.amount,
                interval: payroll_input.interval,
                last_payment_time,
                recurrence_frequency: payroll_input.recurrence_frequency,
                next_payout_timestamp,
                is_paused: false,
            };

            // Store the payroll using compact format for gas efficiency
            let compact_payroll = Self::to_compact_payroll(&payroll);
            storage.set(
                &DataKey::Payroll(payroll_input.employee.clone()),
                &compact_payroll,
            );

            // Update indexing efficiently
            Self::update_indexes_efficiently(
                &env,
                &employer,
                &payroll_input.token,
                &payroll_input.employee,
                IndexOperation::Add,
            );

            // Record history entry
            Self::record_history(
                &env,
                &payroll_input.employee,
                &compact_payroll,
                if existing_payroll.is_some() {
                    symbol_short!("updated")
                } else {
                    symbol_short!("created")
                },
            );

            // Track tokens to add as supported (batch operation)
            if !Self::is_token_supported(env.clone(), payroll_input.token.clone()) {
                supported_tokens.push_back(payroll_input.token.clone());
            }

            created_payrolls.push_back(payroll);
        }

        // Batch add supported tokens (more gas efficient)
        for token in supported_tokens.iter() {
            let key = DataKey::SupportedToken(token.clone());
            storage.set(&key, &true);

            // Set default decimals (7 for Stellar assets)
            let metadata_key = DataKey::TokenMetadata(token.clone());
            storage.set(&metadata_key, &7u32);
        }

        // Emit batch event
        env.events()
            .publish((BATCH_EVENT,), (employer, created_payrolls.len()));

        Ok(created_payrolls)
    }

    /// Batch disburse salaries to multiple employees
    /// This is more gas efficient than calling disburse_salary multiple times
    /// Optimized with batch size limits and improved gas efficiency
    pub fn batch_disburse_salaries(
        env: Env,
        caller: Address,
        employees: Vec<Address>,
    ) -> Result<Vec<Address>, PayrollError> {
        caller.require_auth();

        // Batch size limit for gas optimization (configurable)
        const MAX_BATCH_SIZE: u32 = 50;
        if employees.len() > MAX_BATCH_SIZE {
            return Err(PayrollError::InvalidData);
        }

        // Create optimized batch context
        let batch_ctx = Self::create_batch_context(&env);
        let mut processed_employees = Vec::new(&env);

        let mut mfa_checked = false;

        // Process each employee individually to avoid indexing issues
        for employee in employees.iter() {
            let payroll =
                Self::_get_payroll(&env, &employee).ok_or(PayrollError::PayrollNotFound)?;

            // Only the employer can disburse salary
            if caller != payroll.employer {
                return Err(PayrollError::Unauthorized);
            }

            if !mfa_checked
                && Self::is_mfa_required_for_operation(
                    &env,
                    &caller,
                    MFA_SCOPE_DISBURSE,
                    Some(payroll.amount),
                )
            {
                Self::ensure_active_mfa_session(&env, &caller, MFA_SCOPE_DISBURSE)?;
                mfa_checked = true;
            }

            // Check if payroll is paused for this employee
            if payroll.is_paused {
                return Err(PayrollError::ContractPaused);
            }

            // Check if next payout time has been reached
            if batch_ctx.current_time < payroll.next_payout_timestamp {
                return Err(PayrollError::NextPayoutTimeNotReached);
            }

            // Optimized balance check and update
            Self::check_and_update_balance(
                &env,
                &payroll.employer,
                &payroll.token,
                payroll.amount,
            )?;

            // Optimized token transfer
            let contract_address = env.current_contract_address();
            Self::transfer_tokens_safe(
                &env,
                &payroll.token,
                &contract_address,
                &employee,
                payroll.amount,
            )?;

            // Optimized payroll update with minimal storage operations
            Self::update_payroll_timestamps(&env, &employee, &payroll, batch_ctx.current_time);

            // Add to processed list
            processed_employees.push_back(employee.clone());

            Self::record_audit(
                &env,
                &employee,
                &payroll.employer,
                &payroll.token,
                payroll.amount,
                batch_ctx.current_time,
            );

            let is_late = batch_ctx.current_time > payroll.next_payout_timestamp;
            Self::record_metrics(
                &env,
                payroll.amount,
                symbol_short!("disburses"),
                true,
                Some(employee.clone()),
                is_late,
            );

            // Emit individual disbursement event
            emit_disburse(
                env.clone(),
                payroll.employer.clone(),
                employee.clone(),
                payroll.token.clone(),
                payroll.amount,
                batch_ctx.current_time,
            );
        }

        // Emit batch disbursement event
        env.events()
            .publish((BATCH_EVENT,), (caller, processed_employees.len()));

        Ok(processed_employees)
    }

    /// Batch pause payrolls for multiple employees
    /// Optimized with batch size limits and improved gas efficiency
    pub fn batch_pause_payrolls(
        env: Env,
        caller: Address,
        employees: Vec<Address>,
    ) -> Result<Vec<Address>, PayrollError> {
        caller.require_auth();

        // Batch size limit for gas optimization (configurable)
        const MAX_BATCH_SIZE: u32 = 50;
        if employees.len() > MAX_BATCH_SIZE {
            return Err(PayrollError::InvalidData);
        }

        let storage = env.storage().persistent();
        let cache = Self::get_contract_cache(&env);
        let mut processed_employees = Vec::new(&env);

        // Process each employee individually to avoid indexing issues
        for employee in employees.iter() {
            let payroll =
                Self::_get_payroll(&env, &employee).ok_or(PayrollError::PayrollNotFound)?;

            // Check if caller is authorized (owner or employer)
            let is_owner = cache.owner.as_ref() == Some(&caller);
            if !is_owner && caller != payroll.employer {
                return Err(PayrollError::Unauthorized);
            }

            // Update payroll pause state
            let mut updated_payroll = payroll.clone();
            updated_payroll.is_paused = true;

            // Store updated payroll
            let compact_payroll = Self::to_compact_payroll(&updated_payroll);
            storage.set(&DataKey::Payroll(employee.clone()), &compact_payroll);

            Self::record_history(&env, &employee, &compact_payroll, symbol_short!("paused"));

            // Emit individual pause event
            env.events()
                .publish((EMPLOYEE_PAUSED_EVENT,), (caller.clone(), employee.clone()));

            processed_employees.push_back(employee.clone());
        }

        // Emit batch pause event
        env.events()
            .publish((BATCH_EVENT,), (caller, processed_employees.len()));

        Ok(processed_employees)
    }

    /// Batch resume payrolls for multiple employees
    /// Optimized with batch size limits and improved gas efficiency
    pub fn batch_resume_payrolls(
        env: Env,
        caller: Address,
        employees: Vec<Address>,
    ) -> Result<Vec<Address>, PayrollError> {
        caller.require_auth();

        // Batch size limit for gas optimization (configurable)
        const MAX_BATCH_SIZE: u32 = 50;
        if employees.len() > MAX_BATCH_SIZE {
            return Err(PayrollError::InvalidData);
        }

        let storage = env.storage().persistent();
        let cache = Self::get_contract_cache(&env);
        let mut processed_employees = Vec::new(&env);

        // Process each employee individually to avoid indexing issues
        for employee in employees.iter() {
            let payroll =
                Self::_get_payroll(&env, &employee).ok_or(PayrollError::PayrollNotFound)?;

            // Check if caller is authorized (owner or employer)
            let is_owner = cache.owner.as_ref() == Some(&caller);
            if !is_owner && caller != payroll.employer {
                return Err(PayrollError::Unauthorized);
            }

            // Update payroll pause state
            let mut updated_payroll = payroll.clone();
            updated_payroll.is_paused = false;

            // Store updated payroll
            let compact_payroll = Self::to_compact_payroll(&updated_payroll);
            storage.set(&DataKey::Payroll(employee.clone()), &compact_payroll);

            Self::record_history(&env, &employee, &compact_payroll, symbol_short!("resumed"));

            // Emit individual resume event
            env.events().publish(
                (EMPLOYEE_RESUMED_EVENT,),
                (caller.clone(), employee.clone()),
            );

            processed_employees.push_back(employee.clone());
        }

        // Emit batch resume event
        env.events()
            .publish((BATCH_EVENT,), (caller, processed_employees.len()));

        Ok(processed_employees)
    }

    /// Batch remove payrolls for multiple employees
    /// Optimized with batch size limits and improved gas efficiency
    pub fn batch_remove_payrolls(
        env: Env,
        caller: Address,
        employees: Vec<Address>,
    ) -> Result<Vec<Address>, PayrollError> {
        caller.require_auth();

        // Batch size limit for gas optimization (configurable)
        const MAX_BATCH_SIZE: u32 = 50;
        if employees.len() > MAX_BATCH_SIZE {
            return Err(PayrollError::InvalidData);
        }

        let storage = env.storage().persistent();
        let owner = storage.get::<DataKey, Address>(&DataKey::Owner).unwrap();
        let mut processed_employees = Vec::new(&env);

        // Process each employee individually to avoid indexing issues
        for employee in employees.iter() {
            let payroll =
                Self::_get_payroll(&env, &employee).ok_or(PayrollError::PayrollNotFound)?;

            // Only the contract owner or the payroll's employer can remove it
            if caller != owner && caller != payroll.employer {
                return Err(PayrollError::Unauthorized);
            }

            // Remove from indexes
            Self::remove_from_employer_index(&env, &payroll.employer, &employee);
            Self::remove_from_token_index(&env, &payroll.token, &employee);

            // Remove payroll data
            storage.remove(&DataKey::Payroll(employee.clone()));

            processed_employees.push_back(employee.clone());
        }

        // Emit batch remove event
        env.events()
            .publish((BATCH_EVENT,), (caller, processed_employees.len()));

        Ok(processed_employees)
    }

    /// Estimate gas cost for batch operations
    pub fn estimate_batch_gas(
        env: Env,
        operation_type: String,
        batch_size: u32,
    ) -> Result<u64, PayrollError> {
        // Base gas costs for different operations
        const BASE_CREATE_GAS: u64 = 1000;
        const BASE_DISBURSE_GAS: u64 = 800;
        const BASE_PAUSE_GAS: u64 = 300;
        const BASE_RESUME_GAS: u64 = 300;
        const BASE_REMOVE_GAS: u64 = 400;
        const PER_ITEM_GAS: u64 = 50;

        // Simplified operation type matching
        let base_gas = if operation_type == String::from_str(&env, "create") {
            BASE_CREATE_GAS
        } else if operation_type == String::from_str(&env, "disburse") {
            BASE_DISBURSE_GAS
        } else if operation_type == String::from_str(&env, "pause") {
            BASE_PAUSE_GAS
        } else if operation_type == String::from_str(&env, "resume") {
            BASE_RESUME_GAS
        } else if operation_type == String::from_str(&env, "remove") {
            BASE_REMOVE_GAS
        } else {
            return Err(PayrollError::InvalidData);
        };

        let estimated_gas = base_gas + (batch_size as u64 * PER_ITEM_GAS);
        Ok(estimated_gas)
    }

    /// Get all employees for a specific employer
    pub fn get_employer_employees(env: Env, employer: Address) -> Vec<Address> {
        let storage = env.storage().persistent();
        storage
            .get(&DataKey::EmployerEmployees(employer))
            .unwrap_or(Vec::new(&env))
    }

    /// Get all employees for a specific token
    pub fn get_token_employees(env: Env, token: Address) -> Vec<Address> {
        let storage = env.storage().persistent();
        storage
            .get(&DataKey::TokenEmployees(token))
            .unwrap_or(Vec::new(&env))
    }

    /// Get all employees across all employers (for backup purposes)
    fn get_all_employees(env: Env) -> Vec<Address> {
        let _storage = env.storage().persistent();

        // Get all employees from the Employee index
        // This is a simplified approach - in a real implementation, you'd need to track all employees
        // For now, we'll return an empty vector since we don't have a global employee index
        // For now, we'll return an empty vector since we don't have a global employee index
        Vec::new(&env)
    }

    /// Get all templates across all employers (for backup purposes)
    fn get_all_templates(env: Env) -> Vec<PayrollTemplate> {
        let _storage = env.storage().persistent();
        let mut all_templates = Vec::new(&env);

        // Get all public templates
        let public_templates = Self::get_public_templates(env.clone());
        for template in public_templates.iter() {
            all_templates.push_back(template);
        }

        all_templates
    }

    /// Get all presets (for backup purposes)
    fn get_all_presets(env: Env) -> Vec<TemplatePreset> {
        let storage = env.storage().persistent();
        let mut all_presets = Vec::new(&env);

        // Get active presets
        let active_preset_ids: Vec<u64> = storage
            .get(&ExtendedDataKey::ActivePresets)
            .unwrap_or(Vec::new(&env));
        for preset_id in active_preset_ids.iter() {
            if let Some(preset) = storage.get(&ExtendedDataKey::Preset(preset_id)) {
                all_presets.push_back(preset);
            }
        }

        all_presets
    }

    /// Remove a payroll and clean up indexes
    pub fn remove_payroll(
        env: Env,
        caller: Address,
        employee: Address,
    ) -> Result<(), PayrollError> {
        // Check if contract is paused
        Self::require_not_paused(&env)?;

        caller.require_auth();

        let storage = env.storage().persistent();
        let owner = storage.get::<DataKey, Address>(&DataKey::Owner).unwrap();

        let payroll = Self::_get_payroll(&env, &employee).ok_or(PayrollError::PayrollNotFound)?;

        // Only the contract owner or the payroll's employer can remove it
        if caller != owner && caller != payroll.employer {
            return Err(PayrollError::Unauthorized);
        }

        // Remove from indexes
        Self::remove_from_employer_index(&env, &payroll.employer, &employee);
        Self::remove_from_token_index(&env, &payroll.token, &employee);

        // Remove payroll data
        storage.remove(&DataKey::Payroll(employee));

        Ok(())
    }

    /// Pauses payroll for a specific employee, preventing disbursements.
    /// Only callable by contract owner or employee's employer.
    pub fn pause_employee_payroll(
        env: Env,
        caller: Address,
        employee: Address,
    ) -> Result<(), PayrollError> {
        caller.require_auth();

        let storage = env.storage().persistent();
        let cache = Self::get_contract_cache(&env);

        // Check if caller is authorized (owner or employer)
        let payroll = Self::_get_payroll(&env, &employee).ok_or(PayrollError::PayrollNotFound)?;
        let is_owner = cache.owner.as_ref() == Some(&caller);
        if !is_owner && caller != payroll.employer {
            return Err(PayrollError::Unauthorized);
        }

        // Update payroll pause state
        let mut updated_payroll = payroll.clone();
        updated_payroll.is_paused = true;

        // Store updated payroll
        let compact_payroll = Self::to_compact_payroll(&updated_payroll);
        storage.set(&DataKey::Payroll(employee.clone()), &compact_payroll);

        Self::record_history(&env, &employee, &compact_payroll, symbol_short!("paused"));

        // Emit pause event
        env.events()
            .publish((EMPLOYEE_PAUSED_EVENT,), (caller, employee.clone()));

        Ok(())
    }

    /// Resumes payroll for a specific employee, allowing disbursements.
    /// Only callable by contract owner or employee's employer.
    pub fn resume_employee_payroll(
        env: Env,
        caller: Address,
        employee: Address,
    ) -> Result<(), PayrollError> {
        caller.require_auth();

        let storage = env.storage().persistent();
        let cache = Self::get_contract_cache(&env);

        // Check if caller is authorized (owner or employer)
        let payroll = Self::_get_payroll(&env, &employee).ok_or(PayrollError::PayrollNotFound)?;
        let is_owner = cache.owner.as_ref() == Some(&caller);
        if !is_owner && caller != payroll.employer {
            return Err(PayrollError::Unauthorized);
        }

        // Update payroll pause state
        let mut updated_payroll = payroll.clone();
        updated_payroll.is_paused = false;

        // Store updated payroll
        let compact_payroll = Self::to_compact_payroll(&updated_payroll);
        storage.set(&DataKey::Payroll(employee.clone()), &compact_payroll);

        Self::record_history(&env, &employee, &compact_payroll, symbol_short!("resumed"));

        // Emit resume event
        env.events()
            .publish((EMPLOYEE_RESUMED_EVENT,), (caller, employee.clone()));

        Ok(())
    }

    //-----------------------------------------------------------------------------
    // Gas Optimization Helper Functions
    //-----------------------------------------------------------------------------

    /// Get cached contract state to reduce storage reads
    fn get_contract_cache(env: &Env) -> ContractCache {
        let storage = env.storage().persistent();
        ContractCache {
            owner: storage.get(&DataKey::Owner),
            is_paused: storage.get(&DataKey::Paused),
        }
    }

    /// Optimized validation that combines multiple checks
    fn validate_payroll_input(
        amount: i128,
        interval: u64,
        recurrence_frequency: u64,
    ) -> Result<(), PayrollError> {
        // Early return for invalid data to avoid unnecessary processing
        if amount <= 0 {
            return Err(PayrollError::InvalidData);
        }
        if interval == 0 {
            return Err(PayrollError::InvalidData);
        }
        if recurrence_frequency == 0 {
            return Err(PayrollError::InvalidRecurrenceFrequency);
        }
        Ok(())
    }

    /// Optimized authorization check with caching
    fn check_authorization(
        _env: &Env,
        caller: &Address,
        cache: &ContractCache,
        required_owner: bool,
    ) -> Result<(), PayrollError> {
        // Early return if contract is paused
        if let Some(true) = cache.is_paused {
            return Err(PayrollError::ContractPaused);
        }

        if required_owner {
            if let Some(owner) = &cache.owner {
                if caller != owner {
                    return Err(PayrollError::Unauthorized);
                }
            } else {
                return Err(PayrollError::Unauthorized);
            }
        }

        Ok(())
    }

    /// Optimized balance check and update
    fn check_and_update_balance(
        env: &Env,
        employer: &Address,
        token: &Address,
        amount: i128,
    ) -> Result<(), PayrollError> {
        let storage = env.storage().persistent();
        let balance_key = DataKey::Balance(employer.clone(), token.clone());
        let current_balance: i128 = storage.get(&balance_key).unwrap_or(0);

        if current_balance < amount {
            return Err(PayrollError::InsufficientBalance);
        }

        // Update balance in single operation
        storage.set(&balance_key, &(current_balance - amount));
        Ok(())
    }

    /// Optimized token transfer with balance verification
    fn transfer_tokens_safe(
        env: &Env,
        token: &Address,
        from: &Address,
        to: &Address,
        amount: i128,
    ) -> Result<(), PayrollError> {
        let token_client = TokenClient::new(env, token);
        let initial_balance = token_client.balance(to);

        token_client.transfer(from, to, &amount);

        // Verify transfer success
        if token_client.balance(to) != initial_balance + amount {
            return Err(PayrollError::TransferFailed);
        }

        Ok(())
    }

    /// Optimized payroll update with minimal storage operations
    fn update_payroll_timestamps(
        env: &Env,
        employee: &Address,
        payroll: &Payroll,
        current_time: u64,
    ) {
        let storage = env.storage().persistent();
        let mut updated_payroll = payroll.clone();
        updated_payroll.last_payment_time = current_time;
        updated_payroll.next_payout_timestamp = current_time + payroll.recurrence_frequency;

        // Single storage operation for the entire update
        let compact_payroll = Self::to_compact_payroll(&updated_payroll);
        storage.set(&DataKey::Payroll(employee.clone()), &compact_payroll);
    }

    /// Optimized index management with duplicate prevention
    fn update_indexes_efficiently(
        env: &Env,
        employer: &Address,
        token: &Address,
        employee: &Address,
        operation: IndexOperation,
    ) {
        match operation {
            IndexOperation::Add => {
                Self::add_to_employer_index(env, employer, employee);
                Self::add_to_token_index(env, token, employee);
            }
            IndexOperation::Remove => {
                Self::remove_from_employer_index(env, employer, employee);
                Self::remove_from_token_index(env, token, employee);
            }
        }
    }

    /// Optimized batch context creation
    fn create_batch_context(env: &Env) -> BatchContext {
        BatchContext {
            current_time: env.ledger().timestamp(),
            cache: Self::get_contract_cache(env),
        }
    }

    //-----------------------------------------------------------------------------
    // Main Contract Functions (Optimized)
    //-----------------------------------------------------------------------------

    //-----------------------------------------------------------------------------
    // Insurance Functions
    //-----------------------------------------------------------------------------

    /// Create or update an insurance policy for an employee
    pub fn create_insurance_policy(
        env: Env,
        employer: Address,
        employee: Address,
        token: Address,
        coverage_amount: i128,
        premium_frequency: u64,
    ) -> Result<InsurancePolicy, InsuranceError> {
        employer.require_auth();
        Self::require_not_paused(&env)?;

        InsuranceSystem::create_or_update_insurance_policy(
            &env,
            &employer,
            &employee,
            &token,
            coverage_amount,
            premium_frequency,
        )
    }

    /// Pay insurance premium
    pub fn pay_insurance_premium(
        env: Env,
        employer: Address,
        employee: Address,
        amount: i128,
    ) -> Result<(), InsuranceError> {
        employer.require_auth();
        Self::require_not_paused(&env)?;

        InsuranceSystem::pay_premium(&env, &employer, &employee, amount)
    }

    /// File an insurance claim
    pub fn file_insurance_claim(
        env: Env,
        employee: Address,
        claim_amount: i128,
        claim_reason: String,
        evidence_hash: Option<String>,
    ) -> Result<u64, InsuranceError> {
        employee.require_auth();
        Self::require_not_paused(&env)?;

        InsuranceSystem::file_claim(&env, &employee, claim_amount, claim_reason, evidence_hash)
    }

    /// Approve an insurance claim (admin function)
    pub fn approve_insurance_claim(
        env: Env,
        approver: Address,
        claim_id: u64,
        approved_amount: i128,
    ) -> Result<(), InsuranceError> {
        approver.require_auth();
        Self::require_not_paused(&env)?;

        // Check if approver is owner
        let storage = env.storage().persistent();
        if let Some(owner) = storage.get::<DataKey, Address>(&DataKey::Owner) {
            if approver != owner {
                return Err(InsuranceError::ClaimNotEligible);
            }
        } else {
            return Err(InsuranceError::ClaimNotEligible);
        }

        InsuranceSystem::approve_claim(&env, &approver, claim_id, approved_amount)
    }

    /// Pay out an approved claim
    pub fn pay_insurance_claim(
        env: Env,
        caller: Address,
        claim_id: u64,
    ) -> Result<(), InsuranceError> {
        caller.require_auth();
        Self::require_not_paused(&env)?;

        // Check if caller is owner
        let storage = env.storage().persistent();
        if let Some(owner) = storage.get::<DataKey, Address>(&DataKey::Owner) {
            if caller != owner {
                return Err(InsuranceError::ClaimNotEligible);
            }
        } else {
            return Err(InsuranceError::ClaimNotEligible);
        }

        InsuranceSystem::pay_claim(&env, claim_id)
    }

    /// Issue a guarantee for an employer
    pub fn issue_guarantee(
        env: Env,
        employer: Address,
        token: Address,
        guarantee_amount: i128,
        collateral_amount: i128,
        expiry_duration: u64,
    ) -> Result<u64, InsuranceError> {
        employer.require_auth();
        Self::require_not_paused(&env)?;

        InsuranceSystem::issue_guarantee(
            &env,
            &employer,
            &token,
            guarantee_amount,
            collateral_amount,
            expiry_duration,
        )
    }

    /// Repay a guarantee
    pub fn repay_guarantee(
        env: Env,
        employer: Address,
        guarantee_id: u64,
        repayment_amount: i128,
    ) -> Result<(), InsuranceError> {
        employer.require_auth();
        Self::require_not_paused(&env)?;

        InsuranceSystem::repay_guarantee(&env, &employer, guarantee_id, repayment_amount)
    }

    /// Fund the insurance pool
    pub fn fund_insurance_pool(
        env: Env,
        funder: Address,
        token: Address,
        amount: i128,
    ) -> Result<(), InsuranceError> {
        funder.require_auth();
        Self::require_not_paused(&env)?;

        InsuranceSystem::fund_insurance_pool(&env, &funder, &token, amount)
    }

    /// Get insurance policy for an employee
    pub fn get_insurance_policy(env: Env, employee: Address) -> Option<InsurancePolicy> {
        InsuranceSystem::get_insurance_policy(&env, &employee)
    }

    /// Get insurance claim by ID
    pub fn get_insurance_claim(env: Env, claim_id: u64) -> Option<InsuranceClaim> {
        InsuranceSystem::get_insurance_claim(&env, claim_id)
    }

    /// Get guarantee by ID
    pub fn get_guarantee(env: Env, guarantee_id: u64) -> Option<Guarantee> {
        InsuranceSystem::get_guarantee(&env, guarantee_id)
    }

    /// Get employer guarantees
    pub fn get_employer_guarantees(env: Env, employer: Address) -> Vec<u64> {
        InsuranceSystem::get_employer_guarantees(&env, &employer)
    }

    /// Get insurance settings
    pub fn get_insurance_settings(env: Env) -> InsuranceSettings {
        InsuranceSystem::get_insurance_settings(&env)
    }

    /// Set insurance settings (admin function)
    pub fn set_insurance_settings(
        env: Env,
        caller: Address,
        settings: InsuranceSettings,
    ) -> Result<(), InsuranceError> {
        caller.require_auth();
        Self::require_not_paused(&env)?;

        // Check if caller is owner
        let storage = env.storage().persistent();
        if let Some(owner) = storage.get::<DataKey, Address>(&DataKey::Owner) {
            if caller != owner {
                return Err(InsuranceError::ClaimNotEligible);
            }
        } else {
            return Err(InsuranceError::ClaimNotEligible);
        }

        InsuranceSystem::set_insurance_settings(&env, settings)
    }

    //-----------------------------------------------------------------------------
    // Payroll History and Audit Trail
    //-----------------------------------------------------------------------------
    /// Record a payroll history entry
    fn record_history(env: &Env, employee: &Address, payroll: &CompactPayroll, action: Symbol) {
        let storage = env.storage().persistent();
        let timestamp = env.ledger().timestamp();
        let employer = &payroll.employer;

        // Get or initialize the history vector and ID counter
        let history_key = DataKey::PayrollHistoryEntry(employee.clone());
        let mut history: Vec<CompactPayrollHistoryEntry> =
            storage.get(&history_key).unwrap_or(Vec::new(env));
        let id_key = DataKey::PayrollHistoryCounter(employee.clone());
        let mut id_counter: u64 = storage.get(&id_key).unwrap_or(0);

        id_counter += 1;

        let history_entry = CompactPayrollHistoryEntry {
            employee: employee.clone(),
            employer: employer.clone(),
            token: payroll.token.clone(),
            amount: payroll.amount,
            interval: payroll.interval,
            recurrence_frequency: payroll.recurrence_frequency,
            timestamp,
            last_payment_time: payroll.last_payment_time,
            next_payout_timestamp: payroll.next_payout_timestamp,
            action: action.clone(),
            id: id_counter,
        };

        // Append to history vector
        history.push_back(history_entry);
        storage.set(&history_key, &history);
        storage.set(&id_key, &id_counter);

        env.events().publish(
            (HISTORY_UPDATED_EVENT,),
            (employee.clone(), employer.clone(), action, timestamp),
        );
    }

    /// Query payroll history for an employee with optional timestamp range
    pub fn get_payroll_history(
        env: Env,
        employee: Address,
        start_timestamp: Option<u64>,
        end_timestamp: Option<u64>,
        limit: Option<u32>,
    ) -> Vec<CompactPayrollHistoryEntry> {
        if limit == Some(0) {
            return Vec::new(&env);
        }
        let storage = env.storage().persistent();
        let mut history = Vec::new(&env);
        let max_entries = limit.unwrap_or(100);
        let history_key = DataKey::PayrollHistoryEntry(employee.clone());
        let history_entries: Vec<CompactPayrollHistoryEntry> =
            storage.get(&history_key).unwrap_or(Vec::new(&env));

        let mut count = 0;
        for entry in history_entries.iter() {
            if let Some(start) = start_timestamp {
                if entry.timestamp < start {
                    continue;
                }
            }
            if let Some(end) = end_timestamp {
                if entry.timestamp > end {
                    continue;
                }
            }

            history.push_back(entry);
            count += 1;
            if count >= max_entries {
                break;
            }
        }

        history
    }

    /// Record an audit trail entry for disbursements with sequential ID
    fn record_audit(
        env: &Env,
        employee: &Address,
        employer: &Address,
        token: &Address,
        amount: i128,
        timestamp: u64,
    ) {
        let storage = env.storage().persistent();

        let audit_key = DataKey::AuditTrail(employee.clone());
        let mut audit: Vec<CompactPayrollHistoryEntry> =
            storage.get(&audit_key).unwrap_or(Vec::new(env));
        let id_key = DataKey::AuditIdCounter(employee.clone());
        let mut id_counter: u64 = storage.get(&id_key).unwrap_or(0);

        id_counter += 1;

        let payroll = Self::_get_payroll(env, employee).unwrap_or(Payroll {
            employer: employer.clone(),
            token: token.clone(),
            amount,
            interval: 0,
            recurrence_frequency: 0,
            last_payment_time: timestamp,
            next_payout_timestamp: timestamp,
            is_paused: false,
        });

        let history_entry = CompactPayrollHistoryEntry {
            employee: employee.clone(),
            employer: employer.clone(),
            token: token.clone(),
            amount,
            interval: payroll.interval as u32,
            recurrence_frequency: payroll.recurrence_frequency as u32,
            timestamp,
            last_payment_time: payroll.last_payment_time,
            next_payout_timestamp: payroll.next_payout_timestamp,
            action: symbol_short!("disbursed"),
            id: id_counter,
        };

        audit.push_back(history_entry);
        storage.set(&audit_key, &audit);
        storage.set(&id_key, &id_counter);

        env.events().publish(
            (AUDIT_EVENT,),
            (
                employee.clone(),
                employer.clone(),
                amount,
                timestamp,
                id_counter,
            ),
        );
    }

    /// Query audit trail for an employee with optional timestamp range
    pub fn get_audit_trail(
        env: Env,
        employee: Address,
        start_timestamp: Option<u64>,
        end_timestamp: Option<u64>,
        limit: Option<u32>,
    ) -> Vec<CompactPayrollHistoryEntry> {
        let storage = env.storage().persistent();
        let mut audit_trail = Vec::new(&env);
        let max_entries = limit.unwrap_or(100);

        let audit_key = DataKey::AuditTrail(employee.clone());
        let audit_entries: Vec<CompactPayrollHistoryEntry> =
            storage.get(&audit_key).unwrap_or(Vec::new(&env));

        let mut count = 0;
        for entry in audit_entries.iter() {
            if let Some(start) = start_timestamp {
                if entry.timestamp < start {
                    continue;
                }
            }
            if let Some(end) = end_timestamp {
                if entry.timestamp > end {
                    continue;
                }
            }

            audit_trail.push_back(CompactPayrollHistoryEntry {
                employee: entry.employee.clone(),
                employer: entry.employer.clone(),
                token: entry.token.clone(),
                amount: entry.amount,
                interval: entry.interval,
                recurrence_frequency: entry.recurrence_frequency,
                timestamp: entry.timestamp,
                last_payment_time: entry.last_payment_time,
                next_payout_timestamp: entry.next_payout_timestamp,
                action: entry.action,
                id: entry.id,
            });

            count += 1;
            if count >= max_entries {
                break;
            }
        }

        audit_trail
    }

    // Template and Preset Functions
    //-----------------------------------------------------------------------------

    /// Create a new payroll template
    pub fn create_template(
        env: Env,
        caller: Address,
        name: String,
        description: String,
        token: Address,
        amount: i128,
        interval: u64,
        recurrence_frequency: u64,
        is_public: bool,
    ) -> Result<u64, PayrollError> {
        caller.require_auth();
        Self::require_not_paused(&env)?;

        // Validate template data
        if name.is_empty() || name.len() > 100 {
            return Err(PayrollError::InvalidTemplateName);
        }

        if amount <= 0 || interval == 0 || recurrence_frequency == 0 {
            return Err(PayrollError::TemplateValidationFailed);
        }

        let storage = env.storage().persistent();
        let current_time = env.ledger().timestamp();

        // Get next template ID
        let next_id = storage.get(&ExtendedDataKey::NextTmplId).unwrap_or(0) + 1;
        storage.set(&ExtendedDataKey::NextTmplId, &next_id);

        let template = PayrollTemplate {
            id: next_id,
            name: name.clone(),
            description: description.clone(),
            employer: caller.clone(),
            token: token.clone(),
            amount,
            interval,
            recurrence_frequency,
            is_public,
            created_at: current_time,
            updated_at: current_time,
            usage_count: 0,
        };

        // Store template
        storage.set(&ExtendedDataKey::Template(next_id), &template);

        // Add to employer's templates
        let mut employer_templates: Vec<u64> = storage
            .get(&ExtendedDataKey::EmpTemplates(caller.clone()))
            .unwrap_or(Vec::new(&env));
        employer_templates.push_back(next_id);
        storage.set(
            &ExtendedDataKey::EmpTemplates(caller.clone()),
            &employer_templates,
        );

        // Add to public templates if public
        if is_public {
            let mut public_templates: Vec<u64> = storage
                .get(&ExtendedDataKey::PubTemplates)
                .unwrap_or(Vec::new(&env));
            public_templates.push_back(next_id);
            storage.set(&ExtendedDataKey::PubTemplates, &public_templates);
        }

        env.events().publish(
            (TEMPLATE_CREATED_EVENT,),
            (caller.clone(), next_id, name, is_public),
        );

        Ok(next_id)
    }

    /// Get a template by ID
    pub fn get_template(env: Env, template_id: u64) -> Result<PayrollTemplate, PayrollError> {
        let storage = env.storage().persistent();
        storage
            .get(&ExtendedDataKey::Template(template_id))
            .ok_or(PayrollError::TemplateNotFound)
    }

    /// Apply a template to create a payroll
    pub fn apply_template(
        env: Env,
        caller: Address,
        template_id: u64,
        employee: Address,
    ) -> Result<(), PayrollError> {
        caller.require_auth();
        Self::require_not_paused(&env)?;

        let storage = env.storage().persistent();
        let template: PayrollTemplate = storage
            .get(&ExtendedDataKey::Template(template_id))
            .ok_or(PayrollError::TemplateNotFound)?;

        // Check if template is accessible (owner or public)
        if template.employer != caller && !template.is_public {
            return Err(PayrollError::TemplateNotPublic);
        }

        // Create payroll from template
        let payroll = Payroll {
            employer: caller.clone(),
            token: template.token.clone(),
            amount: template.amount,
            interval: template.interval,
            last_payment_time: env.ledger().timestamp(),
            recurrence_frequency: template.recurrence_frequency,
            next_payout_timestamp: env.ledger().timestamp() + template.recurrence_frequency,
            is_paused: false,
        };

        // Store payroll
        storage.set(&DataKey::Payroll(employee.clone()), &payroll);

        // Update indexes
        Self::add_to_employer_index(&env, &caller, &employee);

        // Update template usage count
        let mut updated_template = template.clone();
        updated_template.usage_count += 1;
        updated_template.updated_at = env.ledger().timestamp();
        storage.set(&ExtendedDataKey::Template(template_id), &updated_template);

        env.events().publish(
            (TEMPLATE_APPLIED_EVENT,),
            (caller.clone(), template_id, employee.clone()),
        );

        Ok(())
    }

    /// Update an existing template
    pub fn update_template(
        env: Env,
        caller: Address,
        template_id: u64,
        name: Option<String>,
        description: Option<String>,
        amount: Option<i128>,
        interval: Option<u64>,
        recurrence_frequency: Option<u64>,
        is_public: Option<bool>,
    ) -> Result<(), PayrollError> {
        caller.require_auth();
        Self::require_not_paused(&env)?;

        let storage = env.storage().persistent();
        let mut template: PayrollTemplate = storage
            .get(&ExtendedDataKey::Template(template_id))
            .ok_or(PayrollError::TemplateNotFound)?;

        // Only template owner can update
        if template.employer != caller {
            return Err(PayrollError::Unauthorized);
        }

        // Update fields if provided
        if let Some(new_name) = name {
            if new_name.len() == 0 || new_name.len() > 100 {
                return Err(PayrollError::InvalidTemplateName);
            }
            template.name = new_name;
        }

        if let Some(new_description) = description {
            template.description = new_description;
        }

        if let Some(new_amount) = amount {
            if new_amount <= 0 {
                return Err(PayrollError::TemplateValidationFailed);
            }
            template.amount = new_amount;
        }

        if let Some(new_interval) = interval {
            if new_interval == 0 {
                return Err(PayrollError::TemplateValidationFailed);
            }
            template.interval = new_interval;
        }

        if let Some(new_frequency) = recurrence_frequency {
            if new_frequency == 0 {
                return Err(PayrollError::TemplateValidationFailed);
            }
            template.recurrence_frequency = new_frequency;
        }

        if let Some(new_public) = is_public {
            // Handle public status change
            if template.is_public != new_public {
                let mut public_templates: Vec<u64> = storage
                    .get(&ExtendedDataKey::PubTemplates)
                    .unwrap_or(Vec::new(&env));

                if new_public {
                    // Add to public templates
                    public_templates.push_back(template_id);
                } else {
                    // Remove from public templates
                    let mut new_public_templates = Vec::new(&env);
                    for id in public_templates.iter() {
                        if id != template_id {
                            new_public_templates.push_back(id);
                        }
                    }
                    public_templates = new_public_templates;
                }
                storage.set(&ExtendedDataKey::PubTemplates, &public_templates);
            }
            template.is_public = new_public;
        }

        template.updated_at = env.ledger().timestamp();
        storage.set(&ExtendedDataKey::Template(template_id), &template);

        env.events()
            .publish((TEMPLATE_UPDATED_EVENT,), (caller.clone(), template_id));

        Ok(())
    }

    /// Share a template with another employer
    pub fn share_template(
        env: Env,
        caller: Address,
        template_id: u64,
        target_employer: Address,
    ) -> Result<(), PayrollError> {
        caller.require_auth();
        Self::require_not_paused(&env)?;

        let storage = env.storage().persistent();
        let template: PayrollTemplate = storage
            .get(&ExtendedDataKey::Template(template_id))
            .ok_or(PayrollError::TemplateNotFound)?;

        // Only template owner can share
        if template.employer != caller {
            return Err(PayrollError::Unauthorized);
        }

        // Add to target employer's templates (create a copy)
        let mut target_templates: Vec<u64> = storage
            .get(&ExtendedDataKey::EmpTemplates(target_employer.clone()))
            .unwrap_or(Vec::new(&env));

        // Create a new template ID for the shared copy
        let next_id = storage.get(&ExtendedDataKey::NextTmplId).unwrap_or(0) + 1;
        storage.set(&ExtendedDataKey::NextTmplId, &next_id);

        let shared_template = PayrollTemplate {
            id: next_id,
            name: template.name.clone(),
            description: template.description.clone(),
            employer: target_employer.clone(),
            token: template.token.clone(),
            amount: template.amount,
            interval: template.interval,
            recurrence_frequency: template.recurrence_frequency,
            is_public: false, // Shared templates are private by default
            created_at: env.ledger().timestamp(),
            updated_at: env.ledger().timestamp(),
            usage_count: 0,
        };

        storage.set(&ExtendedDataKey::Template(next_id), &shared_template);
        target_templates.push_back(next_id);
        storage.set(
            &ExtendedDataKey::EmpTemplates(target_employer.clone()),
            &target_templates,
        );

        env.events().publish(
            (TEMPLATE_SHARED_EVENT,),
            (
                caller.clone(),
                template_id,
                target_employer.clone(),
                next_id,
            ),
        );

        Ok(())
    }

    /// Get all templates for an employer
    pub fn get_employer_templates(env: Env, employer: Address) -> Vec<PayrollTemplate> {
        let storage = env.storage().persistent();
        let template_ids: Vec<u64> = storage
            .get(&ExtendedDataKey::EmpTemplates(employer.clone()))
            .unwrap_or(Vec::new(&env));
        let mut templates = Vec::new(&env);

        for id in template_ids.iter() {
            if let Some(template) = storage.get(&ExtendedDataKey::Template(id)) {
                templates.push_back(template);
            }
        }

        templates
    }

    /// Get all public templates
    pub fn get_public_templates(env: Env) -> Vec<PayrollTemplate> {
        let storage = env.storage().persistent();
        let template_ids: Vec<u64> = storage
            .get(&ExtendedDataKey::PubTemplates)
            .unwrap_or(Vec::new(&env));
        let mut templates = Vec::new(&env);

        for id in template_ids.iter() {
            if let Some(template) = storage.get(&ExtendedDataKey::Template(id)) {
                templates.push_back(template);
            }
        }

        templates
    }

    /// Create a template preset (admin function)
    pub fn create_preset(
        env: Env,
        caller: Address,
        name: String,
        description: String,
        token: Address,
        amount: i128,
        interval: u64,
        recurrence_frequency: u64,
        category: String,
    ) -> Result<u64, PayrollError> {
        caller.require_auth();
        Self::require_not_paused(&env)?;

        // Only owner can create presets
        let storage = env.storage().persistent();
        let owner = storage.get::<DataKey, Address>(&DataKey::Owner).unwrap();
        if caller != owner {
            return Err(PayrollError::Unauthorized);
        }

        // Validate preset data
        if name.is_empty() || name.len() > 100 {
            return Err(PayrollError::InvalidTemplateName);
        }

        if amount <= 0 || interval == 0 || recurrence_frequency == 0 {
            return Err(PayrollError::TemplateValidationFailed);
        }

        let current_time = env.ledger().timestamp();

        // Get next preset ID
        let next_id = storage.get(&ExtendedDataKey::NextPresetId).unwrap_or(0) + 1;
        storage.set(&ExtendedDataKey::NextPresetId, &next_id);

        let preset = TemplatePreset {
            id: next_id,
            name: name.clone(),
            description: description.clone(),
            token: token.clone(),
            amount,
            interval,
            recurrence_frequency,
            category: category.clone(),
            is_active: true,
            created_at: current_time,
        };

        // Store preset
        storage.set(&ExtendedDataKey::Preset(next_id), &preset);

        // Add to category
        let mut category_presets: Vec<u64> = storage
            .get(&ExtendedDataKey::PresetCat(category.clone()))
            .unwrap_or(Vec::new(&env));
        category_presets.push_back(next_id);
        storage.set(
            &ExtendedDataKey::PresetCat(category.clone()),
            &category_presets,
        );

        // Add to active presets
        let mut active_presets: Vec<u64> = storage
            .get(&ExtendedDataKey::ActivePresets)
            .unwrap_or(Vec::new(&env));
        active_presets.push_back(next_id);
        storage.set(&ExtendedDataKey::ActivePresets, &active_presets);

        env.events()
            .publish((PRESET_CREATED_EVENT,), (next_id, name, category));

        Ok(next_id)
    }

    /// Get a preset by ID
    pub fn get_preset(env: Env, preset_id: u64) -> Result<TemplatePreset, PayrollError> {
        let storage = env.storage().persistent();
        storage
            .get(&ExtendedDataKey::Preset(preset_id))
            .ok_or(PayrollError::PresetNotFound)
    }

    /// Apply a preset to create a template
    pub fn apply_preset(
        env: Env,
        caller: Address,
        preset_id: u64,
        name: String,
        description: String,
        is_public: bool,
    ) -> Result<u64, PayrollError> {
        caller.require_auth();
        Self::require_not_paused(&env)?;

        let storage = env.storage().persistent();
        let preset: TemplatePreset = storage
            .get(&ExtendedDataKey::Preset(preset_id))
            .ok_or(PayrollError::PresetNotFound)?;

        if !preset.is_active {
            return Err(PayrollError::PresetNotActive);
        }

        // Create template from preset
        Self::create_template(
            env,
            caller,
            name,
            description,
            preset.token.clone(),
            preset.amount,
            preset.interval,
            preset.recurrence_frequency,
            is_public,
        )
    }

    /// Get presets by category
    pub fn get_presets_by_category(env: Env, category: String) -> Vec<TemplatePreset> {
        let storage = env.storage().persistent();
        let preset_ids: Vec<u64> = storage
            .get(&ExtendedDataKey::PresetCat(category.clone()))
            .unwrap_or(Vec::new(&env));
        let mut presets = Vec::new(&env);

        for id in preset_ids.iter() {
            if let Some(preset) = storage.get(&ExtendedDataKey::Preset(id)) {
                presets.push_back(preset);
            }
        }

        presets
    }

    /// Get all active presets
    pub fn get_active_presets(env: Env) -> Vec<TemplatePreset> {
        let storage = env.storage().persistent();
        let preset_ids: Vec<u64> = storage
            .get(&ExtendedDataKey::ActivePresets)
            .unwrap_or(Vec::new(&env));
        let mut presets = Vec::new(&env);

        for id in preset_ids.iter() {
            if let Some(preset) = storage.get(&ExtendedDataKey::Preset(id)) {
                presets.push_back(preset);
            }
        }

        presets
    }

    //-----------------------------------------------------------------------------
    // Backup and Recovery Functions
    //-----------------------------------------------------------------------------

    /// Create a new payroll backup
    pub fn create_backup(
        env: Env,
        caller: Address,
        name: String,
        description: String,
        backup_type: BackupType,
    ) -> Result<u64, PayrollError> {
        caller.require_auth();
        Self::require_not_paused(&env)?;

        // Validate backup name
        if name.is_empty() || name.len() > 100 {
            return Err(PayrollError::InvalidTemplateName);
        }

        let storage = env.storage().persistent();
        let current_time = env.ledger().timestamp();

        // Get next backup ID
        let next_id = storage.get(&ExtendedDataKey::NextBackupId).unwrap_or(0) + 1;
        storage.set(&ExtendedDataKey::NextBackupId, &next_id);

        // Create backup metadata
        let backup = PayrollBackup {
            id: next_id,
            name: name.clone(),
            description: description.clone(),
            employer: caller.clone(),
            created_at: current_time,
            backup_type: backup_type.clone(),
            status: BackupStatus::Creating,
            checksum: String::from_str(&env, ""),
            data_hash: String::from_str(&env, ""),
            size_bytes: 0,
            version: 1,
        };

        // Store backup metadata
        storage.set(&ExtendedDataKey::Backup(next_id), &backup);

        // Add to employer's backups
        let mut employer_backups: Vec<u64> = storage
            .get(&ExtendedDataKey::EmpBackups(caller.clone()))
            .unwrap_or(Vec::new(&env));
        employer_backups.push_back(next_id);
        storage.set(
            &ExtendedDataKey::EmpBackups(caller.clone()),
            &employer_backups,
        );

        // Add to backup index
        let mut backup_index: Vec<u64> = storage
            .get(&ExtendedDataKey::BackupIndex)
            .unwrap_or(Vec::new(&env));
        backup_index.push_back(next_id);
        storage.set(&ExtendedDataKey::BackupIndex, &backup_index);

        // Create backup data based on type
        let backup_data = Self::_collect_backup_data(&env, &caller, &backup_type)?;

        // Calculate checksum and hash
        let checksum = Self::_calculate_backup_checksum(&env, &backup_data);
        let data_hash = Self::_calculate_data_hash(&env, &backup_data);
        let size_bytes = Self::_calculate_backup_size(&env, &backup_data);

        // Store backup data
        storage.set(&ExtendedDataKey::BackupData(next_id), &backup_data);

        // Update backup with final metadata
        let mut final_backup = backup.clone();
        final_backup.status = BackupStatus::Completed;
        final_backup.checksum = checksum;
        final_backup.data_hash = data_hash;
        final_backup.size_bytes = size_bytes;
        storage.set(&ExtendedDataKey::Backup(next_id), &final_backup);

        env.events()
            .publish((BACKUP_CREATED_EVENT,), (caller.clone(), next_id, name));

        Ok(next_id)
    }

    /// Get a backup by ID
    pub fn get_backup(env: Env, backup_id: u64) -> Result<PayrollBackup, PayrollError> {
        let storage = env.storage().persistent();
        storage
            .get(&ExtendedDataKey::Backup(backup_id))
            .ok_or(PayrollError::BackupNotFound)
    }

    /// Get backup data by ID
    pub fn get_backup_data(env: Env, backup_id: u64) -> Result<BackupData, PayrollError> {
        let storage = env.storage().persistent();
        storage
            .get(&ExtendedDataKey::BackupData(backup_id))
            .ok_or(PayrollError::BackupNotFound)
    }

    /// Verify a backup's integrity
    pub fn verify_backup(env: Env, caller: Address, backup_id: u64) -> Result<bool, PayrollError> {
        caller.require_auth();
        Self::require_not_paused(&env)?;

        let storage = env.storage().persistent();
        let backup: PayrollBackup = storage
            .get(&ExtendedDataKey::Backup(backup_id))
            .ok_or(PayrollError::BackupNotFound)?;

        // Only backup owner can verify
        if backup.employer != caller {
            return Err(PayrollError::Unauthorized);
        }

        let backup_data: BackupData = storage
            .get(&ExtendedDataKey::BackupData(backup_id))
            .ok_or(PayrollError::BackupNotFound)?;

        // Calculate current checksum
        let current_checksum = Self::_calculate_backup_checksum(&env, &backup_data);
        let current_hash = Self::_calculate_data_hash(&env, &backup_data);

        // Verify checksum and hash
        let is_valid = backup.checksum == current_checksum && backup.data_hash == current_hash;

        // Update backup status
        let mut updated_backup = backup.clone();
        updated_backup.status = if is_valid {
            BackupStatus::Verified
        } else {
            BackupStatus::Failed
        };
        storage.set(&ExtendedDataKey::Backup(backup_id), &updated_backup);

        env.events().publish(
            (BACKUP_VERIFIED_EVENT,),
            (caller.clone(), backup_id, is_valid),
        );

        Ok(is_valid)
    }

    /// Create a recovery point from a backup
    pub fn create_recovery_point(
        env: Env,
        caller: Address,
        backup_id: u64,
        name: String,
        description: String,
        recovery_type: RecoveryType,
    ) -> Result<u64, PayrollError> {
        caller.require_auth();
        Self::require_not_paused(&env)?;

        // Verify backup exists and is valid
        let backup: PayrollBackup = Self::get_backup(env.clone(), backup_id)?;
        if backup.employer != caller {
            return Err(PayrollError::Unauthorized);
        }

        if backup.status != BackupStatus::Completed && backup.status != BackupStatus::Verified {
            return Err(PayrollError::BackupVerificationFailed);
        }

        let storage = env.storage().persistent();
        let current_time = env.ledger().timestamp();

        // Get next recovery point ID
        let next_id = storage.get(&ExtendedDataKey::NextRecoveryId).unwrap_or(0) + 1;
        storage.set(&ExtendedDataKey::NextRecoveryId, &next_id);

        let recovery_point = RecoveryPoint {
            id: next_id,
            name: name.clone(),
            description: description.clone(),
            created_at: current_time,
            backup_id,
            recovery_type: recovery_type.clone(),
            status: RecoveryStatus::Pending,
            checksum: backup.checksum.clone(),
            metadata: RecoveryMetadata {
                total_operations: 0,
                success_count: 0,
                failure_count: 0,
                recovery_timestamp: current_time,
                duration_seconds: 0,
                data_verification_status: String::from_str(&env, "pending"),
            },
        };

        storage.set(&ExtendedDataKey::Recovery(next_id), &recovery_point);

        env.events().publish(
            (RECOVERY_STARTED_EVENT,),
            (caller.clone(), next_id, backup_id, recovery_type),
        );

        Ok(next_id)
    }

    /// Execute recovery from a recovery point
    pub fn execute_recovery(
        env: Env,
        caller: Address,
        recovery_point_id: u64,
    ) -> Result<bool, PayrollError> {
        caller.require_auth();
        Self::require_not_paused(&env)?;

        let storage = env.storage().persistent();
        let mut recovery_point: RecoveryPoint = storage
            .get(&ExtendedDataKey::Recovery(recovery_point_id))
            .ok_or(PayrollError::RecoveryPointNotFound)?;

        // Check if recovery is already in progress, completed, or failed
        if recovery_point.status == RecoveryStatus::InProgress
            || recovery_point.status == RecoveryStatus::Completed
            || recovery_point.status == RecoveryStatus::Failed
        {
            return Err(PayrollError::RecoveryInProgress);
        }

        // Get backup data
        let backup_data: BackupData = storage
            .get(&ExtendedDataKey::BackupData(recovery_point.backup_id))
            .ok_or(PayrollError::BackupNotFound)?;

        // Update recovery status
        recovery_point.status = RecoveryStatus::InProgress;
        storage.set(
            &ExtendedDataKey::Recovery(recovery_point_id),
            &recovery_point,
        );

        let start_time = env.ledger().timestamp();
        let mut success_count = 0;
        let mut failure_count = 0;

        // Restore payroll data
        for payroll in backup_data.payroll_data.iter() {
            match Self::_restore_payroll(&env, &payroll) {
                Ok(_) => success_count += 1,
                Err(_) => failure_count += 1,
            }
        }

        // Restore template data
        for template in backup_data.template_data.iter() {
            match Self::_restore_template(&env, &template) {
                Ok(_) => success_count += 1,
                Err(_) => failure_count += 1,
            }
        }

        // Restore preset data
        for preset in backup_data.preset_data.iter() {
            match Self::_restore_preset(&env, &preset) {
                Ok(_) => success_count += 1,
                Err(_) => failure_count += 1,
            }
        }

        let end_time = env.ledger().timestamp();
        let duration = end_time - start_time;

        // Update recovery point with results
        recovery_point.status = if failure_count == 0 {
            RecoveryStatus::Completed
        } else {
            RecoveryStatus::Failed
        };
        recovery_point.metadata.total_operations = success_count + failure_count;
        recovery_point.metadata.success_count = success_count;
        recovery_point.metadata.failure_count = failure_count;
        recovery_point.metadata.recovery_timestamp = end_time;
        recovery_point.metadata.duration_seconds = duration;
        recovery_point.metadata.data_verification_status = if failure_count == 0 {
            String::from_str(&env, "verified")
        } else {
            String::from_str(&env, "failed")
        };

        storage.set(
            &ExtendedDataKey::Recovery(recovery_point_id),
            &recovery_point,
        );

        env.events().publish(
            (RECOVERY_COMPLETED_EVENT,),
            (
                caller.clone(),
                recovery_point_id,
                success_count,
                failure_count,
                duration,
            ),
        );

        Ok(failure_count == 0)
    }

    /// Get all backups for an employer
    pub fn get_employer_backups(env: Env, employer: Address) -> Vec<PayrollBackup> {
        let storage = env.storage().persistent();
        let backup_ids: Vec<u64> = storage
            .get(&ExtendedDataKey::EmpBackups(employer.clone()))
            .unwrap_or(Vec::new(&env));
        let mut backups = Vec::new(&env);

        for id in backup_ids.iter() {
            if let Some(backup) = storage.get(&ExtendedDataKey::Backup(id)) {
                backups.push_back(backup);
            }
        }

        backups
    }

    /// Get all recovery points
    pub fn get_recovery_points(env: Env) -> Vec<RecoveryPoint> {
        let storage = env.storage().persistent();
        let mut recovery_points = Vec::new(&env);
        let mut next_id = 1;

        // Iterate through recovery points (this is a simplified approach)
        while let Some(recovery_point) = storage.get(&ExtendedDataKey::Recovery(next_id)) {
            recovery_points.push_back(recovery_point);
            next_id += 1;
        }

        recovery_points
    }

    /// Delete a backup
    pub fn delete_backup(env: Env, caller: Address, backup_id: u64) -> Result<(), PayrollError> {
        caller.require_auth();
        Self::require_not_paused(&env)?;

        let storage = env.storage().persistent();
        let backup: PayrollBackup = storage
            .get(&ExtendedDataKey::Backup(backup_id))
            .ok_or(PayrollError::BackupNotFound)?;

        // Only backup owner can delete
        if backup.employer != caller {
            return Err(PayrollError::Unauthorized);
        }

        // Remove from storage
        storage.remove(&ExtendedDataKey::Backup(backup_id));
        storage.remove(&ExtendedDataKey::BackupData(backup_id));

        // Remove from employer's backups
        let employer_backups: Vec<u64> = storage
            .get(&ExtendedDataKey::EmpBackups(caller.clone()))
            .unwrap_or(Vec::new(&env));
        let mut new_employer_backups = Vec::new(&env);
        for id in employer_backups.iter() {
            if id != backup_id {
                new_employer_backups.push_back(id);
            }
        }
        storage.set(
            &ExtendedDataKey::EmpBackups(caller.clone()),
            &new_employer_backups,
        );

        // Remove from backup index
        let backup_index: Vec<u64> = storage
            .get(&ExtendedDataKey::BackupIndex)
            .unwrap_or(Vec::new(&env));
        let mut new_backup_index = Vec::new(&env);
        for id in backup_index.iter() {
            if id != backup_id {
                new_backup_index.push_back(id);
            }
        }
        storage.set(&ExtendedDataKey::BackupIndex, &new_backup_index);

        Ok(())
    }

    //-----------------------------------------------------------------------------
    // Internal Helper Functions for Backup and Recovery
    //-----------------------------------------------------------------------------

    /// Collect backup data based on backup type
    fn _collect_backup_data(
        env: &Env,
        _employer: &Address,
        backup_type: &BackupType,
    ) -> Result<BackupData, PayrollError> {
        let payroll_data = Vec::new(env);
        let template_data = Vec::new(env);
        let preset_data = Vec::new(env);
        let insurance_data: Vec<InsurancePolicy> = Vec::new(env);

        // Simplified implementation to avoid conversion errors
        // For now, just return empty data structures
        match backup_type {
            BackupType::Full => {
                // Empty implementation for now
            }
            BackupType::Employer => {
                // Empty implementation for now
            }
            BackupType::Employee => {
                // Empty implementation for now
            }
            BackupType::Template => {
                // Empty implementation for now
            }
            BackupType::Insurance => {
                // Empty implementation for now
            }
            BackupType::Compliance => {
                // Empty implementation for now
            }
        }

        let metadata = BackupMetadata {
            total_employees: payroll_data.len(),
            total_templates: template_data.len(),
            total_presets: preset_data.len(),
            total_insurance_policies: insurance_data.len(),
            backup_timestamp: env.ledger().timestamp(),
            contract_version: String::from_str(env, "1.0.0"),
            data_integrity_hash: String::from_str(env, "hash"),
        };

        Ok(BackupData {
            backup_id: 0, // Will be set by caller
            payroll_data,
            template_data,
            preset_data,
            insurance_data,
            compliance_data: String::from_str(env, "compliance"),
            metadata,
        })
    }

    /// Calculate backup checksum
    fn _calculate_backup_checksum(env: &Env, _backup_data: &BackupData) -> String {
        // Simplified checksum calculation
        let checksum = String::from_str(env, "checksum");
        checksum
    }

    /// Calculate data hash
    fn _calculate_data_hash(env: &Env, _backup_data: &BackupData) -> String {
        // Simplified hash calculation
        let hash = String::from_str(env, "hash");
        hash
    }

    /// Calculate backup size
    fn _calculate_backup_size(_env: &Env, backup_data: &BackupData) -> u64 {
        // Simplified size calculation
        let payroll_size = backup_data.payroll_data.len() as u64 * 100; // Approximate size per payroll
        let template_size = backup_data.template_data.len() as u64 * 80; // Approximate size per template
        let preset_size = backup_data.preset_data.len() as u64 * 60; // Approximate size per preset
        let insurance_size = backup_data.insurance_data.len() as u64 * 120; // Approximate size per insurance policy
        let metadata_size = 200; // Approximate metadata size

        payroll_size + template_size + preset_size + insurance_size + metadata_size
    }

    /// Restore payroll data
    fn _restore_payroll(env: &Env, payroll: &Payroll) -> Result<(), PayrollError> {
        let storage = env.storage().persistent();

        // Check if payroll already exists
        if storage.has(&DataKey::Payroll(payroll.employer.clone())) {
            // Update existing payroll
            storage.set(&DataKey::Payroll(payroll.employer.clone()), payroll);
        } else {
            // Create new payroll
            storage.set(&DataKey::Payroll(payroll.employer.clone()), payroll);
            // Update indexes
            Self::add_to_employer_index(env, &payroll.employer, &payroll.employer);
        }

        Ok(())
    }

    /// Restore template data
    fn _restore_template(env: &Env, template: &PayrollTemplate) -> Result<(), PayrollError> {
        let storage = env.storage().persistent();

        // Check if template already exists
        if storage.has(&ExtendedDataKey::Template(template.id)) {
            // Update existing template
            storage.set(&ExtendedDataKey::Template(template.id), template);
        } else {
            // Create new template
            storage.set(&ExtendedDataKey::Template(template.id), template);

            // Add to employer's templates
            let mut employer_templates: Vec<u64> = storage
                .get(&ExtendedDataKey::EmpTemplates(template.employer.clone()))
                .unwrap_or(Vec::new(env));
            employer_templates.push_back(template.id);
            storage.set(
                &ExtendedDataKey::EmpTemplates(template.employer.clone()),
                &employer_templates,
            );
        }

        Ok(())
    }

    /// Restore preset data
    fn _restore_preset(env: &Env, preset: &TemplatePreset) -> Result<(), PayrollError> {
        let storage = env.storage().persistent();

        // Check if preset already exists
        if storage.has(&ExtendedDataKey::Preset(preset.id)) {
            // Update existing preset
            storage.set(&ExtendedDataKey::Preset(preset.id), preset);
        } else {
            // Create new preset
            storage.set(&ExtendedDataKey::Preset(preset.id), preset);

            // Add to category
            let mut category_presets: Vec<u64> = storage
                .get(&ExtendedDataKey::PresetCat(preset.category.clone()))
                .unwrap_or(Vec::new(env));
            category_presets.push_back(preset.id);
            storage.set(
                &ExtendedDataKey::PresetCat(preset.category.clone()),
                &category_presets,
            );

            // Add to active presets if active
            if preset.is_active {
                let mut active_presets: Vec<u64> = storage
                    .get(&ExtendedDataKey::ActivePresets)
                    .unwrap_or(Vec::new(env));
                active_presets.push_back(preset.id);
                storage.set(&ExtendedDataKey::ActivePresets, &active_presets);
            }
        }

        Ok(())
    }

    //-----------------------------------------------------------------------------
    // Scheduling and Automation Functions
    //-----------------------------------------------------------------------------

    /// Create a new payroll schedule
    pub fn create_schedule(
        env: Env,
        caller: Address,
        name: String,
        description: String,
        schedule_type: ScheduleType,
        frequency: ScheduleFrequency,
        start_date: u64,
        end_date: Option<u64>,
    ) -> Result<u64, PayrollError> {
        caller.require_auth();
        Self::require_not_paused(&env)?;

        // Validate schedule data
        if name.is_empty() || name.len() > 100 {
            return Err(PayrollError::InvalidTemplateName);
        }

        let current_time = env.ledger().timestamp();
        if start_date < current_time {
            return Err(PayrollError::ScheduleValidationFailed);
        }

        if let Some(end) = end_date {
            if end <= start_date {
                return Err(PayrollError::ScheduleValidationFailed);
            }
        }

        let storage = env.storage().persistent();

        // Get next schedule ID
        let next_id = storage.get(&ExtendedDataKey::NextSchedId).unwrap_or(0) + 1;
        storage.set(&ExtendedDataKey::NextSchedId, &next_id);

        // Calculate next execution time
        let next_execution = Self::_calculate_next_execution(&env, &frequency, start_date);

        // Create schedule metadata
        let metadata = ScheduleMetadata {
            total_employees: 0,
            total_amount: 0,
            token_address: Address::from_str(
                &env,
                "GAAAAAAAAAAAAAAAAAAAAAAAAAAAAAAAAAAAAAAAAAAAAAAAAAAAAWHF",
            ),
            priority: 1,
            retry_count: 0,
            max_retries: 3,
            success_rate: 0,
            average_execution_time: 0,
        };

        let schedule = PayrollSchedule {
            id: next_id,
            name: name.clone(),
            description: description.clone(),
            employer: caller.clone(),
            schedule_type: schedule_type.clone(),
            frequency: frequency.clone(),
            start_date,
            end_date,
            next_execution,
            is_active: true,
            created_at: current_time,
            updated_at: current_time,
            execution_count: 0,
            last_execution: None,
            metadata,
        };

        // Store schedule
        storage.set(&ExtendedDataKey::Schedule(next_id), &schedule);

        // Add to employer's schedules
        let mut employer_schedules: Vec<u64> = storage
            .get(&ExtendedDataKey::EmpSchedules(caller.clone()))
            .unwrap_or(Vec::new(&env));
        employer_schedules.push_back(next_id);
        storage.set(
            &ExtendedDataKey::EmpSchedules(caller.clone()),
            &employer_schedules,
        );

        // Note: Active schedules tracking removed due to storage constraints

        env.events().publish(
            (SCHEDULE_CREATED_EVENT,),
            (caller.clone(), next_id, name, schedule_type),
        );

        Ok(next_id)
    }

    /// Get a schedule by ID
    pub fn get_schedule(env: Env, schedule_id: u64) -> Result<PayrollSchedule, PayrollError> {
        let storage = env.storage().persistent();
        storage
            .get(&ExtendedDataKey::Schedule(schedule_id))
            .ok_or(PayrollError::ScheduleNotFound)
    }

    /// Update an existing schedule
    pub fn update_schedule(
        env: Env,
        caller: Address,
        schedule_id: u64,
        name: Option<String>,
        description: Option<String>,
        frequency: Option<ScheduleFrequency>,
        end_date: Option<Option<u64>>,
        is_active: Option<bool>,
    ) -> Result<(), PayrollError> {
        caller.require_auth();
        Self::require_not_paused(&env)?;

        let storage = env.storage().persistent();
        let mut schedule: PayrollSchedule = storage
            .get(&ExtendedDataKey::Schedule(schedule_id))
            .ok_or(PayrollError::ScheduleNotFound)?;

        // Only schedule owner can update
        if schedule.employer != caller {
            return Err(PayrollError::Unauthorized);
        }

        // Update fields if provided
        if let Some(new_name) = name {
            if new_name.len() == 0 || new_name.len() > 100 {
                return Err(PayrollError::InvalidTemplateName);
            }
            schedule.name = new_name;
        }

        if let Some(new_description) = description {
            schedule.description = new_description;
        }

        if let Some(new_frequency) = frequency {
            schedule.frequency = new_frequency.clone();
            // Recalculate next execution
            schedule.next_execution =
                Self::_calculate_next_execution(&env, &new_frequency, schedule.start_date);
        }

        if let Some(new_end_date) = end_date {
            if let Some(end) = new_end_date {
                if end <= schedule.start_date {
                    return Err(PayrollError::ScheduleValidationFailed);
                }
            }
            schedule.end_date = new_end_date;
        }

        if let Some(new_active) = is_active {
            schedule.is_active = new_active;
        }

        schedule.updated_at = env.ledger().timestamp();
        storage.set(&ExtendedDataKey::Schedule(schedule_id), &schedule);

        env.events()
            .publish((SCHEDULE_UPDATED_EVENT,), (caller.clone(), schedule_id));

        Ok(())
    }

    /// Execute scheduled payroll
    pub fn execute_schedule(
        env: Env,
        caller: Address,
        schedule_id: u64,
    ) -> Result<bool, PayrollError> {
        caller.require_auth();
        Self::require_not_paused(&env)?;

        let storage = env.storage().persistent();
        let mut schedule: PayrollSchedule = storage
            .get(&ExtendedDataKey::Schedule(schedule_id))
            .ok_or(PayrollError::ScheduleNotFound)?;

        // Check if schedule is active and ready for execution
        if !schedule.is_active {
            return Err(PayrollError::ScheduleExecutionFailed);
        }

        let current_time = env.ledger().timestamp();
        if current_time < schedule.next_execution {
            return Err(PayrollError::ScheduleExecutionFailed);
        }

        // Check if schedule has ended
        if let Some(end_date) = schedule.end_date {
            if current_time > end_date {
                return Err(PayrollError::ScheduleExecutionFailed);
            }
        }

        // Execute the schedule based on type
        let start_time = env.ledger().timestamp();
        let mut success_count = 0;
        let mut failure_count = 0;

        match schedule.schedule_type {
            ScheduleType::Recurring => {
                // Execute recurring payroll for all employees
                let employees =
                    Self::get_employer_employees(env.clone(), schedule.employer.clone());
                for employee in employees.iter() {
                    match Self::disburse_salary(env.clone(), caller.clone(), employee.clone()) {
                        Ok(_) => success_count += 1,
                        Err(_) => failure_count += 1,
                    }
                }
            }
            ScheduleType::OneTime => {
                // Execute one-time payroll
                let employees =
                    Self::get_employer_employees(env.clone(), schedule.employer.clone());
                for employee in employees.iter() {
                    match Self::disburse_salary(env.clone(), caller.clone(), employee.clone()) {
                        Ok(_) => success_count += 1,
                        Err(_) => failure_count += 1,
                    }
                }
                // Deactivate one-time schedule after execution
                schedule.is_active = false;
            }
            ScheduleType::Batch => {
                // Execute batch payroll processing
                let employees =
                    Self::get_employer_employees(env.clone(), schedule.employer.clone());
                for employee in employees.iter() {
                    match Self::disburse_salary(env.clone(), caller.clone(), employee.clone()) {
                        Ok(_) => success_count += 1,
                        Err(_) => failure_count += 1,
                    }
                }
            }
            _ => {
                // Other schedule types would be implemented here
                return Err(PayrollError::ScheduleExecutionFailed);
            }
        }

        let end_time = env.ledger().timestamp();
        let duration = end_time - start_time;

        // Update schedule metadata
        schedule.execution_count += 1;
        schedule.last_execution = Some(current_time);
        schedule.next_execution =
            Self::_calculate_next_execution(&env, &schedule.frequency, current_time);
        schedule.metadata.total_employees = success_count + failure_count;
        schedule.metadata.success_rate = if (success_count + failure_count) > 0 {
            (success_count * 100) / (success_count + failure_count)
        } else {
            0
        };
        schedule.metadata.average_execution_time = duration;
        schedule.updated_at = current_time;

        storage.set(&ExtendedDataKey::Schedule(schedule_id), &schedule);

        env.events().publish(
            (SCHEDULE_EXECUTED_EVENT,),
            (
                caller.clone(),
                schedule_id,
                success_count,
                failure_count,
                duration,
            ),
        );

        Ok(failure_count == 0)
    }

    /// Create an automation rule
    pub fn create_automation_rule(
        env: Env,
        caller: Address,
        name: String,
        description: String,
        rule_type: RuleType,
        conditions: Vec<RuleCondition>,
        actions: Vec<RuleAction>,
        priority: u32,
    ) -> Result<u64, PayrollError> {
        caller.require_auth();
        Self::require_not_paused(&env)?;

        // Validate rule data
        if name.is_empty() || name.len() > 100 {
            return Err(PayrollError::InvalidTemplateName);
        }

        if conditions.len() == 0 || actions.len() == 0 {
            return Err(PayrollError::InvalidAutomationRule);
        }

        let storage = env.storage().persistent();
        let current_time = env.ledger().timestamp();

        // Get next rule ID
        let next_id = storage.get(&ExtendedDataKey::NextRuleId).unwrap_or(0) + 1;
        storage.set(&ExtendedDataKey::NextRuleId, &next_id);

        let rule = AutomationRule {
            id: next_id,
            name: name.clone(),
            description: description.clone(),
            employer: caller.clone(),
            rule_type: rule_type.clone(),
            conditions: conditions.clone(),
            actions: actions.clone(),
            is_active: true,
            created_at: current_time,
            updated_at: current_time,
            execution_count: 0,
            last_execution: None,
            priority,
        };

        // Store rule
        storage.set(&ExtendedDataKey::Rule(next_id), &rule);

        // Add to employer's rules
        let mut employer_rules: Vec<u64> = storage
            .get(&ExtendedDataKey::EmpRules(caller.clone()))
            .unwrap_or(Vec::new(&env));
        employer_rules.push_back(next_id);
        storage.set(&ExtendedDataKey::EmpRules(caller.clone()), &employer_rules);

        // Note: Active rules tracking removed due to storage constraints

        env.events().publish(
            (RULE_CREATED_EVENT,),
            (caller.clone(), next_id, name, rule_type),
        );

        Ok(next_id)
    }

    /// Get an automation rule by ID
    pub fn get_automation_rule(env: Env, rule_id: u64) -> Result<AutomationRule, PayrollError> {
        let storage = env.storage().persistent();
        storage
            .get(&ExtendedDataKey::Rule(rule_id))
            .ok_or(PayrollError::AutomationRuleNotFound)
    }

    /// Execute automation rules
    pub fn execute_automation_rules(env: Env, caller: Address) -> Result<u32, PayrollError> {
        caller.require_auth();
        Self::require_not_paused(&env)?;

        let storage = env.storage().persistent();
        let mut executed_count = 0;

        // Get all rules for the caller and execute active ones
        let rule_ids: Vec<u64> = storage
            .get(&ExtendedDataKey::EmpRules(caller.clone()))
            .unwrap_or(Vec::new(&env));
        for rule_id in rule_ids.iter() {
            if let Some(rule) =
                storage.get::<ExtendedDataKey, AutomationRule>(&ExtendedDataKey::Rule(rule_id))
            {
                if rule.employer == caller && rule.is_active {
                    match Self::_evaluate_and_execute_rule(&env, &rule) {
                        Ok(_) => executed_count += 1,
                        Err(_) => continue,
                    }
                }
            }
        }

        env.events()
            .publish((RULE_EXECUTED_EVENT,), (caller.clone(), executed_count));

        Ok(executed_count)
    }

    /// Get all schedules for an employer
    pub fn get_employer_schedules(env: Env, employer: Address) -> Vec<PayrollSchedule> {
        let storage = env.storage().persistent();
        let schedule_ids: Vec<u64> = storage
            .get(&ExtendedDataKey::EmpSchedules(employer.clone()))
            .unwrap_or(Vec::new(&env));
        let mut schedules = Vec::new(&env);

        for id in schedule_ids.iter() {
            if let Some(schedule) = storage.get(&ExtendedDataKey::Schedule(id)) {
                schedules.push_back(schedule);
            }
        }

        schedules
    }

    /// Get all automation rules for an employer
    pub fn get_employer_rules(env: Env, employer: Address) -> Vec<AutomationRule> {
        let storage = env.storage().persistent();
        let rule_ids: Vec<u64> = storage
            .get(&ExtendedDataKey::EmpRules(employer.clone()))
            .unwrap_or(Vec::new(&env));
        let mut rules = Vec::new(&env);

        for id in rule_ids.iter() {
            if let Some(rule) = storage.get(&ExtendedDataKey::Rule(id)) {
                rules.push_back(rule);
            }
        }

        rules
    }

    /// Get all active schedules
    pub fn get_active_schedules(env: Env) -> Vec<PayrollSchedule> {
        // Note: Active schedules tracking removed due to storage constraints
        // This function now returns an empty vector
        Vec::new(&env)
    }

    /// Get all active rules
    pub fn get_active_rules(env: Env) -> Vec<AutomationRule> {
        // Note: Active rules tracking removed due to storage constraints
        // This function now returns an empty vector
        Vec::new(&env)
    }

    //-----------------------------------------------------------------------------
    // Advanced Scheduling and Automation Functions
    //-----------------------------------------------------------------------------

    /// Create a flexible schedule with holiday handling
    pub fn create_flexible_schedule(
        env: Env,
        caller: Address,
        name: String,
        description: String,
        schedule_type: ScheduleType,
        frequency: ScheduleFrequency,
        start_date: u64,
        end_date: Option<u64>,
        skip_weekends: bool,
        skip_holidays: Vec<u64>,
        weekend_handling: WeekendHandling,
    ) -> Result<u64, PayrollError> {
        caller.require_auth();
        Self::require_not_paused(&env)?;

        if name.len() == 0 || name.len() > 100 {
            return Err(PayrollError::InvalidTemplateName);
        }

        let current_time = env.ledger().timestamp();
        if start_date < current_time {
            return Err(PayrollError::ScheduleValidationFailed);
        }

        let storage = env.storage().persistent();
        let next_id = storage.get(&ExtendedDataKey::NextSchedId).unwrap_or(0) + 1;
        storage.set(&ExtendedDataKey::NextSchedId, &next_id);

        // Calculate next execution time considering holidays and weekends
        let next_execution = Self::_calculate_next_valid_execution(
            &env,
            &frequency,
            start_date,
            skip_weekends,
            &skip_holidays,
            &weekend_handling,
        );

        let metadata = ScheduleMetadata {
            total_employees: 0,
            total_amount: 0,
            token_address: Address::from_str(&env, "GAAAAAAAAAAAAAAAAAAAAAAAAAAAAAAAAAAAAAAAAAAAAAAAAAAAAWHF"),
            priority: 1,
            retry_count: 0,
            max_retries: 3,
            success_rate: 0,
            average_execution_time: 0,
        };

        let schedule = PayrollSchedule {
            id: next_id,
            name: name.clone(),
            description,
            employer: caller.clone(),
            schedule_type: schedule_type.clone(),
            frequency: frequency.clone(),
            start_date,
            end_date,
            next_execution,
            is_active: true,
            created_at: current_time,
            updated_at: current_time,
            execution_count: 0,
            last_execution: None,
            metadata,
        };

        storage.set(&ExtendedDataKey::Schedule(next_id), &schedule);

        // Store holiday configuration
        let holiday_config = HolidayConfig {
            schedule_id: next_id,
            skip_weekends,
            holidays: skip_holidays.clone(),
            weekend_handling: weekend_handling.clone(),
            created_at: current_time,
            updated_at: current_time,
        };
        storage.set(&ExtendedDataKey::HolidayConfig(next_id), &holiday_config);

        let mut employer_schedules: Vec<u64> = storage
            .get(&ExtendedDataKey::EmpSchedules(caller.clone()))
            .unwrap_or(Vec::new(&env));
        employer_schedules.push_back(next_id);
        storage.set(&ExtendedDataKey::EmpSchedules(caller), &employer_schedules);

        env.events().publish((SCHEDULE_CREATED_EVENT,), (next_id, name, skip_weekends));

        Ok(next_id)
    }

    /// Get holiday configuration for a schedule
    pub fn get_holiday_config(env: Env, schedule_id: u64) -> Result<HolidayConfig, PayrollError> {
        let storage = env.storage().persistent();
        storage
            .get(&ExtendedDataKey::HolidayConfig(schedule_id))
            .ok_or(PayrollError::ScheduleNotFound)
    }

    /// Update holiday configuration
    pub fn update_holiday_config(
        env: Env,
        caller: Address,
        schedule_id: u64,
        skip_weekends: bool,
        holidays: Vec<u64>,
        weekend_handling: WeekendHandling,
    ) -> Result<(), PayrollError> {
        caller.require_auth();
        Self::require_not_paused(&env)?;

        let storage = env.storage().persistent();
        
        // Verify schedule ownership
        let schedule: PayrollSchedule = storage
            .get(&ExtendedDataKey::Schedule(schedule_id))
            .ok_or(PayrollError::ScheduleNotFound)?;
        
        if schedule.employer != caller {
            return Err(PayrollError::Unauthorized);
        }

        let mut config: HolidayConfig = storage
            .get(&ExtendedDataKey::HolidayConfig(schedule_id))
            .ok_or(PayrollError::ScheduleNotFound)?;

        config.skip_weekends = skip_weekends;
        config.holidays = holidays;
        config.weekend_handling = weekend_handling;
        config.updated_at = env.ledger().timestamp();

        storage.set(&ExtendedDataKey::HolidayConfig(schedule_id), &config);

        Ok(())
    }

    /// Create conditional payroll trigger (performance/milestone based)
    pub fn create_conditional_trigger(
        env: Env,
        caller: Address,
        name: String,
        description: String,
        trigger_type: String,
        conditions: Vec<RuleCondition>,
        actions: Vec<RuleAction>,
        threshold_value: i128,
    ) -> Result<u64, PayrollError> {
        caller.require_auth();
        Self::require_not_paused(&env)?;

        if name.len() == 0 || conditions.len() == 0 {
            return Err(PayrollError::InvalidAutomationRule);
        }

        let storage = env.storage().persistent();
        let current_time = env.ledger().timestamp();
        let next_id = storage.get(&ExtendedDataKey::NextRuleId).unwrap_or(0) + 1;
        storage.set(&ExtendedDataKey::NextRuleId, &next_id);

        let rule = AutomationRule {
            id: next_id,
            name: name.clone(),
            description,
            employer: caller.clone(),
            rule_type: RuleType::Custom,
            conditions,
            actions,
            is_active: true,
            created_at: current_time,
            updated_at: current_time,
            execution_count: 0,
            last_execution: None,
            priority: 1,
        };

        storage.set(&ExtendedDataKey::Rule(next_id), &rule);

        let mut employer_rules: Vec<u64> = storage
            .get(&ExtendedDataKey::EmpRules(caller.clone()))
            .unwrap_or(Vec::new(&env));
        employer_rules.push_back(next_id);
        storage.set(&ExtendedDataKey::EmpRules(caller), &employer_rules);

        env.events().publish((RULE_CREATED_EVENT,), (next_id, name, trigger_type, threshold_value));

        Ok(next_id)
    }

    /// Apply automated payroll adjustment
    pub fn apply_automated_adjustment(
        env: Env,
        caller: Address,
        employee: Address,
        adjustment_type: String,
        adjustment_amount: i128,
        reason: String,
    ) -> Result<u64, PayrollError> {
        caller.require_auth();
        Self::require_not_paused(&env)?;

        let mut payroll = Self::_get_payroll(&env, &employee)
            .ok_or(PayrollError::PayrollNotFound)?;

        if payroll.employer != caller {
            return Err(PayrollError::Unauthorized);
        }

        let storage = env.storage().persistent();
        let current_time = env.ledger().timestamp();
        
        // Get next adjustment ID
        let adjustment_id = storage.get(&ExtendedDataKey::NextAdjustmentId).unwrap_or(0) + 1;
        storage.set(&ExtendedDataKey::NextAdjustmentId, &adjustment_id);

        // Calculate new amount
        let new_amount = if adjustment_amount > 0 {
            payroll.amount + adjustment_amount
        } else {
            if payroll.amount + adjustment_amount < 0 {
                return Err(PayrollError::InvalidData);
            }
            payroll.amount + adjustment_amount
        };

        // Create adjustment record
        let adjustment = PayrollAdjustment {
            id: adjustment_id,
            employee: employee.clone(),
            adjustment_type: adjustment_type.clone(),
            amount: adjustment_amount,
            reason: reason.clone(),
            applied_by: caller.clone(),
            applied_at: current_time,
            approved: true,
        };

        storage.set(&ExtendedDataKey::Adjustment(adjustment_id), &adjustment);

        // Track employee adjustments
        let mut emp_adjustments: Vec<u64> = storage
            .get(&ExtendedDataKey::EmpAdjustments(employee.clone()))
            .unwrap_or(Vec::new(&env));
        emp_adjustments.push_back(adjustment_id);
        storage.set(&ExtendedDataKey::EmpAdjustments(employee.clone()), &emp_adjustments);

        // Apply adjustment to payroll
        payroll.amount = new_amount;
        let compact = Self::to_compact_payroll(&payroll);
        storage.set(&DataKey::Payroll(employee.clone()), &compact);

        Self::record_history(&env, &employee, &compact, symbol_short!("adjusted"));

        env.events().publish(
            (symbol_short!("adj_app"),),
            (employee, adjustment_type, adjustment_amount, reason),
        );

        Ok(adjustment_id)
    }

    /// Get adjustment history for an employee
    pub fn get_employee_adjustments(env: Env, employee: Address) -> Vec<PayrollAdjustment> {
        let storage = env.storage().persistent();
        let adjustment_ids: Vec<u64> = storage
            .get(&ExtendedDataKey::EmpAdjustments(employee))
            .unwrap_or(Vec::new(&env));
        
        let mut adjustments = Vec::new(&env);
        for id in adjustment_ids.iter() {
            if let Some(adjustment) = storage.get(&ExtendedDataKey::Adjustment(id)) {
                adjustments.push_back(adjustment);
            }
        }
        
        adjustments
    }

    /// Generate payroll forecast for upcoming periods
    pub fn forecast_payroll(
        env: Env,
        employer: Address,
        periods: u32,
        frequency_days: u32,
    ) -> Result<Vec<PayrollForecast>, PayrollError> {
        let storage = env.storage().persistent();
        let employees = Self::get_employer_employees(env.clone(), employer.clone());
        let current_time = env.ledger().timestamp();
        
        let mut forecasts = Vec::new(&env);
        let forecast_id_start = storage.get(&ExtendedDataKey::NextForecastId).unwrap_or(0);
        
        for period in 0..periods {
            let mut period_total: i128 = 0;
            let mut active_employees = 0u32;
            
            let period_start = current_time + ((period * frequency_days) as u64 * 86400);
            let period_end = period_start + (frequency_days as u64 * 86400);
            
            for employee in employees.iter() {
                if let Some(payroll) = Self::_get_payroll(&env, &employee) {
                    if payroll.employer == employer && !payroll.is_paused {
                        period_total += payroll.amount;
                        active_employees += 1;
                    }
                }
            }
            
            let forecast = PayrollForecast {
                period: period + 1,
                start_date: period_start,
                end_date: period_end,
                estimated_amount: period_total,
                employee_count: active_employees,
                confidence_level: 85, // Base confidence level
            };
            
            let forecast_id = forecast_id_start + 1 + (period as u64);
            storage.set(&ExtendedDataKey::Forecast(forecast_id), &forecast);
            forecasts.push_back(forecast);
        }
        
        storage.set(&ExtendedDataKey::NextForecastId, &(forecast_id_start + periods as u64));
        
        env.events().publish(
            (symbol_short!("forecast"),),
            (employer, periods, current_time),
        );
        
        Ok(forecasts)
    }

    /// Get stored forecast
    pub fn get_forecast(env: Env, forecast_id: u64) -> Result<PayrollForecast, PayrollError> {
        let storage = env.storage().persistent();
        storage
            .get(&ExtendedDataKey::Forecast(forecast_id))
            .ok_or(PayrollError::PayrollNotFound)
    }

    /// Run automated compliance checks
    pub fn run_compliance_checks(
        env: Env,
        caller: Address,
    ) -> Result<ComplianceCheckResult, PayrollError> {
        caller.require_auth();
        Self::require_not_paused(&env)?;

        let storage = env.storage().persistent();
        let employees = Self::get_employer_employees(env.clone(), caller.clone());
        let current_time = env.ledger().timestamp();
        
        let check_id = storage.get(&ExtendedDataKey::NextComplianceCheckId).unwrap_or(0) + 1;
        storage.set(&ExtendedDataKey::NextComplianceCheckId, &check_id);
        
        let mut issues = Vec::new(&env);
        
        for employee in employees.iter() {
            if let Some(payroll) = Self::_get_payroll(&env, &employee) {
                // Check if payroll is overdue
                if current_time > payroll.next_payout_timestamp + 86400 {
                    let issue = ComplianceIssue {
                        employee: employee.clone(),
                        issue_type: String::from_str(&env, "overdue_payment"),
                        severity: ComplianceSeverity::High,
                        description: String::from_str(&env, "Payment overdue by more than 1 day"),
                    };
                    issues.push_back(issue);
                }
                
                // Check minimum amount compliance
                if payroll.amount < 1000 {
                    let issue = ComplianceIssue {
                        employee: employee.clone(),
                        issue_type: String::from_str(&env, "below_minimum"),
                        severity: ComplianceSeverity::Medium,
                        description: String::from_str(&env, "Amount below minimum threshold"),
                    };
                    issues.push_back(issue);
                }
                
                // Check interval compliance
                if payroll.interval < 86400 {
                    let issue = ComplianceIssue {
                        employee: employee.clone(),
                        issue_type: String::from_str(&env, "invalid_interval"),
                        severity: ComplianceSeverity::Low,
                        description: String::from_str(&env, "Interval less than 1 day"),
                    };
                    issues.push_back(issue);
                }
            }
        }
        
        let result = ComplianceCheckResult {
            check_id,
            employer: caller.clone(),
            check_time: current_time,
            issues_found: issues.clone(),
            passed: issues.len() == 0,
        };
        
        storage.set(&ExtendedDataKey::ComplianceCheck(check_id), &result);
        
        env.events().publish(
            (symbol_short!("comp_chk"),),
            (caller, check_id, issues.len() as u32, result.passed),
        );
        
        Ok(result)
    }

    /// Get compliance check results
    pub fn get_compliance_check(env: Env, check_id: u64) -> Result<ComplianceCheckResult, PayrollError> {
        let storage = env.storage().persistent();
        storage
            .get(&ExtendedDataKey::ComplianceCheck(check_id))
            .ok_or(PayrollError::PayrollNotFound)
    }

    //-----------------------------------------------------------------------------
    // Internal Helper Functions
    //-----------------------------------------------------------------------------

    /// Calculate next valid execution considering holidays and weekends
    fn _calculate_next_valid_execution(
        env: &Env,
        frequency: &ScheduleFrequency,
        current_time: u64,
        skip_weekends: bool,
        skip_holidays: &Vec<u64>,
        weekend_handling: &WeekendHandling,
    ) -> u64 {
        let mut next_time = Self::_calculate_next_execution(env, frequency, current_time);
        
        // Handle weekends
        if skip_weekends {
            let day_of_week = ((next_time / 86400) + 4) % 7; // Adjust for epoch
            
            match weekend_handling {
                WeekendHandling::Skip | WeekendHandling::ProcessLate => {
                    // If Saturday (6) or Sunday (0), move to Monday
                    if day_of_week == 6 {
                        next_time += 2 * 86400; // Saturday to Monday
                    } else if day_of_week == 0 {
                        next_time += 86400; // Sunday to Monday
                    }
                },
                WeekendHandling::ProcessEarly => {
                    // If Saturday or Sunday, move to Friday
                    if day_of_week == 6 {
                        next_time -= 86400; // Saturday to Friday
                    } else if day_of_week == 0 {
                        next_time -= 2 * 86400; // Sunday to Friday
                    }
                },
            }
        }
        
        // Handle holidays
        for holiday in skip_holidays.iter() {
            let holiday_day = (holiday / 86400) * 86400;
            let next_day = (next_time / 86400) * 86400;
            
            if holiday_day == next_day {
                next_time += 86400; // Move to next day
            }
        }
        
        next_time
    }

    /// Evaluate complex conditions for automation rules
    fn _evaluate_complex_conditions(
        env: &Env,
        conditions: &Vec<RuleCondition>,
        employee: &Address,
    ) -> Result<bool, PayrollError> {
        if conditions.len() == 0 {
            return Ok(true);
        }
        
        let payroll = Self::_get_payroll(env, employee);
        let mut result = true;
        
        for condition in conditions.iter() {
            let field_value = if let Some(ref p) = payroll {
                if condition.field == String::from_str(env, "amount") {
                    Some(p.amount)
                } else if condition.field == String::from_str(env, "interval") {
                    Some(p.interval as i128)
                } else {
                    None
                }
            } else {
                None
            };
            
            if let Some(value) = field_value {
                // Parse threshold from string
                let threshold: i128 = 1000; // Default threshold
                
                let condition_met = match condition.operator {
                    ConditionOperator::GreaterThan => value > threshold,
                    ConditionOperator::LessThan => value < threshold,
                    ConditionOperator::Equals => value == threshold,
                    ConditionOperator::GreaterThanOrEqual => value >= threshold,
                    ConditionOperator::LessThanOrEqual => value <= threshold,
                    _ => false,
                };
                
                result = match condition.logical_operator {
                    LogicalOperator::And => result && condition_met,
                    LogicalOperator::Or => result || condition_met,
                    LogicalOperator::Not => result && !condition_met,
                };
            }
        }
        
        Ok(result)
    }
    //-----------------------------------------------------------------------------
    // Internal Helper Functions for Scheduling and Automation
    //-----------------------------------------------------------------------------

    /// Calculate next execution time based on frequency
    fn _calculate_next_execution(
        _env: &Env,
        frequency: &ScheduleFrequency,
        current_time: u64,
    ) -> u64 {
        match frequency {
            ScheduleFrequency::Daily => current_time + 86400, // 24 hours
            ScheduleFrequency::Weekly => current_time + 604800, // 7 days
            ScheduleFrequency::BiWeekly => current_time + 1209600, // 14 days
            ScheduleFrequency::Monthly => current_time + 2592000, // 30 days
            ScheduleFrequency::Quarterly => current_time + 7776000, // 90 days
            ScheduleFrequency::Yearly => current_time + 31536000, // 365 days
            ScheduleFrequency::Custom(seconds) => current_time + seconds,
        }
    }

    /// Evaluate and execute an automation rule
    fn _evaluate_and_execute_rule(env: &Env, rule: &AutomationRule) -> Result<(), PayrollError> {
        // Evaluate conditions
        let conditions_met = Self::_evaluate_conditions(env, &rule.conditions)?;

        if conditions_met {
            // Execute actions
            for action in rule.actions.iter() {
                Self::_execute_action(env, &action)?;
            }
        }

        Ok(())
    }

    /// Evaluate rule conditions
    fn _evaluate_conditions(
        _env: &Env,
        _conditions: &Vec<RuleCondition>,
    ) -> Result<bool, PayrollError> {
        // Simplified condition evaluation
        // In a real implementation, this would evaluate actual conditions
        Ok(true) // For now, always return true
    }

    /// Execute a rule action
    fn _execute_action(_env: &Env, action: &RuleAction) -> Result<(), PayrollError> {
        match action.action_type {
            ActionType::DisburseSalary => {
                // Execute salary disbursement
                // This would be implemented based on action parameters
                Ok(())
            }
            ActionType::PausePayroll => {
                // Pause payroll operations
                Ok(())
            }
            ActionType::ResumePayroll => {
                // Resume payroll operations
                Ok(())
            }
            ActionType::CreateBackup => {
                // Create backup
                Ok(())
            }
            ActionType::SendNotification => {
                // Send notification
                Ok(())
            }
            ActionType::UpdateSchedule => {
                // Update schedule
                Ok(())
            }
            ActionType::ExecuteRecovery => {
                // Execute recovery
                Ok(())
            }
            ActionType::Custom => {
                // Custom action
                Ok(())
            }
        }
    }

    //-----------------------------------------------------------------------------
    // Security & Access Control Functions
    //-----------------------------------------------------------------------------

    /// Create a new role
    pub fn create_role(
        env: Env,
        caller: Address,
        role_id: String,
        name: String,
        description: String,
        permissions: Vec<Permission>,
    ) -> Result<(), PayrollError> {
        caller.require_auth();
        Self::require_not_paused(&env)?;
        Self::_require_security_permission(&env, &caller, Permission::ManageRoles)?;

        let storage = env.storage().persistent();
        let current_time = env.ledger().timestamp();

        // Check if role already exists
        if storage.has(&RoleDataKey::Role(role_id.clone())) {
            return Err(PayrollError::RoleNotFound);
        }

        let role = Role {
            id: role_id.clone(),
            name: name.clone(),
            description: description.clone(),
            permissions,
            is_active: true,
            created_at: current_time,
            updated_at: current_time,
        };

        storage.set(&RoleDataKey::Role(role_id.clone()), &role);

        env.events()
            .publish((ROLE_ASSIGNED_EVENT,), (caller, role_id, name));

        Ok(())
    }

    /// Assign a role to a user
    pub fn assign_role(
        env: Env,
        caller: Address,
        user: Address,
        role_id: String,
        expires_at: Option<u64>,
    ) -> Result<(), PayrollError> {
        caller.require_auth();
        Self::require_not_paused(&env)?;
        Self::_require_security_permission(&env, &caller, Permission::ManageRoles)?;

        let storage = env.storage().persistent();
        let current_time = env.ledger().timestamp();

        // Verify role exists
        let role: Role = storage
            .get(&RoleDataKey::Role(role_id.clone()))
            .ok_or(PayrollError::RoleNotFound)?;

        if !role.is_active {
            return Err(PayrollError::RoleNotFound);
        }

        let assignment = UserRoleAssignment {
            user: user.clone(),
            role: role_id.clone(),
            assigned_by: caller.clone(),
            assigned_at: current_time,
            expires_at,
            is_active: true,
        };

        storage.set(&RoleDataKey::UserRole(user.clone()), &assignment);

        env.events()
            .publish((ROLE_ASSIGNED_EVENT,), (caller, user, role_id));

        Ok(())
    }

    /// Create a temporary role assignment
    pub fn assign_temp_role(
        env: Env,
        caller: Address,
        user: Address,
        role_id: String,
        expires_at: u64,
    ) -> Result<u64, PayrollError> {
        caller.require_auth();
        Self::require_not_paused(&env)?;
        Self::_require_security_permission(&env, &caller, Permission::ManageRoles)?;

        let storage = env.storage().persistent();
        let current_time = env.ledger().timestamp();

        // Verify role exists
        let role: Role = storage
            .get(&RoleDataKey::Role(role_id.clone()))
            .ok_or(PayrollError::RoleNotFound)?;

        if !role.is_active {
            return Err(PayrollError::RoleNotFound);
        }

        // Ensure expires_at is in the future
        if expires_at <= current_time {
            return Err(PayrollError::InvalidTimeRange);
        }

        // Get next temp role ID
        let temp_id = storage
            .get::<RoleDataKey, u64>(&RoleDataKey::NextTempRoleId)
            .unwrap_or(1);

        let temp_assignment = TempRoleAssignment {
            id: temp_id,
            role_id: role_id.clone(),
            user: user.clone(),
            assigned_by: caller.clone(),
            assigned_at: current_time,
            expires_at,
        };

        storage.set(&RoleDataKey::TempRole(temp_id), &temp_assignment);
        storage.set(&RoleDataKey::NextTempRoleId, &(temp_id + 1));

        // Log audit entry
        Self::_log_permission_audit(
            &env,
            caller.clone(),
            user.clone(),
            String::from_str(&env, "ManageRoles"),
            String::from_str(&env, "assign_temp_role"),
            String::from_str(&env, "granted"),
            String::from_str(&env, "Accepted delegation role"),
        )?;

        env.events().publish(
            (String::from_str(&env, "temp_role_assigned"),),
            (caller, user, role_id, temp_id),
        );

        Ok(temp_id)
    }

    /// Get active temporary roles for a user
    fn _get_active_temp_roles(
        env: &Env,
        user: Address,
        current_time: u64,
    ) -> Vec<TempRoleAssignment> {
        let storage = env.storage().persistent();
        let mut active_temp_roles = Vec::new(env);

        let next_id = storage
            .get::<RoleDataKey, u64>(&RoleDataKey::NextTempRoleId)
            .unwrap_or(1);

        for id in 1..next_id {
            if let Some(temp_role) =
                storage.get::<RoleDataKey, TempRoleAssignment>(&RoleDataKey::TempRole(id))
            {
                if temp_role.user == user && temp_role.expires_at > current_time {
                    active_temp_roles.push_back(temp_role);
                }
            }
        }

        active_temp_roles
    }

    /// Get active delegations for a user
    fn _get_active_delegations(env: &Env, user: Address, current_time: u64) -> Vec<RoleDelegation> {
        let storage = env.storage().persistent();
        let mut active_delegations = Vec::new(env);

        let next_id = storage
            .get::<RoleDataKey, u64>(&RoleDataKey::NextDelegationId)
            .unwrap_or(1);

        for id in 1..next_id {
            if let Some(delegation) =
                storage.get::<RoleDataKey, RoleDelegation>(&RoleDataKey::Delegation(id))
            {
                if delegation.to == user
                    && delegation.accepted
                    && (delegation.expires_at.is_none()
                        || delegation.expires_at.unwrap() > current_time)
                {
                    active_delegations.push_back(delegation);
                }
            }
        }

        active_delegations
    }

    /// Log permission audit entry
    fn _log_permission_audit(
        env: &Env,
        actor: Address,
        subject: Address,
        permission: String,
        action: String,
        result: String,
        details: String,
    ) -> Result<(), PayrollError> {
        let storage = env.storage().persistent();
        let current_time = env.ledger().timestamp();

        let audit_id = storage
            .get::<RoleDataKey, u64>(&RoleDataKey::NextAuditId)
            .unwrap_or(1);

        let audit_entry = PermissionAuditEntry {
            id: audit_id,
            actor,
            subject,
            permission,
            action,
            result,
            timestamp: current_time,
            details,
        };

        storage.set(&RoleDataKey::Audit(audit_id), &audit_entry);
        storage.set(&RoleDataKey::NextAuditId, &(audit_id + 1));

        Ok(())
    }

    /// Get user's roles (direct, temp, and delegated)
    pub fn get_user_roles(env: Env, user: Address) -> UserRolesResponse {
        let storage = env.storage().persistent();
        let current_time = env.ledger().timestamp();

        // Direct roles
        let direct_roles = storage
            .get::<RoleDataKey, Vec<String>>(&RoleDataKey::UserRole(user.clone()))
            .unwrap_or_else(|| Vec::new(&env));

        // Temporary roles
        let temp_roles = Self::_get_active_temp_roles(&env, user.clone(), current_time);

        // Delegated roles
        let delegated_roles = Self::_get_active_delegations(&env, user.clone(), current_time);

        UserRolesResponse {
            direct_roles,
            temp_roles,
            delegated_roles,
        }
    }

    /// Get role details with hierarchy info
    pub fn get_role_details(env: Env, role_id: String) -> Option<RoleDetails> {
        let storage = env.storage().persistent();

        if let Some(role) = storage.get::<RoleDataKey, Role>(&RoleDataKey::Role(role_id.clone())) {
            let parent_role =
                storage.get::<RoleDataKey, String>(&RoleDataKey::RoleParent(role_id.clone()));
            let members = storage
                .get::<RoleDataKey, Vec<Address>>(&RoleDataKey::RoleMembers(role_id.clone()))
                .unwrap_or_else(|| Vec::new(&env));
            let all_permissions = Self::get_role_permissions(env.clone(), role_id);

            Some(RoleDetails {
                role,
                parent_role,
                members,
                all_permissions,
            })
        } else {
            None
        }
    }

    /// Get permission audit trail
    pub fn get_permission_audit_trail(
        env: Env,
        caller: Address,
        user: Option<Address>,
        limit: Option<u32>,
    ) -> Result<Vec<PermissionAuditEntry>, PayrollError> {
        caller.require_auth();
        Self::_require_security_permission(&env, &caller, Permission::ViewAuditTrail)?;

        let storage = env.storage().persistent();
        let mut audit_entries = Vec::new(&env);

        let next_id = storage
            .get::<RoleDataKey, u64>(&RoleDataKey::NextAuditId)
            .unwrap_or(1);

        let max_entries = limit.unwrap_or(100) as u64;
        let start_id = if next_id > max_entries {
            next_id - max_entries
        } else {
            1
        };

        for id in start_id..next_id {
            if let Some(entry) =
                storage.get::<RoleDataKey, PermissionAuditEntry>(&RoleDataKey::Audit(id))
            {
                if let Some(target_user) = &user {
                    if entry.subject == *target_user || entry.actor == *target_user {
                        audit_entries.push_back(entry);
                    }
                } else {
                    audit_entries.push_back(entry);
                }
            }
        }

        Ok(audit_entries)
    }

    /// Delegate a role from one user to another
    pub fn delegate_role(
        env: Env,
        caller: Address,
        to: Address,
        role_id: String,
        expires_at: Option<u64>,
    ) -> Result<u64, PayrollError> {
        caller.require_auth();
        Self::require_not_paused(&env)?;

        let storage = env.storage().persistent();
        let current_time = env.ledger().timestamp();

        // Verify caller has the role they want to delegate

        if !Self::has_role(env.clone(), caller.clone(), role_id.clone()) {
            return Err(PayrollError::InsufficientPermissions);
        }

        // Verify role exists and is active
        let role: Role = storage
            .get(&RoleDataKey::Role(role_id.clone()))
            .ok_or(PayrollError::RoleNotFound)?;

        if !role.is_active {
            return Err(PayrollError::RoleNotFound);
        }

        // Get next delegation ID
        let delegation_id = storage
            .get::<RoleDataKey, u64>(&RoleDataKey::NextDelegationId)
            .unwrap_or(1);

        let delegation = RoleDelegation {
            id: delegation_id,
            role_id: role_id.clone(),
            from: caller.clone(),
            to: to.clone(),
            delegated_at: current_time,
            expires_at,
            accepted: false,
        };

        storage.set(&RoleDataKey::Delegation(delegation_id), &delegation);
        storage.set(&RoleDataKey::NextDelegationId, &(delegation_id + 1));

        // Log audit entry
        Self::_log_permission_audit(
            &env,
            caller.clone(),
            to.clone(),
            String::from_str(&env, "RoleDelegate"),
            String::from_str(&env, "delegate_role"),
            String::from_str(&env, "pending"),
            String::from_str(&env, "Role delegation created"),
        )?;

        env.events().publish(
            (String::from_str(&env, "role_delegated"),),
            (caller, to, role_id, delegation_id),
        );

        Ok(delegation_id)
    }

    /// Accept a delegated role
    pub fn accept_role_delegation(
        env: Env,
        caller: Address,
        delegation_id: u64,
    ) -> Result<(), PayrollError> {
        caller.require_auth();
        Self::require_not_paused(&env)?;

        let storage = env.storage().persistent();
        let current_time = env.ledger().timestamp();

        let mut delegation: RoleDelegation = storage
            .get(&RoleDataKey::Delegation(delegation_id))
            .ok_or(PayrollError::InvalidData)?;

        // Verify caller is the recipient
        if delegation.to != caller {
            return Err(PayrollError::InsufficientPermissions);
        }

        // Check if delegation hasn't expired
        if let Some(expires_at) = delegation.expires_at {
            if current_time > expires_at {
                return Err(PayrollError::DelegationExpired);
            }
        }

        delegation.accepted = true;
        storage.set(&RoleDataKey::Delegation(delegation_id), &delegation);

        // Log audit entry
        Self::_log_permission_audit(
            &env,
            caller.clone(),
            caller.clone(),
            String::from_str(&env, "RoleDelegate"),
            String::from_str(&env, "accept_delegation"),
            String::from_str(&env, "granted"),
            String::from_str(&env, "Accepted delegation for role"),
        )?;

        env.events().publish(
            (String::from_str(&env, "role_delegation_accepted"),),
            (caller, delegation.role_id, current_time),
        );

        Ok(())
    }

    /// Check if user has a specific role
    pub fn has_role(env: Env, user: Address, role_id: String) -> bool {
        let storage = env.storage().persistent();
        let current_time = env.ledger().timestamp();

        // Check direct role assignment
        if let Some(user_roles) =
            storage.get::<RoleDataKey, Vec<String>>(&RoleDataKey::UserRole(user.clone()))
        {
            if user_roles.contains(&role_id) {
                return true;
            }
        }

        // Check temporary assignments
        let temp_roles = Self::_get_active_temp_roles(&env, user.clone(), current_time);
        for temp_role in temp_roles.iter() {
            if temp_role.role_id == role_id {
                return true;
            }
        }

        // Check accepted delegations
        let delegations = Self::_get_active_delegations(&env, user, current_time);
        for delegation in delegations.iter() {
            if delegation.role_id == role_id {
                return true;
            }
        }

        false
    }

    /// Get all permissions for a role (including inherited)
    pub fn get_role_permissions(env: Env, role_id: String) -> Vec<Permission> {
        Self::_get_role_permissions_recursive(&env, &role_id)
    }

    fn _get_role_permissions_recursive(env: &Env, role_id: &String) -> Vec<Permission> {
        let storage = env.storage().persistent();
        let mut permissions = Vec::new(env);

        if let Some(role) = storage.get::<RoleDataKey, Role>(&RoleDataKey::Role(role_id.clone())) {
            if role.is_active {
                // Add direct permissions
                for perm in role.permissions.iter() {
                    if !permissions.contains(&perm) {
                        permissions.push_back(perm);
                    }
                }

                // Add inherited permissions from parent
                if let Some(parent_id) =
                    storage.get::<RoleDataKey, String>(&RoleDataKey::RoleParent(role_id.clone()))
                {
                    let parent_permissions = Self::_get_role_permissions_recursive(env, &parent_id);
                    for perm in parent_permissions.iter() {
                        if !permissions.contains(&perm) {
                            permissions.push_back(perm);
                        }
                    }
                }
            }
        }

        permissions
    }

    /// Revoke a role from a user
    pub fn revoke_role(env: Env, caller: Address, user: Address) -> Result<(), PayrollError> {
        caller.require_auth();
        Self::require_not_paused(&env)?;
        Self::_require_security_permission(&env, &caller, Permission::ManageRoles)?;

        let storage = env.storage().persistent();

        // Check if user has a role assignment
        if let Some(mut assignment) =
            storage.get::<RoleDataKey, UserRoleAssignment>(&RoleDataKey::UserRole(user.clone()))
        {
            assignment.is_active = false;
            storage.set(&RoleDataKey::UserRole(user.clone()), &assignment);

            env.events().publish((ROLE_REVOKED_EVENT,), (caller, user));
        }

        Ok(())
    }

    /// Get user's role assignment
    pub fn get_user_role(env: Env, user: Address) -> Option<UserRoleAssignment> {
        env.storage().persistent().get(&RoleDataKey::UserRole(user))
    }

    /// Get role details
    pub fn get_role(env: Env, role_id: String) -> Option<Role> {
        env.storage().persistent().get(&RoleDataKey::Role(role_id))
    }

    /// Check if user has a specific permission
    pub fn has_permission(env: Env, user: Address, permission: Permission) -> bool {
        let storage = env.storage().persistent();

        // Check if user has a role assignment
        if let Some(assignment) =
            storage.get::<RoleDataKey, UserRoleAssignment>(&RoleDataKey::UserRole(user.clone()))
        {
            if !assignment.is_active {
                return false;
            }

            // Check if role assignment has expired
            if let Some(expires_at) = assignment.expires_at {
                if env.ledger().timestamp() > expires_at {
                    return false;
                }
            }

            // Get role and check permissions
            if let Some(role) =
                storage.get::<RoleDataKey, Role>(&RoleDataKey::Role(assignment.role))
            {
                if role.is_active && role.permissions.contains(&permission) {
                    return true;
                }
            }
        }

        // Check if user is owner (owner has all permissions)
        if let Some(owner) = storage.get::<DataKey, Address>(&DataKey::Owner) {
            if user == owner {
                return true;
            }
        }

        false
    }

    /// Update security settings
    pub fn update_security_settings(
        env: Env,
        caller: Address,
        mfa_required: Option<bool>,
        session_timeout: Option<u64>,
        max_login_attempts: Option<u32>,
        lockout_duration: Option<u64>,
        audit_logging_enabled: Option<bool>,
        rate_limiting_enabled: Option<bool>,
        security_policies_enabled: Option<bool>,
        large_disbursement_threshold: Option<i128>,
    ) -> Result<(), PayrollError> {
        caller.require_auth();
        Self::require_not_paused(&env)?;
        Self::_require_security_permission(&env, &caller, Permission::ManageSecurity)?;

        let storage = env.storage().persistent();
        let current_time = env.ledger().timestamp();

        let mut settings = storage
            .get::<DataKey, SecuritySettings>(&DataKey::SecuritySettings)
            .unwrap_or(SecuritySettings {
                mfa_required: false,
                session_timeout: 3600, // 1 hour default
                max_login_attempts: 5,
                lockout_duration: 1800, // 30 minutes default
                ip_whitelist: Vec::new(&env),
                ip_blacklist: Vec::new(&env),
                audit_logging_enabled: true,
                rate_limiting_enabled: true,
                security_policies_enabled: true,
                emergency_mode: false,
                large_disbursement_threshold: DEFAULT_LARGE_DISBURSEMENT_THRESHOLD,
                last_updated: current_time,
            });

        // Update settings with provided values
        if let Some(mfa) = mfa_required {
            settings.mfa_required = mfa;
        }
        if let Some(timeout) = session_timeout {
            settings.session_timeout = timeout;
        }
        if let Some(attempts) = max_login_attempts {
            settings.max_login_attempts = attempts;
        }
        if let Some(duration) = lockout_duration {
            settings.lockout_duration = duration;
        }
        if let Some(audit) = audit_logging_enabled {
            settings.audit_logging_enabled = audit;
        }
        if let Some(rate) = rate_limiting_enabled {
            settings.rate_limiting_enabled = rate;
        }
        if let Some(policies) = security_policies_enabled {
            settings.security_policies_enabled = policies;
        }
        if let Some(threshold) = large_disbursement_threshold {
            settings.large_disbursement_threshold = threshold;
        }

        settings.last_updated = current_time;
        storage.set(&DataKey::SecuritySettings, &settings);

        Ok(())
    }

    /// Enable multi-factor authentication for the caller
    #[allow(clippy::too_many_arguments)]
    pub fn enable_mfa(
        env: Env,
        caller: Address,
        secret: Bytes,
        digits: u32,
        period: u64,
        emergency_code_hashes: Vec<BytesN<32>>,
        emergency_bypass_enabled: bool,
        session_timeout_override: Option<u64>,
    ) -> Result<(), PayrollError> {
        caller.require_auth();
        Self::require_not_paused(&env)?;

        if secret.is_empty() || period == 0 {
            return Err(PayrollError::InvalidData);
        }

        if digits < 4 || digits > 8 {
            return Err(PayrollError::InvalidData);
        }

        // Ensure any stale sessions are removed before enabling
        Self::clear_user_sessions(&env, &caller);

        let mut config =
            Self::get_user_mfa_config(&env, &caller).unwrap_or_else(|| UserMfaConfig {
                user: caller.clone(),
                is_enabled: true,
                secret: Bytes::new(&env),
                digits,
                period,
                last_verified_at: None,
                session_timeout_override,
                active_sessions: Vec::<u64>::new(&env),
                emergency_bypass_enabled: false,
                emergency_code_hashes: Vec::new(&env),
                emergency_bypass_last_used_at: None,
            });

        config.user = caller.clone();
        config.is_enabled = true;
        config.secret = secret;
        config.digits = digits;
        config.period = period;
        config.last_verified_at = None;
        config.session_timeout_override = session_timeout_override;
        config.active_sessions = Vec::<u64>::new(&env);
        config.emergency_bypass_enabled =
            emergency_bypass_enabled && !emergency_code_hashes.is_empty();
        config.emergency_code_hashes = emergency_code_hashes;
        config.emergency_bypass_last_used_at = None;

        Self::save_user_mfa_config(&env, &config);

        env.events()
            .publish((MFA_ENABLED_EVENT,), (caller, digits, period));

        Ok(())
    }

    /// Disable multi-factor authentication for the caller and destroy active sessions
    pub fn disable_mfa(env: Env, caller: Address) -> Result<(), PayrollError> {
        caller.require_auth();
        Self::require_not_paused(&env)?;

        Self::clear_user_sessions(&env, &caller);

        let mut config =
            Self::get_user_mfa_config(&env, &caller).unwrap_or_else(|| UserMfaConfig {
                user: caller.clone(),
                is_enabled: false,
                secret: Bytes::new(&env),
                digits: 6,
                period: 30,
                last_verified_at: None,
                session_timeout_override: None,
                active_sessions: Vec::<u64>::new(&env),
                emergency_bypass_enabled: false,
                emergency_code_hashes: Vec::new(&env),
                emergency_bypass_last_used_at: None,
            });

        config.user = caller.clone();
        config.is_enabled = false;
        config.secret = Bytes::new(&env);
        config.digits = 6;
        config.period = 30;
        config.last_verified_at = None;
        config.session_timeout_override = None;
        config.active_sessions = Vec::<u64>::new(&env);
        config.emergency_bypass_enabled = false;
        config.emergency_code_hashes = Vec::new(&env);
        config.emergency_bypass_last_used_at = None;

        Self::save_user_mfa_config(&env, &config);

        env.events().publish((MFA_DISABLED_EVENT,), caller);

        Ok(())
    }

    /// Start an MFA challenge for the provided operation scope
    pub fn begin_mfa_challenge(
        env: Env,
        caller: Address,
        operation: Symbol,
        emergency_bypass: bool,
    ) -> Result<u64, PayrollError> {
        caller.require_auth();
        Self::require_not_paused(&env)?;

        if !Self::is_supported_mfa_operation(operation.clone()) {
            return Err(PayrollError::InvalidData);
        }

        let config = Self::get_user_mfa_config(&env, &caller).ok_or(PayrollError::MFARequired)?;
        if !config.is_enabled {
            return Err(PayrollError::MFARequired);
        }

        let emergency_allowed = emergency_bypass
            && config.emergency_bypass_enabled
            && !config.emergency_code_hashes.is_empty();

        let current_time = env.ledger().timestamp();
        let challenge_id = Self::next_mfa_challenge_id(&env);
        let validity = cmp::max(config.period.saturating_mul(2), 120);
        let expires_at = current_time.saturating_add(validity);
        let session_scope = Self::scope_for_operation(&env, operation.clone());

        let challenge = MfaChallenge {
            challenge_id,
            user: caller.clone(),
            operation: operation.clone(),
            issued_at: current_time,
            expires_at,
            attempts_remaining: DEFAULT_MFA_CHALLENGE_ATTEMPTS,
            requires_totp: !emergency_allowed,
            emergency_bypass_allowed: emergency_allowed,
            session_scope: session_scope.clone(),
            resolved: false,
        };

        let storage = env.storage().persistent();
        storage.set(&ExtendedDataKey::MfaChallenge(challenge_id), &challenge);

        let challenge_event = MfaChallengeEvent {
            user: caller.clone(),
            challenge_id,
            operation,
            expires_at,
        };
        env.events()
            .publish((MFA_CHALLENGE_EVENT,), challenge_event);

        Ok(challenge_id)
    }

    /// Complete an MFA challenge using either TOTP or an emergency bypass code
    pub fn complete_mfa_challenge(
        env: Env,
        caller: Address,
        challenge_id: u64,
        totp_code: Option<u32>,
        emergency_code_hash: Option<BytesN<32>>,
    ) -> Result<u64, PayrollError> {
        caller.require_auth();
        Self::require_not_paused(&env)?;

        let mut config =
            Self::get_user_mfa_config(&env, &caller).ok_or(PayrollError::MFARequired)?;
        if !config.is_enabled {
            return Err(PayrollError::MFARequired);
        }

        let storage = env.storage().persistent();
        let mut challenge = storage
            .get::<ExtendedDataKey, MfaChallenge>(&ExtendedDataKey::MfaChallenge(challenge_id))
            .ok_or(PayrollError::SecurityTokenInvalid)?;

        if challenge.user != caller {
            return Err(PayrollError::Unauthorized);
        }

        if challenge.resolved {
            return Err(PayrollError::SecurityTokenInvalid);
        }

        let current_time = env.ledger().timestamp();
        if current_time > challenge.expires_at {
            challenge.resolved = true;
            storage.set(&ExtendedDataKey::MfaChallenge(challenge_id), &challenge);
            return Err(PayrollError::SecurityTokenInvalid);
        }

        if challenge.attempts_remaining == 0 {
            challenge.resolved = true;
            storage.set(&ExtendedDataKey::MfaChallenge(challenge_id), &challenge);
            return Err(PayrollError::SecurityTokenInvalid);
        }

        let mut emergency_used = false;
        let totp_valid = if let Some(code) = totp_code {
            Self::verify_totp(&config, code, current_time)?
        } else {
            false
        };

        if challenge.requires_totp {
            if !totp_valid {
                challenge.attempts_remaining = challenge.attempts_remaining.saturating_sub(1);
                storage.set(&ExtendedDataKey::MfaChallenge(challenge_id), &challenge);
                return Err(PayrollError::SecurityTokenInvalid);
            }
            config.last_verified_at = Some(current_time);
        } else if totp_valid {
            config.last_verified_at = Some(current_time);
        } else {
            let hash = emergency_code_hash.ok_or(PayrollError::SecurityTokenInvalid)?;
            if !Self::consume_emergency_code(&env, &mut config, &hash) {
                challenge.attempts_remaining = challenge.attempts_remaining.saturating_sub(1);
                storage.set(&ExtendedDataKey::MfaChallenge(challenge_id), &challenge);
                return Err(PayrollError::SecurityTokenInvalid);
            }
            emergency_used = true;
            config.emergency_bypass_last_used_at = Some(current_time);
        }

        challenge.resolved = true;
        challenge.attempts_remaining = 0;
        storage.set(&ExtendedDataKey::MfaChallenge(challenge_id), &challenge);

        let session_id = Self::next_mfa_session_id(&env);
        let session_timeout = config
            .session_timeout_override
            .unwrap_or_else(|| Self::resolve_default_session_timeout(&env));
        let expires_at = current_time.saturating_add(session_timeout);

        let mut issued_scope = challenge.session_scope.clone();
        if emergency_used {
            issued_scope.push_back(MFA_SCOPE_EMERGENCY);
        }

        let session = MfaSession {
            session_id,
            user: caller.clone(),
            issued_for: issued_scope.clone(),
            created_at: current_time,
            last_used_at: current_time,
            expires_at,
            emergency_bypass_used: emergency_used,
            challenge_id,
        };

        storage.set(&ExtendedDataKey::MfaSession(session_id), &session);

        config.active_sessions.push_back(session_id);
        Self::save_user_mfa_config(&env, &config);

        let verification_event = MfaVerificationEvent {
            user: caller.clone(),
            challenge_id,
            session_id,
            operation: challenge.operation,
            emergency_bypass: emergency_used,
        };
        env.events()
            .publish((MFA_VERIFIED_EVENT,), verification_event);

        let session_event = MfaSessionEvent {
            user: caller,
            session_id,
            created_at: current_time,
            expires_at,
            operations: issued_scope,
            emergency_bypass: emergency_used,
        };
        env.events()
            .publish((SESSION_STARTED_EVENT,), session_event);

        Ok(session_id)
    }

    /// Get security settings
    pub fn get_security_settings(env: Env) -> Option<SecuritySettings> {
        env.storage().persistent().get(&DataKey::SecuritySettings)
    }

    /// Perform security audit
    pub fn perform_security_audit(
        env: Env,
        caller: Address,
    ) -> Result<Vec<SecurityAuditEntry>, PayrollError> {
        caller.require_auth();
        Self::require_not_paused(&env)?;
        Self::_require_security_permission(&env, &caller, Permission::ViewAuditTrail)?;

        // This would perform a comprehensive security audit
        // For now, return an empty vector
        let audit_entries = Vec::new(&env);

        env.events().publish(
            (SECURITY_AUDIT_EVENT,),
            (caller, audit_entries.len()),
        );

        Ok(audit_entries)
    }

    /// Emergency security lockdown
    pub fn emergency_lockdown(env: Env, caller: Address) -> Result<(), PayrollError> {
        caller.require_auth();
        Self::require_not_paused(&env)?;
        Self::_require_security_permission(&env, &caller, Permission::EmergencyOperations)?;

        let storage = env.storage().persistent();
        let current_time = env.ledger().timestamp();

        // Pause the contract
        storage.set(&DataKey::Paused, &true);

        // Update security settings to emergency mode
        if let Some(mut settings) =
            storage.get::<DataKey, SecuritySettings>(&DataKey::SecuritySettings)
        {
            settings.emergency_mode = true;
            settings.last_updated = current_time;
            storage.set(&DataKey::SecuritySettings, &settings);
        }

        env.events().publish(
            (SECURITY_POLICY_VIOLATION_EVENT,),
            (
                caller,
                String::from_str(&env, "Emergency lockdown activated"),
            ),
        );

        Ok(())
    }

    //-----------------------------------------------------------------------------
    // Internal Security Helper Functions
    //-----------------------------------------------------------------------------

    fn get_user_mfa_config(env: &Env, user: &Address) -> Option<UserMfaConfig> {
        env.storage()
            .persistent()
            .get(&ExtendedDataKey::UserMfaConfig(user.clone()))
    }

    fn save_user_mfa_config(env: &Env, config: &UserMfaConfig) {
        let storage = env.storage().persistent();
        storage.set(&ExtendedDataKey::UserMfaConfig(config.user.clone()), config);
        storage.set(
            &ExtendedDataKey::UserMfaSessions(config.user.clone()),
            &config.active_sessions,
        );
    }

    fn clear_user_sessions(env: &Env, user: &Address) {
        let storage = env.storage().persistent();
        let mut updated = storage
            .get::<ExtendedDataKey, UserMfaConfig>(&ExtendedDataKey::UserMfaConfig(user.clone()));

        if let Some(mut config) = updated {
            for session_id in config.active_sessions.iter() {
                let key = ExtendedDataKey::MfaSession(session_id);
                if let Some(session) = storage.get::<ExtendedDataKey, MfaSession>(&key) {
                    let event = MfaSessionEvent {
                        user: session.user.clone(),
                        session_id,
                        created_at: session.created_at,
                        expires_at: session.expires_at,
                        operations: session.issued_for.clone(),
                        emergency_bypass: session.emergency_bypass_used,
                    };
                    env.events().publish((SESSION_ENDED_EVENT,), event);
                    storage.remove(&key);
                } else {
                    storage.remove(&key);
                }
            }

            config.active_sessions = Vec::<u64>::new(env);
            Self::save_user_mfa_config(env, &config);
        } else {
            storage.remove(&ExtendedDataKey::UserMfaSessions(user.clone()));
        }
    }

    fn resolve_default_session_timeout(env: &Env) -> u64 {
        env.storage()
            .persistent()
            .get::<DataKey, SecuritySettings>(&DataKey::SecuritySettings)
            .map(|settings| settings.session_timeout)
            .unwrap_or(3600)
    }

    fn next_mfa_session_id(env: &Env) -> u64 {
        let storage = env.storage().persistent();
        let next = storage
            .get::<ExtendedDataKey, u64>(&ExtendedDataKey::NextMfaSessionId)
            .unwrap_or(1);
        storage.set(&ExtendedDataKey::NextMfaSessionId, &(next + 1));
        next
    }

    fn next_mfa_challenge_id(env: &Env) -> u64 {
        let storage = env.storage().persistent();
        let next = storage
            .get::<ExtendedDataKey, u64>(&ExtendedDataKey::NextMfaChallengeId)
            .unwrap_or(1);
        storage.set(&ExtendedDataKey::NextMfaChallengeId, &(next + 1));
        next
    }

    fn scope_for_operation(env: &Env, operation: Symbol) -> Vec<Symbol> {
        let mut scope = Vec::new(env);
        scope.push_back(operation.clone());
        if operation != MFA_SCOPE_ALL {
            scope.push_back(MFA_SCOPE_ALL);
        }
        scope
    }

    fn is_supported_mfa_operation(operation: Symbol) -> bool {
        operation == MFA_SCOPE_PAYROLL
            || operation == MFA_SCOPE_DISBURSE
            || operation == MFA_SCOPE_TRANSFER
            || operation == MFA_SCOPE_EMERGENCY
    }

    fn consume_emergency_code(env: &Env, config: &mut UserMfaConfig, hash: &BytesN<32>) -> bool {
        let mut remaining = Vec::new(env);
        let mut consumed = false;
        for entry in config.emergency_code_hashes.iter() {
            if !consumed && entry == hash.clone() {
                consumed = true;
                continue;
            }
            remaining.push_back(entry.clone());
        }

        if consumed {
            config.emergency_code_hashes = remaining;
        }

        consumed
    }

    fn bytes_to_std(bytes: &Bytes) -> StdVec<u8> {
        let mut result = StdVec::with_capacity(bytes.len() as usize);
        for byte in bytes.iter() {
            result.push(byte);
        }
        result
    }

    fn hotp(secret: &[u8], counter: u64, digits: u32) -> Result<u32, PayrollError> {
        let mut mac = HmacSha1::new_from_slice(secret).map_err(|_| PayrollError::InvalidData)?;
        mac.update(&counter.to_be_bytes());

        let code_bytes = mac.finalize().into_bytes();
        let offset = (code_bytes[code_bytes.len() - 1] & 0x0f) as usize;

        if offset + 3 >= code_bytes.len() {
            return Err(PayrollError::InvalidData);
        }

        let binary = ((code_bytes[offset] & 0x7f) as u32) << 24
            | (code_bytes[offset + 1] as u32) << 16
            | (code_bytes[offset + 2] as u32) << 8
            | (code_bytes[offset + 3] as u32);

        let modulus = 10u32.saturating_pow(digits);
        if modulus == 0 {
            return Err(PayrollError::InvalidData);
        }

        Ok(binary % modulus)
    }

    fn verify_totp(
        config: &UserMfaConfig,
        code: u32,
        timestamp: u64,
    ) -> Result<bool, PayrollError> {
        if config.secret.is_empty() || config.period == 0 {
            return Ok(false);
        }

        let secret_bytes = Self::bytes_to_std(&config.secret);
        let digits = config.digits;
        let period = config.period;
        let base_counter = (timestamp / period) as i64;

        for drift in -MFA_TOTP_ALLOWED_DRIFT..=MFA_TOTP_ALLOWED_DRIFT {
            let candidate_counter = base_counter + drift;
            if candidate_counter < 0 {
                continue;
            }

            let expected = Self::hotp(secret_bytes.as_slice(), candidate_counter as u64, digits)?;
            if expected == code {
                return Ok(true);
            }
        }

        Ok(false)
    }

    fn session_allows_operation(session: &MfaSession, operation: Symbol) -> bool {
        if operation == MFA_SCOPE_ALL {
            return true;
        }

        for scope in session.issued_for.iter() {
            if scope == operation || scope == MFA_SCOPE_ALL {
                return true;
            }
        }

        false
    }

    fn ensure_active_mfa_session(
        env: &Env,
        user: &Address,
        operation: Symbol,
    ) -> Result<(), PayrollError> {
        let mut config = match Self::get_user_mfa_config(env, user) {
            Some(cfg) if cfg.is_enabled => cfg,
            Some(_) => return Err(PayrollError::MFARequired),
            None => return Err(PayrollError::MFARequired),
        };

        let storage = env.storage().persistent();
        let current_time = env.ledger().timestamp();
        let mut active = Vec::<u64>::new(env);
        let mut allowed = false;

        for session_id in config.active_sessions.iter() {
            let key = ExtendedDataKey::MfaSession(session_id);
            if let Some(mut session) = storage.get::<ExtendedDataKey, MfaSession>(&key) {
                if session.expires_at <= current_time {
                    let event = MfaSessionEvent {
                        user: session.user.clone(),
                        session_id,
                        created_at: session.created_at,
                        expires_at: session.expires_at,
                        operations: session.issued_for.clone(),
                        emergency_bypass: session.emergency_bypass_used,
                    };
                    env.events().publish((SESSION_ENDED_EVENT,), event);
                    storage.remove(&key);
                    continue;
                }

                if Self::session_allows_operation(&session, operation.clone()) {
                    allowed = true;
                    session.last_used_at = current_time;
                    storage.set(&key, &session);
                }

                active.push_back(session_id);
            } else {
                storage.remove(&key);
            }
        }

        config.active_sessions = active;
        Self::save_user_mfa_config(env, &config);

        if allowed {
            Ok(())
        } else {
            Err(PayrollError::MFARequired)
        }
    }

    fn is_large_disbursement(amount: i128, threshold: i128) -> bool {
        threshold > 0 && amount >= threshold
    }

    fn is_mfa_required_for_operation(
        env: &Env,
        user: &Address,
        operation: Symbol,
        amount: Option<i128>,
    ) -> bool {
        let settings = env
            .storage()
            .persistent()
            .get::<DataKey, SecuritySettings>(&DataKey::SecuritySettings);

        if let Some(cfg) = Self::get_user_mfa_config(env, user) {
            if cfg.is_enabled {
                return true;
            }

            if operation == MFA_SCOPE_DISBURSE {
                if let Some(value) = amount {
                    let threshold = settings
                        .as_ref()
                        .map(|s| s.large_disbursement_threshold)
                        .unwrap_or(DEFAULT_LARGE_DISBURSEMENT_THRESHOLD);
                    if Self::is_large_disbursement(value, threshold) {
                        return true;
                    }
                }
            }

            if let Some(settings_ref) = settings.as_ref() {
                if settings_ref.mfa_required
                    && (operation == MFA_SCOPE_PAYROLL || operation == MFA_SCOPE_TRANSFER)
                {
                    return true;
                }
            }

            return false;
        }

        if let Some(settings_val) = settings {
            if settings_val.mfa_required
                && (operation == MFA_SCOPE_PAYROLL || operation == MFA_SCOPE_TRANSFER)
            {
                return true;
            }

            if operation == MFA_SCOPE_DISBURSE {
                if let Some(value) = amount {
                    if Self::is_large_disbursement(value, settings_val.large_disbursement_threshold)
                    {
                        return true;
                    }
                }
            }
        } else if operation == MFA_SCOPE_DISBURSE {
            if let Some(value) = amount {
                if Self::is_large_disbursement(value, DEFAULT_LARGE_DISBURSEMENT_THRESHOLD) {
                    return true;
                }
            }
        }

        false
    }

    /// Require security permission for operation
    fn _require_security_permission(
        env: &Env,
        caller: &Address,
        permission: Permission,
    ) -> Result<(), PayrollError> {
        if !Self::has_permission(env.clone(), caller.clone(), permission) {
            return Err(PayrollError::InsufficientPermissions);
        }
        Ok(())
    }

    /// Log security event
    fn _log_security_event(
        env: &Env,
        user: &Address,
        action: &str,
        resource: &str,
        result: SecurityAuditResult,
        details: Map<String, String>,
    ) {
        let storage = env.storage().persistent();
        let current_time = env.ledger().timestamp();

        let entry_id = String::from_str(env, "sec_audit_entry");

        let audit_entry = SecurityAuditEntry {
            entry_id: entry_id.clone(),
            user: user.clone(),
            action: String::from_str(env, action),
            resource: String::from_str(env, resource),
            result,
            details,
            timestamp: current_time,
            ip_address: None,
            user_agent: None,
            session_id: None,
        };

        // Store audit entry (simplified)
        storage.set(&DataKey::AuditTrail(user.clone()), &audit_entry);

        // Emit audit event for off-chain listeners
        env.events().publish(
            (SECURITY_AUDIT_EVENT,),
            (
                user.clone(),
                String::from_str(env, action),
                String::from_str(env, resource),
                current_time,
            ),
        );
    }

    /// Check rate limiting
    fn _check_rate_limit(_env: &Env, _user: &Address, _operation: &str) -> Result<(), PayrollError> {
        // Simplified rate limiting check
        // In a real implementation, this would check actual rate limits
        Ok(())
    }

    /// Detect suspicious activity
    fn _detect_suspicious_activity(
        _env: &Env,
        _user: &Address,
        _action: &str,
    ) -> Result<(), PayrollError> {
        // Simplified suspicious activity detection
        // In a real implementation, this would use ML/AI to detect patterns
        Ok(())
    }

    //-----------------------------------------------------------------------------
    // Enterprise Features Implementation
    //-----------------------------------------------------------------------------

    /// Create a new department
    pub fn create_department(
        env: Env,
        caller: Address,
        name: String,
        description: String,
        manager: Address,
        parent_department: Option<u64>,
    ) -> Result<u64, PayrollError> {
        caller.require_auth();
        Self::require_not_paused(&env)?;

        let storage = env.storage().persistent();
        let current_time = env.ledger().timestamp();

        // Get next department ID
        let department_id = storage
            .get::<EnterpriseDataKey, u64>(&EnterpriseDataKey::NextDepartmentId)
            .unwrap_or(1);
        storage.set(&EnterpriseDataKey::NextDepartmentId, &(department_id + 1));

        let department = enterprise::Department {
            id: department_id,
            name: name.clone(),
            description: description.clone(),
            employer: caller.clone(),
            manager,
            parent_department,
            created_at: current_time,
            updated_at: current_time,
            is_active: true,
        };

        // Store department
        storage.set(
            &enterprise::EnterpriseDataKey::Department(department_id),
            &department,
        );

        // Add to employer's departments
        let mut employer_departments = storage
            .get::<enterprise::EnterpriseDataKey, Vec<u64>>(
                &enterprise::EnterpriseDataKey::EmployerDepartments(caller.clone()),
            )
            .unwrap_or(Vec::new(&env));
        employer_departments.push_back(department_id);
        storage.set(
            &enterprise::EnterpriseDataKey::EmployerDepartments(caller.clone()),
            &employer_departments,
        );

        // Emit event
        env.events().publish(
            (symbol_short!("dept_c"),),
            (caller, department_id, name, description),
        );

        Ok(department_id)
    }

    /// Assign employee to department
    pub fn assign_employee_to_department(
        env: Env,
        caller: Address,
        employee: Address,
        department_id: u64,
    ) -> Result<(), PayrollError> {
        caller.require_auth();
        Self::require_not_paused(&env)?;

        let storage = env.storage().persistent();

        // Verify department exists and belongs to caller
        let department = storage
            .get::<EnterpriseDataKey, Department>(&EnterpriseDataKey::Department(department_id))
            .ok_or(PayrollError::InvalidData)?;

        if department.employer != caller {
            return Err(PayrollError::Unauthorized);
        }

        // Assign employee to department
        storage.set(
            &EnterpriseDataKey::EmployeeDepartment(employee.clone()),
            &department_id,
        );

        // Emit event
        env.events()
            .publish((symbol_short!("emp_a"),), (caller, employee, department_id));

        Ok(())
    }

    /// Create approval workflow
    pub fn create_approval_workflow(
        env: Env,
        caller: Address,
        name: String,
        description: String,
        steps: Vec<ApprovalStep>,
    ) -> Result<u64, PayrollError> {
        caller.require_auth();
        Self::require_not_paused(&env)?;

        let storage = env.storage().persistent();
        let current_time = env.ledger().timestamp();

        // Get next workflow ID
        let workflow_id = storage
            .get::<EnterpriseDataKey, u64>(&EnterpriseDataKey::NextWorkflowId)
            .unwrap_or(1);
        storage.set(&EnterpriseDataKey::NextWorkflowId, &(workflow_id + 1));

        let workflow = ApprovalWorkflow {
            id: workflow_id,
            name: name.clone(),
            description: description.clone(),
            employer: caller.clone(),
            steps,
            created_at: current_time,
            updated_at: current_time,
            is_active: true,
        };

        // Store workflow
        storage.set(&EnterpriseDataKey::ApprovalWorkflow(workflow_id), &workflow);

        // Emit event
        env.events().publish(
            (symbol_short!("wf_c"),),
            (caller, workflow_id, name, description),
        );

        Ok(workflow_id)
    }

    /// Create webhook endpoint
    pub fn create_webhook_endpoint(
        env: Env,
        caller: Address,
        name: String,
        url: String,
        events: Vec<String>,
        headers: Map<String, String>,
    ) -> Result<String, PayrollError> {
        caller.require_auth();
        Self::require_not_paused(&env)?;

        let storage = env.storage().persistent();
        let current_time = env.ledger().timestamp();

        // Generate webhook ID
        let webhook_id_str = String::from_str(&env, "hook_");

        let webhook = WebhookEndpoint {
            id: webhook_id_str.clone(),
            name: name.clone(),
            url: url.clone(),
            employer: caller.clone(),
            events,
            headers,
            is_active: true,
            created_at: current_time,
            last_triggered: None,
        };

        // Store webhook
        storage.set(
            &EnterpriseDataKey::WebhookEndpoint(webhook_id_str.clone()),
            &webhook,
        );

        // Add to employer's webhooks
        let mut employer_webhooks = storage
            .get::<EnterpriseDataKey, Vec<String>>(&EnterpriseDataKey::EmployerWebhooks(
                caller.clone(),
            ))
            .unwrap_or(Vec::new(&env));
        employer_webhooks.push_back(webhook_id_str.clone());
        storage.set(
            &EnterpriseDataKey::EmployerWebhooks(caller.clone()),
            &employer_webhooks,
        );

        // Emit event
        env.events().publish(
            (symbol_short!("hook_c"),),
            (caller, webhook_id_str.clone(), name, url),
        );

        Ok(webhook_id_str)
    }

    /// Create report template
    pub fn create_report_template(
        env: Env,
        caller: Address,
        name: String,
        description: String,
        query_parameters: Map<String, String>,
        schedule: Option<String>,
    ) -> Result<u64, PayrollError> {
        caller.require_auth();
        Self::require_not_paused(&env)?;

        let storage = env.storage().persistent();
        let current_time = env.ledger().timestamp();

        // Get next report ID
        let report_id = storage
            .get::<EnterpriseDataKey, u64>(&EnterpriseDataKey::NextReportId)
            .unwrap_or(1);
        storage.set(&EnterpriseDataKey::NextReportId, &(report_id + 1));

        let report = ReportTemplate {
            id: report_id,
            name: name.clone(),
            description: description.clone(),
            employer: caller.clone(),
            query_parameters,
            schedule,
            created_at: current_time,
            updated_at: current_time,
            is_active: true,
        };

        // Store report template
        storage.set(&EnterpriseDataKey::ReportTemplate(report_id), &report);

        // Add to employer's reports
        let mut employer_reports = storage
            .get::<EnterpriseDataKey, Vec<u64>>(&EnterpriseDataKey::EmployerReports(caller.clone()))
            .unwrap_or(Vec::new(&env));
        employer_reports.push_back(report_id);
        storage.set(
            &EnterpriseDataKey::EmployerReports(caller.clone()),
            &employer_reports,
        );

        // Emit event
        env.events().publish(
            (symbol_short!("rpt_c"),),
            (caller, report_id, name, description),
        );

        Ok(report_id)
    }

    /// Create backup schedule
    pub fn create_backup_schedule(
        env: Env,
        caller: Address,
        name: String,
        frequency: String,
        retention_days: u32,
    ) -> Result<u64, PayrollError> {
        caller.require_auth();
        Self::require_not_paused(&env)?;

        let storage = env.storage().persistent();
        let current_time = env.ledger().timestamp();

        // Get next backup schedule ID
        let schedule_id = storage
            .get::<EnterpriseDataKey, u64>(&EnterpriseDataKey::NextBackupScheduleId)
            .unwrap_or(1);
        storage.set(&EnterpriseDataKey::NextBackupScheduleId, &(schedule_id + 1));

        let schedule = BackupSchedule {
            id: schedule_id,
            name: name.clone(),
            employer: caller.clone(),
            frequency,
            retention_days,
            is_active: true,
            created_at: current_time,
            last_backup: None,
        };

        // Store backup schedule
        storage.set(&EnterpriseDataKey::BackupSchedule(schedule_id), &schedule);

        // Add to employer's backup schedules
        let mut employer_schedules = storage
            .get::<EnterpriseDataKey, Vec<u64>>(&EnterpriseDataKey::EmployerBackupSchedules(
                caller.clone(),
            ))
            .unwrap_or(Vec::new(&env));
        employer_schedules.push_back(schedule_id);
        storage.set(
            &EnterpriseDataKey::EmployerBackupSchedules(caller.clone()),
            &employer_schedules,
        );

        // Emit event
        env.events()
            .publish((symbol_short!("bkup_c"),), (caller, schedule_id, name));

        Ok(schedule_id)
    }

    //-----------------------------------------------------------------------------
    // Dispute Resolution Functions
    //-----------------------------------------------------------------------------

    /// Create a new dispute
    pub fn create_dispute(
        env: Env,
        caller: Address,
        employer: Address,
        dispute_type: DisputeType,
        description: String,
        evidence: Vec<String>,
        amount_involved: Option<i128>,
        token_involved: Option<Address>,
        priority: DisputePriority,
        timeout_days: u32,
    ) -> Result<u64, PayrollError> {
        caller.require_auth();
        Self::require_not_paused(&env)?;

        let storage = env.storage().persistent();
        let current_time = env.ledger().timestamp();

        // Verify the caller is an employee with a payroll
        let payroll = Self::_get_payroll(&env, &caller).ok_or(PayrollError::PayrollNotFound)?;
        if payroll.employer != employer {
            return Err(PayrollError::Unauthorized);
        }

        // Get dispute settings
        let settings = Self::_get_dispute_settings(&env);

        // Validate evidence requirements
        if settings.evidence_required && (evidence.len()) < settings.min_evidence_count {
            return Err(PayrollError::InvalidData);
        }

        // Get next dispute ID
        let next_id = storage.get(&EnterpriseDataKey::NextDisputeId).unwrap_or(0) + 1;
        storage.set(&EnterpriseDataKey::NextDisputeId, &next_id);

        // Calculate expiration time
        let timeout_days = if timeout_days == 0 {
            settings.dispute_timeout
        } else {
            timeout_days
        };
        let expires_at = current_time + (timeout_days as u64 * 24 * 60 * 60);

        // Create dispute
        let dispute = Dispute {
            id: next_id,
            employee: caller.clone(),
            employer: employer.clone(),
            dispute_type: dispute_type.clone(),
            description: description.clone(),
            evidence,
            amount_involved,
            token_involved,
            priority: priority.clone(),
            status: DisputeStatus::Open,
            created_at: current_time,
            updated_at: current_time,
            expires_at,
            resolved_at: None,
            resolution: None,
            resolution_by: None,
        };

        // Store dispute
        storage.set(&EnterpriseDataKey::Dispute(next_id), &dispute);

        // Add to employee's disputes
        let mut employee_disputes: Vec<u64> = storage
            .get(&EnterpriseDataKey::EmployeeDisputes(caller.clone()))
            .unwrap_or(Vec::new(&env));
        employee_disputes.push_back(next_id);
        storage.set(
            &EnterpriseDataKey::EmployeeDisputes(caller.clone()),
            &employee_disputes,
        );

        // Add to employer's disputes
        let mut employer_disputes: Vec<u64> = storage
            .get(&EnterpriseDataKey::EmployerDisputes(employer.clone()))
            .unwrap_or(Vec::new(&env));
        employer_disputes.push_back(next_id);
        storage.set(
            &EnterpriseDataKey::EmployerDisputes(employer.clone()),
            &employer_disputes,
        );

        // Add to open disputes
        let mut open_disputes: Vec<u64> = storage
            .get(&EnterpriseDataKey::OpenDisputes)
            .unwrap_or(Vec::new(&env));
        open_disputes.push_back(next_id);
        storage.set(&EnterpriseDataKey::OpenDisputes, &open_disputes);

        // Emit dispute created event
        env.events().publish(
            (symbol_short!("dispute_c"),),
            (caller, next_id, employer, dispute_type, priority),
        );

        Ok(next_id)
    }

    /// Update dispute status
    pub fn update_dispute_status(
        env: Env,
        caller: Address,
        dispute_id: u64,
        new_status: DisputeStatus,
        resolution: Option<String>,
    ) -> Result<(), PayrollError> {
        caller.require_auth();
        Self::require_not_paused(&env)?;

        let storage = env.storage().persistent();
        let current_time = env.ledger().timestamp();

        // Get dispute
        let mut dispute: Dispute = storage
            .get(&EnterpriseDataKey::Dispute(dispute_id))
            .ok_or(PayrollError::PayrollNotFound)?;

        // Check if caller is authorized (employee, employer, or mediator)
        if caller != dispute.employee && caller != dispute.employer {
            // Check if caller is a mediator
            if let Some(mediator) = storage
                .get::<EnterpriseDataKey, Mediator>(&EnterpriseDataKey::Mediator(caller.clone()))
            {
                if !mediator.is_active {
                    return Err(PayrollError::Unauthorized);
                }
            } else {
                return Err(PayrollError::Unauthorized);
            }
        }

        // Update dispute
        dispute.status = new_status.clone();
        dispute.updated_at = current_time;
        dispute.resolution = resolution.clone();
        dispute.resolution_by = Some(caller.clone());

        if new_status == DisputeStatus::Resolved {
            dispute.resolved_at = Some(current_time);
        }

        storage.set(&EnterpriseDataKey::Dispute(dispute_id), &dispute);

        // Update open disputes list if resolved
        if new_status == DisputeStatus::Resolved || new_status == DisputeStatus::Closed {
            let open_disputes: Vec<u64> = storage
                .get(&EnterpriseDataKey::OpenDisputes)
                .unwrap_or(Vec::new(&env));
            let mut new_open_disputes = Vec::new(&env);
            for id in open_disputes.iter() {
                if id != dispute_id {
                    new_open_disputes.push_back(id);
                }
            }
            storage.set(&EnterpriseDataKey::OpenDisputes, &new_open_disputes);
        }

        // Emit dispute updated event
        env.events().publish(
            (symbol_short!("dispute_u"),),
            (caller, dispute_id, new_status, resolution),
        );

        Ok(())
    }

    /// Escalate a dispute
    pub fn escalate_dispute(
        env: Env,
        caller: Address,
        dispute_id: u64,
        level: EscalationLevel,
        reason: String,
        mediator_address: Address,
    ) -> Result<u64, PayrollError> {
        caller.require_auth();
        Self::require_not_paused(&env)?;

        let storage = env.storage().persistent();
        let current_time = env.ledger().timestamp();

        // Get dispute
        let mut dispute: Dispute = storage
            .get(&EnterpriseDataKey::Dispute(dispute_id))
            .ok_or(PayrollError::PayrollNotFound)?;

        // Check if dispute is eligible for escalation
        if dispute.status != DisputeStatus::Open && dispute.status != DisputeStatus::UnderReview {
            return Err(PayrollError::InvalidData);
        }

        // Verify mediator exists and is active
        let mediator: Mediator = storage
            .get(&EnterpriseDataKey::Mediator(mediator_address.clone()))
            .ok_or(PayrollError::PayrollNotFound)?;
        if !mediator.is_active {
            return Err(PayrollError::InvalidData);
        }

        // Get next escalation ID
        let next_id = storage
            .get(&EnterpriseDataKey::NextEscalationId)
            .unwrap_or(0)
            + 1;
        storage.set(&EnterpriseDataKey::NextEscalationId, &next_id);

        // Calculate timeout based on level
        let settings = Self::_get_dispute_settings(&env);
        let timeout_days = match level {
            EscalationLevel::Level1 => 7,
            EscalationLevel::Level2 => 14,
            EscalationLevel::Level3 => 21,
            EscalationLevel::Level4 => settings.mediation_timeout,
            EscalationLevel::Level5 => settings.arbitration_timeout,
        };
        let timeout_at = current_time + (timeout_days as u64 * 24 * 60 * 60);

        // Create escalation
        let escalation = Escalation {
            id: next_id,
            dispute_id,
            level: level.clone(),
            reason: reason.clone(),
            escalated_by: caller.clone(),
            escalated_at: current_time,
            mediator: Some(mediator_address.clone()),
            mediator_assigned_at: Some(current_time),
            resolution: None,
            resolved_at: None,
            resolved_by: None,
            timeout_at,
        };

        // Store escalation
        storage.set(&EnterpriseDataKey::Escalation(next_id), &escalation);

        // Add to dispute escalations
        let mut dispute_escalations: Vec<u64> = storage
            .get(&EnterpriseDataKey::DisputeEscalations(dispute_id))
            .unwrap_or(Vec::new(&env));
        dispute_escalations.push_back(next_id);
        storage.set(
            &EnterpriseDataKey::DisputeEscalations(dispute_id),
            &dispute_escalations,
        );

        // Add to mediator escalations
        let mut mediator_escalations: Vec<u64> = storage
            .get(&EnterpriseDataKey::MediatorEscalations(
                mediator_address.clone(),
            ))
            .unwrap_or(Vec::new(&env));
        mediator_escalations.push_back(next_id);
        storage.set(
            &EnterpriseDataKey::MediatorEscalations(mediator_address.clone()),
            &mediator_escalations,
        );

        // Add to escalated disputes
        let mut escalated_disputes: Vec<u64> = storage
            .get(&EnterpriseDataKey::EscalatedDisputes)
            .unwrap_or(Vec::new(&env));
        escalated_disputes.push_back(dispute_id);
        storage.set(&EnterpriseDataKey::EscalatedDisputes, &escalated_disputes);

        // Update dispute status
        dispute.status = DisputeStatus::Escalated;
        dispute.updated_at = current_time;
        storage.set(&EnterpriseDataKey::Dispute(dispute_id), &dispute);

        // Emit escalation event
        env.events().publish(
            (symbol_short!("escalate"),),
            (caller, dispute_id, next_id, level, mediator_address),
        );

        Ok(next_id)
    }

    /// Resolve an escalation
    pub fn resolve_escalation(
        env: Env,
        mediator: Address,
        escalation_id: u64,
        resolution: String,
    ) -> Result<(), PayrollError> {
        mediator.require_auth();
        Self::require_not_paused(&env)?;

        let storage = env.storage().persistent();
        let current_time = env.ledger().timestamp();

        // Get escalation
        let mut escalation: Escalation = storage
            .get(&EnterpriseDataKey::Escalation(escalation_id))
            .ok_or(PayrollError::PayrollNotFound)?;

        // Check if mediator is authorized
        if escalation.mediator != Some(mediator.clone()) {
            return Err(PayrollError::Unauthorized);
        }

        // Check if escalation has expired
        if current_time > escalation.timeout_at {
            return Err(PayrollError::InvalidData);
        }

        // Update escalation
        escalation.resolution = Some(resolution.clone());
        escalation.resolved_at = Some(current_time);
        escalation.resolved_by = Some(mediator.clone());
        storage.set(&EnterpriseDataKey::Escalation(escalation_id), &escalation);

        // Update dispute status
        let mut dispute: Dispute = storage
            .get(&EnterpriseDataKey::Dispute(escalation.dispute_id))
            .ok_or(PayrollError::PayrollNotFound)?;
        dispute.status = DisputeStatus::Resolved;
        dispute.resolution = Some(resolution.clone());
        dispute.resolution_by = Some(mediator.clone());
        dispute.resolved_at = Some(current_time);
        dispute.updated_at = current_time;
        storage.set(&EnterpriseDataKey::Dispute(escalation.dispute_id), &dispute);

        // Remove from escalated disputes
        let escalated_disputes: Vec<u64> = storage
            .get(&EnterpriseDataKey::EscalatedDisputes)
            .unwrap_or(Vec::new(&env));
        let mut new_escalated_disputes = Vec::new(&env);
        for id in escalated_disputes.iter() {
            if id != escalation.dispute_id {
                new_escalated_disputes.push_back(id);
            }
        }
        storage.set(
            &EnterpriseDataKey::EscalatedDisputes,
            &new_escalated_disputes,
        );

        // Remove from open disputes
        let open_disputes: Vec<u64> = storage
            .get(&EnterpriseDataKey::OpenDisputes)
            .unwrap_or(Vec::new(&env));
        let mut new_open_disputes = Vec::new(&env);
        for id in open_disputes.iter() {
            if id != escalation.dispute_id {
                new_open_disputes.push_back(id);
            }
        }
        storage.set(&EnterpriseDataKey::OpenDisputes, &new_open_disputes);

        // Emit resolution event
        env.events().publish(
            (symbol_short!("resolve"),),
            (mediator, escalation_id, escalation.dispute_id, resolution),
        );

        Ok(())
    }

    /// Get dispute settings (internal helper)
    fn _get_dispute_settings(env: &Env) -> DisputeSettings {
        let storage = env.storage().persistent();
        storage
            .get(&EnterpriseDataKey::DisputeSettings)
            .unwrap_or(DisputeSettings {
                auto_escalation_days: 7,
                mediation_timeout: 30,
                arbitration_timeout: 60,
                max_escalation_levels: 5,
                evidence_required: true,
                min_evidence_count: 1,
                dispute_timeout: 30,
                escalation_cooldown: 24,
            })
    }

    /// Add a new mediator
    pub fn add_mediator(
        env: Env,
        caller: Address,
        mediator_address: Address,
        name: String,
        specialization: Vec<String>,
    ) -> Result<(), PayrollError> {
        caller.require_auth();
        Self::require_not_paused(&env)?;

        // Only contract owner can add mediators
        let storage = env.storage().persistent();
        let owner = storage
            .get(&DataKey::Owner)
            .ok_or(PayrollError::Unauthorized)?;
        if caller != owner {
            return Err(PayrollError::Unauthorized);
        }

        let current_time = env.ledger().timestamp();

        // Create mediator
        let mediator = Mediator {
            address: mediator_address.clone(),
            name: name.clone(),
            specialization: specialization.clone(),
            success_rate: 0,
            total_cases: 0,
            resolved_cases: 0,
            is_active: true,
            created_at: current_time,
            last_active: current_time,
        };

        // Store mediator
        storage.set(
            &EnterpriseDataKey::Mediator(mediator_address.clone()),
            &mediator,
        );

        // Add to active mediators
        let mut active_mediators: Vec<Address> = storage
            .get(&EnterpriseDataKey::ActiveMediators)
            .unwrap_or(Vec::new(&env));
        active_mediators.push_back(mediator_address.clone());
        storage.set(&EnterpriseDataKey::ActiveMediators, &active_mediators);

        // Add to specialization index
        for spec in specialization.iter() {
            let mut mediators_by_spec: Vec<Address> = storage
                .get(&EnterpriseDataKey::MediatorBySpecialization(spec.clone()))
                .unwrap_or(Vec::new(&env));
            mediators_by_spec.push_back(mediator_address.clone());
            storage.set(
                &EnterpriseDataKey::MediatorBySpecialization(spec.clone()),
                &mediators_by_spec,
            );
        }

        // Emit mediator added event
        env.events().publish(
            (symbol_short!("mediator"),),
            (caller, mediator_address, name, specialization),
        );

        Ok(())
    }

    /// Get dispute settings
    pub fn get_dispute_settings(env: Env) -> DisputeSettings {
        Self::_get_dispute_settings(&env)
    }

    /// Update dispute settings
    pub fn update_dispute_settings(
        env: Env,
        caller: Address,
        settings: DisputeSettings,
    ) -> Result<(), PayrollError> {
        caller.require_auth();
        Self::require_not_paused(&env)?;

        // Only contract owner can update settings
        let storage = env.storage().persistent();
        let owner = storage
            .get(&DataKey::Owner)
            .ok_or(PayrollError::Unauthorized)?;
        if caller != owner {
            return Err(PayrollError::Unauthorized);
        }

        storage.set(&EnterpriseDataKey::DisputeSettings, &settings);

        // Emit settings updated event
        env.events()
            .publish((symbol_short!("settings"),), (caller, settings));

        Ok(())
    }

    /// Get a dispute by ID
    pub fn get_dispute(env: Env, dispute_id: u64) -> Result<Dispute, PayrollError> {
        let storage = env.storage().persistent();
        storage
            .get(&EnterpriseDataKey::Dispute(dispute_id))
            .ok_or(PayrollError::PayrollNotFound)
    }

    /// Get all disputes for an employee
    pub fn get_employee_disputes(
        env: Env,
        employee: Address,
    ) -> Result<Vec<Dispute>, PayrollError> {
        let storage = env.storage().persistent();
        let dispute_ids: Vec<u64> = storage
            .get(&EnterpriseDataKey::EmployeeDisputes(employee.clone()))
            .unwrap_or(Vec::new(&env));

        let mut disputes = Vec::new(&env);
        for id in dispute_ids.iter() {
            if let Some(dispute) = storage.get(&EnterpriseDataKey::Dispute(id)) {
                disputes.push_back(dispute);
            }
        }

        Ok(disputes)
    }

    /// Get all disputes for an employer
    pub fn get_employer_disputes(
        env: Env,
        employer: Address,
    ) -> Result<Vec<Dispute>, PayrollError> {
        let storage = env.storage().persistent();
        let dispute_ids: Vec<u64> = storage
            .get(&EnterpriseDataKey::EmployerDisputes(employer.clone()))
            .unwrap_or(Vec::new(&env));

        let mut disputes = Vec::new(&env);
        for id in dispute_ids.iter() {
            if let Some(dispute) = storage.get(&EnterpriseDataKey::Dispute(id)) {
                disputes.push_back(dispute);
            }
        }

        Ok(disputes)
    }

    /// Get all open disputes
    pub fn get_open_disputes(env: Env) -> Result<Vec<Dispute>, PayrollError> {
        let storage = env.storage().persistent();
        let dispute_ids: Vec<u64> = storage
            .get(&EnterpriseDataKey::OpenDisputes)
            .unwrap_or(Vec::new(&env));

        let mut disputes = Vec::new(&env);
        for id in dispute_ids.iter() {
            if let Some(dispute) = storage.get(&EnterpriseDataKey::Dispute(id)) {
                disputes.push_back(dispute);
            }
        }

        Ok(disputes)
    }

    /// Get all escalated disputes
    pub fn get_escalated_disputes(env: Env) -> Result<Vec<Dispute>, PayrollError> {
        let storage = env.storage().persistent();
        let dispute_ids: Vec<u64> = storage
            .get(&EnterpriseDataKey::EscalatedDisputes)
            .unwrap_or(Vec::new(&env));

        let mut disputes = Vec::new(&env);
        for id in dispute_ids.iter() {
            if let Some(dispute) = storage.get(&EnterpriseDataKey::Dispute(id)) {
                disputes.push_back(dispute);
            }
        }

        Ok(disputes)
    }

    //-----------------------------------------------------------------------------
    // Payroll Modification Approval System
    //-----------------------------------------------------------------------------

    /// Request a payroll modification that requires approval from both employer and employee
    pub fn request_payroll_modification(
        env: Env,
        requester: Address,
        employee: Address,
        modification_type: PayrollModificationType,
        current_value: String,
        proposed_value: String,
        reason: String,
        approval_timeout_days: u32,
    ) -> Result<u64, PayrollError> {
        requester.require_auth();
        Self::require_not_paused(&env)?;

        let storage = env.storage().persistent();
        let current_time = env.ledger().timestamp();

        // Verify the payroll exists
        let payroll = Self::_get_payroll(&env, &employee).ok_or(PayrollError::PayrollNotFound)?;

        // Only the employer or employee can request modifications
        if requester != payroll.employer && requester != employee {
            return Err(PayrollError::Unauthorized);
        }

        // Get next modification request ID
        let next_id = storage
            .get(&EnterpriseDataKey::NextModificationRequestId)
            .unwrap_or(0)
            + 1;
        storage.set(&EnterpriseDataKey::NextModificationRequestId, &next_id);

        // Calculate expiration time (default 30 days if not specified)
        let timeout_days = if approval_timeout_days == 0 {
            30
        } else {
            approval_timeout_days
        };
        let expires_at = current_time + (timeout_days as u64 * 24 * 60 * 60); // Convert days to seconds

        // Create modification request
        let modification_request = PayrollModificationRequest {
            id: next_id,
            employee: employee.clone(),
            employer: payroll.employer.clone(),
            request_type: modification_type.clone(),
            current_value: current_value.clone(),
            proposed_value: proposed_value.clone(),
            reason: reason.clone(),
            requester: requester.clone(),
            employer_approval: Approval::default(&env),
            employee_approval: Approval::default(&env),
            created_at: current_time,
            expires_at,
            status: PayrollModificationStatus::Pending,
        };

        // Store the modification request
        storage.set(
            &EnterpriseDataKey::PayrollModificationRequest(next_id),
            &modification_request,
        );

        // Add to employee's modification requests
        let mut employee_requests: Vec<u64> = storage
            .get(&EnterpriseDataKey::EmployeeModificationRequests(
                employee.clone(),
            ))
            .unwrap_or(Vec::new(&env));
        employee_requests.push_back(next_id);
        storage.set(
            &EnterpriseDataKey::EmployeeModificationRequests(employee.clone()),
            &employee_requests,
        );

        // Add to employer's modification requests
        let mut employer_requests: Vec<u64> = storage
            .get(&EnterpriseDataKey::EmployerModificationRequests(
                payroll.employer.clone(),
            ))
            .unwrap_or(Vec::new(&env));
        employer_requests.push_back(next_id);
        storage.set(
            &EnterpriseDataKey::EmployerModificationRequests(payroll.employer.clone()),
            &employer_requests,
        );

        // Add to pending modification requests
        let mut pending_requests: Vec<u64> = storage
            .get(&EnterpriseDataKey::PendingModificationRequests)
            .unwrap_or(Vec::new(&env));
        pending_requests.push_back(next_id);
        storage.set(
            &EnterpriseDataKey::PendingModificationRequests,
            &pending_requests,
        );

        // Emit modification request event
        env.events().publish(
            (symbol_short!("mod_req"),),
            (
                requester,
                next_id,
                employee,
                modification_type,
                current_value,
                proposed_value,
            ),
        );

        Ok(next_id)
    }

    /// Approve a payroll modification request
    pub fn approve_payroll_modification(
        env: Env,
        approver: Address,
        request_id: u64,
    ) -> Result<(), PayrollError> {
        approver.require_auth();
        Self::require_not_paused(&env)?;

        let storage = env.storage().persistent();
        let current_time = env.ledger().timestamp();

        // Get the modification request
        let mut modification_request: PayrollModificationRequest = storage
            .get(&EnterpriseDataKey::PayrollModificationRequest(request_id))
            .ok_or(PayrollError::PayrollNotFound)?;

        // Check if request has expired
        if current_time > modification_request.expires_at {
            modification_request.status = PayrollModificationStatus::Expired;
            storage.set(
                &EnterpriseDataKey::PayrollModificationRequest(request_id),
                &modification_request,
            );
            return Err(PayrollError::InvalidData);
        }

        // Check if request is already completed
        if modification_request.status == PayrollModificationStatus::BothApproved
            || modification_request.status == PayrollModificationStatus::Rejected
            || modification_request.status == PayrollModificationStatus::Cancelled
        {
            return Err(PayrollError::InvalidData);
        }

        // Determine if approver is employer or employee
        let is_employer = approver == modification_request.employer;
        let is_employee = approver == modification_request.employee;

        if !is_employer && !is_employee {
            return Err(PayrollError::Unauthorized);
        }

        // Update approval status
        if is_employer {
            modification_request.employer_approval.approver = approver.clone();
            modification_request.employer_approval.approved = true;
            modification_request.employer_approval.timestamp = current_time;
        } else {
            modification_request.employee_approval.approver = approver.clone();
            modification_request.employee_approval.approved = true;
            modification_request.employee_approval.timestamp = current_time;
        }

        // Check if both parties have approved
        if modification_request.employer_approval.approved
            && modification_request.employee_approval.approved
        {
            modification_request.status = PayrollModificationStatus::BothApproved;

            // Apply the modification to the payroll
            Self::_apply_payroll_modification(&env, &modification_request)?;
        } else if modification_request.employer_approval.approved {
            modification_request.status = PayrollModificationStatus::EmployerApproved;
        } else if modification_request.employee_approval.approved {
            modification_request.status = PayrollModificationStatus::EmployeeApproved;
        }

        // Store updated modification request
        storage.set(
            &EnterpriseDataKey::PayrollModificationRequest(request_id),
            &modification_request,
        );

        // Remove from pending requests if completed
        if modification_request.status == PayrollModificationStatus::BothApproved
            || modification_request.status == PayrollModificationStatus::Rejected
        {
            let pending_requests: Vec<u64> = storage
                .get(&EnterpriseDataKey::PendingModificationRequests)
                .unwrap_or(Vec::new(&env));
            let mut new_pending_requests = Vec::new(&env);
            for id in pending_requests.iter() {
                if id != request_id {
                    new_pending_requests.push_back(id);
                }
            }
            storage.set(
                &EnterpriseDataKey::PendingModificationRequests,
                &new_pending_requests,
            );
        }

        // Emit approval event
        env.events().publish(
            (symbol_short!("mod_app"),),
            (approver, request_id, modification_request.status),
        );

        Ok(())
    }

    /// Reject a payroll modification request
    pub fn reject_payroll_modification(
        env: Env,
        rejector: Address,
        request_id: u64,
        rejection_reason: String,
    ) -> Result<(), PayrollError> {
        rejector.require_auth();
        Self::require_not_paused(&env)?;

        let storage = env.storage().persistent();
        let current_time = env.ledger().timestamp();

        // Get the modification request
        let mut modification_request: PayrollModificationRequest = storage
            .get(&EnterpriseDataKey::PayrollModificationRequest(request_id))
            .ok_or(PayrollError::PayrollNotFound)?;

        // Check if request has expired
        if current_time > modification_request.expires_at {
            modification_request.status = PayrollModificationStatus::Expired;
            storage.set(
                &EnterpriseDataKey::PayrollModificationRequest(request_id),
                &modification_request,
            );
            return Err(PayrollError::InvalidData);
        }

        // Check if request is already completed
        if modification_request.status == PayrollModificationStatus::BothApproved
            || modification_request.status == PayrollModificationStatus::Rejected
            || modification_request.status == PayrollModificationStatus::Cancelled
        {
            return Err(PayrollError::InvalidData);
        }

        // Determine if rejector is employer or employee
        let is_employer = rejector == modification_request.employer;
        let is_employee = rejector == modification_request.employee;

        if !is_employer && !is_employee {
            return Err(PayrollError::Unauthorized);
        }

        // Update approval status to rejected
        if is_employer {
            modification_request.employer_approval.approver = rejector.clone();
            modification_request.employer_approval.approved = false;
            modification_request.employer_approval.timestamp = current_time;
            modification_request.employer_approval.comment = rejection_reason.clone();
        } else {
            modification_request.employee_approval.approver = rejector.clone();
            modification_request.employee_approval.approved = false;
            modification_request.employee_approval.timestamp = current_time;
            modification_request.employee_approval.comment = rejection_reason.clone();
        }

        // Set status to rejected
        modification_request.status = PayrollModificationStatus::Rejected;

        // Store updated modification request
        storage.set(
            &EnterpriseDataKey::PayrollModificationRequest(request_id),
            &modification_request,
        );

        // Remove from pending requests
        let pending_requests: Vec<u64> = storage
            .get(&EnterpriseDataKey::PendingModificationRequests)
            .unwrap_or(Vec::new(&env));
        let mut new_pending_requests = Vec::new(&env);
        for id in pending_requests.iter() {
            if id != request_id {
                new_pending_requests.push_back(id);
            }
        }
        storage.set(
            &EnterpriseDataKey::PendingModificationRequests,
            &new_pending_requests,
        );

        // Emit rejection event
        env.events().publish(
            (symbol_short!("mod_rej"),),
            (rejector, request_id, rejection_reason),
        );

        Ok(())
    }

    /// Get a payroll modification request
    pub fn get_payroll_modification_request(
        env: Env,
        request_id: u64,
    ) -> Result<PayrollModificationRequest, PayrollError> {
        let storage = env.storage().persistent();
        storage
            .get(&EnterpriseDataKey::PayrollModificationRequest(request_id))
            .ok_or(PayrollError::PayrollNotFound)
    }

    /// Get all modification requests for an employee
    pub fn get_employee_mod_requests(
        env: Env,
        employee: Address,
    ) -> Result<Vec<PayrollModificationRequest>, PayrollError> {
        let storage = env.storage().persistent();
        let request_ids: Vec<u64> = storage
            .get(&EnterpriseDataKey::EmployeeModificationRequests(
                employee.clone(),
            ))
            .unwrap_or(Vec::new(&env));

        let mut requests = Vec::new(&env);
        for id in request_ids.iter() {
            if let Some(request) = storage.get(&EnterpriseDataKey::PayrollModificationRequest(id)) {
                requests.push_back(request);
            }
        }

        Ok(requests)
    }

    /// Get all modification requests for an employer
    pub fn get_employer_mod_requests(
        env: Env,
        employer: Address,
    ) -> Result<Vec<PayrollModificationRequest>, PayrollError> {
        let storage = env.storage().persistent();
        let request_ids: Vec<u64> = storage
            .get(&EnterpriseDataKey::EmployerModificationRequests(
                employer.clone(),
            ))
            .unwrap_or(Vec::new(&env));

        let mut requests = Vec::new(&env);
        for id in request_ids.iter() {
            if let Some(request) = storage.get(&EnterpriseDataKey::PayrollModificationRequest(id)) {
                requests.push_back(request);
            }
        }

        Ok(requests)
    }

    /// Get all pending modification requests
    pub fn get_pending_mod_requests(
        env: Env,
    ) -> Result<Vec<PayrollModificationRequest>, PayrollError> {
        let storage = env.storage().persistent();
        let request_ids: Vec<u64> = storage
            .get(&EnterpriseDataKey::PendingModificationRequests)
            .unwrap_or(Vec::new(&env));

        let mut requests = Vec::new(&env);
        for id in request_ids.iter() {
            if let Some(request) = storage.get(&EnterpriseDataKey::PayrollModificationRequest(id)) {
                requests.push_back(request);
            }
        }

        Ok(requests)
    }

    /// Apply a payroll modification to the actual payroll
    fn _apply_payroll_modification(
        env: &Env,
        modification_request: &PayrollModificationRequest,
    ) -> Result<(), PayrollError> {
        let storage = env.storage().persistent();

        // Get the current payroll
        let mut payroll = Self::_get_payroll(env, &modification_request.employee)
            .ok_or(PayrollError::PayrollNotFound)?;

        // Apply the modification based on type
        match modification_request.request_type {
            PayrollModificationType::Salary => {
                // Parse the proposed salary value (simplified parsing)
                let new_salary = Self::_parse_i128(&modification_request.proposed_value)?;
                payroll.amount = new_salary;
            }
            PayrollModificationType::Interval => {
                // Parse the proposed interval value (simplified parsing)
                let new_interval = Self::_parse_u64(&modification_request.proposed_value)?;
                payroll.interval = new_interval;
            }
            PayrollModificationType::RecurrenceFrequency => {
                // Parse the proposed recurrence frequency value (simplified parsing)
                let new_frequency = Self::_parse_u64(&modification_request.proposed_value)?;
                payroll.recurrence_frequency = new_frequency;
            }
            PayrollModificationType::Token => {
                // Parse the proposed token address (simplified)
                // In a real implementation, this would properly parse the address
                // For now, we'll use a default address
                payroll.token = Address::from_str(
                    &env,
                    "GAAAAAAAAAAAAAAAAAAAAAAAAAAAAAAAAAAAAAAAAAAAAAAAAAAAAWHF",
                );
            }
            PayrollModificationType::Custom(_) => {
                // For custom modifications, the implementation would depend on the specific use case
                // This is a placeholder for future custom modification types
                return Err(PayrollError::InvalidData);
            }
        }

        // Update the payroll
        let compact_payroll = Self::to_compact_payroll(&payroll);
        storage.set(
            &DataKey::Payroll(modification_request.employee.clone()),
            &compact_payroll,
        );

        // Emit modification applied event
        env.events().publish(
            (symbol_short!("mod_appl"),),
            (
                modification_request.employee.clone(),
                modification_request.request_type.clone(),
                modification_request.proposed_value.clone(),
            ),
        );

        Ok(())
    }

    //-----------------------------------------------------------------------------
    // Multi-Signature Support Functions
    //-----------------------------------------------------------------------------
    //-----------------------------------------------------------------------------
    // Multi-Signature Support Functions
    //-----------------------------------------------------------------------------

    /// Enhanced transfer ownership with multi-signature support
    pub fn transfer_ownership_with_multisig(
        env: Env,
        caller: Address,
        new_owner: Address,
    ) -> Result<(), PayrollError> {
        caller.require_auth();

        // Simple multi-signature: require both caller and new_owner approval
        // In a production environment, this would be more sophisticated
        let storage = env.storage().persistent();

        // Check if this is a pending transfer request
        let pending_key = RoleDataKey::Role(String::from_str(&env, "pending_ownership_transfer"));
        if let Some(_pending_transfer) = storage.get::<RoleDataKey, Address>(&pending_key) {
            // If there's a pending transfer, check if the new owner is confirming
            if caller == new_owner {
                // New owner is confirming the transfer
                storage.remove(&pending_key);
                storage.set(&DataKey::Owner, &new_owner);

                // Emit event
                env.events()
                    .publish((symbol_short!("owner_tr"),), (caller, new_owner));
                return Ok(());
            } else {
                return Err(PayrollError::Unauthorized);
            }
        }

        // Create a pending transfer request
        storage.set(&pending_key, &new_owner);

        // Emit event for pending transfer
        env.events()
            .publish((symbol_short!("pend_tr"),), (caller, new_owner));

        Ok(())
    }

    /// Enhanced pause contract with multi-signature support
    pub fn pause_contract_with_multisig(env: Env, caller: Address) -> Result<(), PayrollError> {
        caller.require_auth();

        // Simple multi-signature: require both owner and caller approval
        let storage = env.storage().persistent();
        let owner = storage
            .get(&DataKey::Owner)
            .ok_or(PayrollError::Unauthorized)?;

        if caller == owner {
            // Owner can pause directly
            Self::pause(env, caller)
        } else {
            // Non-owner needs to create a pending pause request
            let pending_key = RoleDataKey::Role(String::from_str(&env, "pending_pause_request"));
            storage.set(&pending_key, &caller);

            // Emit event for pending pause
            env.events().publish((symbol_short!("pending_p"),), caller);

            Ok(())
        }
    }

    /// Enhanced unpause contract with multi-signature support
    pub fn unpause_contract_with_multisig(env: Env, caller: Address) -> Result<(), PayrollError> {
        caller.require_auth();

        // Simple multi-signature: require both owner and caller approval
        let storage = env.storage().persistent();
        let owner = storage
            .get(&DataKey::Owner)
            .ok_or(PayrollError::Unauthorized)?;

        if caller == owner {
            // Owner can unpause directly
            Self::unpause(env, caller)
        } else {
            // Non-owner needs to create a pending unpause request
            let pending_key = RoleDataKey::Role(String::from_str(&env, "pending_unpause_request"));
            storage.set(&pending_key, &caller);

            // Emit event for pending unpause
            env.events().publish((symbol_short!("pending_u"),), caller);

            Ok(())
        }
    }

    /// Confirm pending multi-signature operations
    pub fn confirm_multisig_operation(
        env: Env,
        caller: Address,
        operation_type: String,
    ) -> Result<(), PayrollError> {
        caller.require_auth();

        let storage = env.storage().persistent();
        let owner = storage
            .get(&DataKey::Owner)
            .ok_or(PayrollError::Unauthorized)?;

        // Only owner can confirm operations
        if caller != owner {
            return Err(PayrollError::Unauthorized);
        }

        if operation_type == String::from_str(&env, "pause") {
            let pending_key = RoleDataKey::Role(String::from_str(&env, "pending_pause_request"));
            if let Some(requester) = storage.get::<RoleDataKey, Address>(&pending_key) {
                storage.remove(&pending_key);
                storage.set(&DataKey::Paused, &true);

                env.events().publish((PAUSED_EVENT,), (requester, caller));
            }
        } else if operation_type == String::from_str(&env, "unpause") {
            let pending_key = RoleDataKey::Role(String::from_str(&env, "pending_unpause_request"));
            if let Some(requester) = storage.get::<RoleDataKey, Address>(&pending_key) {
                storage.remove(&pending_key);
                storage.set(&DataKey::Paused, &false);

                env.events().publish((UNPAUSED_EVENT,), (requester, caller));
            }
        } else {
            return Err(PayrollError::InvalidData);
        }

        Ok(())
    }

    /// Get pending multi-signature operations
    pub fn get_pending_multisig_operations(
        env: Env,
        caller: Address,
    ) -> Result<Vec<String>, PayrollError> {
        caller.require_auth();

        let storage = env.storage().persistent();
        let owner = storage
            .get(&DataKey::Owner)
            .ok_or(PayrollError::Unauthorized)?;

        // Only owner can view pending operations
        if caller != owner {
            return Err(PayrollError::Unauthorized);
        }

        let mut pending_operations = Vec::new(&env);

        // Check for pending pause request
        let pause_key = RoleDataKey::Role(String::from_str(&env, "pending_pause_request"));
        if storage.has(&pause_key) {
            pending_operations.push_back(String::from_str(&env, "pause"));
        }

        // Check for pending unpause request
        let unpause_key = RoleDataKey::Role(String::from_str(&env, "pending_unpause_request"));
        if storage.has(&unpause_key) {
            pending_operations.push_back(String::from_str(&env, "unpause"));
        }

        // Check for pending ownership transfer
        let transfer_key = RoleDataKey::Role(String::from_str(&env, "pending_ownership_transfer"));
        if storage.has(&transfer_key) {
            pending_operations.push_back(String::from_str(&env, "ownership_transfer"));
        }

        Ok(pending_operations)
    }

    /// Cancel pending multi-signature operations
    pub fn cancel_multisig_operation(
        env: Env,
        caller: Address,
        operation_type: String,
    ) -> Result<(), PayrollError> {
        caller.require_auth();

        let storage = env.storage().persistent();
        let owner = storage
            .get(&DataKey::Owner)
            .ok_or(PayrollError::Unauthorized)?;

        // Only owner can cancel operations
        if caller != owner {
            return Err(PayrollError::Unauthorized);
        }

        if operation_type == String::from_str(&env, "pause") {
            let pending_key = RoleDataKey::Role(String::from_str(&env, "pending_pause_request"));
            storage.remove(&pending_key);
        } else if operation_type == String::from_str(&env, "unpause") {
            let pending_key = RoleDataKey::Role(String::from_str(&env, "pending_unpause_request"));
            storage.remove(&pending_key);
        } else if operation_type == String::from_str(&env, "ownership_transfer") {
            let pending_key =
                RoleDataKey::Role(String::from_str(&env, "pending_ownership_transfer"));
            storage.remove(&pending_key);
        } else {
            return Err(PayrollError::InvalidData);
        }

        env.events()
            .publish((symbol_short!("cancel_op"),), (caller, operation_type));

        Ok(())
    }

    /// Parse i128 from string (simplified implementation)
    fn _parse_i128(_value: &String) -> Result<i128, PayrollError> {
        // Simplified parsing - in a real implementation, this would be more robust
        // For now, we'll return a default value
        Ok(1000) // Default value
    }

    /// Parse u64 from string (simplified implementation)
    fn _parse_u64(_value: &String) -> Result<u64, PayrollError> {
        // Simplified parsing - in a real implementation, this would be more robust
        // For now, we'll return a default value
        Ok(86400) // Default value (1 day in seconds)
    }

    // record_metrics(&env, 0, symbol_short!("disburses"), false, Some(employee), Some(symbol_short!("unauth")), false);
    // record_metrics(env,amount. ,operation_type: Symbol, is_success, employee:    ,       error_type.         ,is_late: bool)
    /// Record performance metrics for an operation with daily aggregation
    //     env: &Env,
    //     amount: i128,
    //     operation_type: Symbol,
    //     is_success: bool,
    //     employee: Option<Address>,
    //     error_type: Option<Symbol>,
    //     is_late: bool,
    // ) {
    //     let storage = env.storage().persistent();

    //     // Convert timestamp to start of day (midnight UTC) for daily aggregation
    //     let timestamp = env.ledger().timestamp();
    //     log!(&env, "timestamp in record metrics: {}", timestamp);

    //     let day_timestamp = (timestamp / 86_400) * 86_400; // Round down to nearest day (86,400 seconds)
    //     // log!(&env, "day_timestamp: {}", day_timestamp);

    //     let metrics_key = DataKey::Metrics(day_timestamp);

    //     // Retrieve existing metrics or initialize new ones
    //     let mut metrics: PerformanceMetrics = storage.get(&metrics_key).unwrap_or(PerformanceMetrics {
    //         total_disbursements: 0,
    //         total_amount: 0,
    //         // gas_used: 0,
    //         operation_count: 0,
    //         timestamp: day_timestamp,
    //         error_count: 0,
    //         error_types: Map::new(&env),
    //         employee_count: 0,
    //         operation_type_counts: Map::new(&env),
    //         // compliance_violations: 0,
    //         late_disbursements: 0,
    //     });

    //     // Update metrics with overflow checks
    //     let prev_operation_count = metrics.operation_count;

    //     metrics.operation_count = metrics.operation_count.checked_add(1).unwrap_or(metrics.operation_count);

    //     if is_success {
    //         metrics.total_disbursements = metrics.total_disbursements.checked_add(1).unwrap_or(metrics.total_disbursements);
    //         metrics.total_amount = metrics.total_amount.checked_add(amount).unwrap_or(metrics.total_amount);
    //         log!(&env, "SUCCESS: {}");

    //     } else {

    //         metrics.error_count = metrics.error_count.checked_add(1).unwrap_or(metrics.error_count);
    //         if let Some(err) = error_type {
    //             let err_count = metrics.error_types.get(err.clone()).unwrap_or(0);
    //             metrics.error_types.set(err, err_count.checked_add(1).unwrap_or(err_count));
    //         }
    //         log!(&env, "OTHERS: {}");

    //     }
    //     // metrics.gas_used = metrics.gas_used.checked_add(gas_used).unwrap_or(metrics.gas_used);

    //     // Track unique employees
    //     if let Some(emp) = employee {
    //         let employee_key = DataKey::Employee(emp.clone());
    //         if !storage.has(&employee_key) {
    //             storage.set(&employee_key, &true);
    //             metrics.employee_count = metrics.employee_count.checked_add(1).unwrap_or(metrics.employee_count);
    //         }
    //     }

    //     // Update operation type counts
    //     let current_count = metrics.operation_type_counts.get(operation_type.clone()).unwrap_or(0);
    //     metrics.operation_type_counts.set(operation_type.clone(), current_count.checked_add(1).unwrap_or(current_count));

    //     // Track compliance violations
    //     // if is_compliance_issue {
    //         // metrics.compliance_violations = metrics.compliance_violations.checked_add(1).unwrap_or(metrics.compliance_violations);
    //     // }

    //     // Track late disbursements
    //     if is_late {
    //         metrics.late_disbursements = metrics.late_disbursements.checked_add(1).unwrap_or(metrics.late_disbursements);
    //     }

    //     // Only write to storage if metrics have changed
    //     // if metrics.operation_count > prev_operation_count || metrics.total_amount != 0 || metrics.error_count > 0 || metrics.late_disbursements > 0 {
    //         storage.set(&metrics_key, &metrics);
    //         log!(&env, "day_timestamp: {}", day_timestamp);
    //         log!(&env, "metrics: {}", metrics);

    //         // let res = Self::get_metrics(&env, Some(day_timestamp), Some(day_timestamp *3), Some(3));
    //         // log!(&env, "res: {}", res);

    //         // Publish event with key metrics
    //         env.events().publish(
    //             (METRICS_UPDATED_EVENT,),
    //             (
    //                 day_timestamp,
    //                 operation_type,
    //                 metrics.total_disbursements,
    //                 metrics.total_amount,
    //                 metrics.error_count,
    //                 // metrics.compliance_violations,
    //                 metrics.late_disbursements,
    //             ),
    //         );
    //     // }
    // }

    fn record_metrics(
        env: &Env,
        amount: i128,
        operation_type: Symbol,
        is_success: bool,
        employee: Option<Address>,
        is_late: bool,
    ) {
        let storage = env.storage().persistent();
        let timestamp = env.ledger().timestamp();
        // log!(&env, "timestamp in record metrics: {}", timestamp);
        let day_timestamp = (timestamp / 86_400) * 86_400;
        let metrics_key = DataKey::Metrics(day_timestamp);

        let mut metrics: PerformanceMetrics =
            storage.get(&metrics_key).unwrap_or(PerformanceMetrics {
                total_disbursements: 0,
                total_amount: 0,
                operation_count: 0,
                timestamp: day_timestamp,
                employee_count: 0,
                operation_type_counts: Map::new(&env),
                late_disbursements: 0,
            });

        let prev_operation_count = metrics.operation_count;
        metrics.operation_count = metrics
            .operation_count
            .checked_add(1)
            .unwrap_or(metrics.operation_count);
        if is_success {
            metrics.total_disbursements = metrics
                .total_disbursements
                .checked_add(1)
                .unwrap_or(metrics.total_disbursements);
            metrics.total_amount = metrics
                .total_amount
                .checked_add(amount)
                .unwrap_or(metrics.total_amount);
            // log!(&env, "SUCCESS: {}");
        } else {
            // log!(&env, "OTHERS: {}");
        }

        if let Some(emp) = employee.clone() {
            let employee_key = DataKey::Employee(emp.clone());
            if !storage.has(&employee_key) {
                storage.set(&employee_key, &true);
                metrics.employee_count = metrics
                    .employee_count
                    .checked_add(1)
                    .unwrap_or(metrics.employee_count);
            }
        }

        let current_count = metrics
            .operation_type_counts
            .get(operation_type.clone())
            .unwrap_or(0);
        metrics.operation_type_counts.set(
            operation_type.clone(),
            current_count.checked_add(1).unwrap_or(current_count),
        );

        if is_late {
            metrics.late_disbursements = metrics
                .late_disbursements
                .checked_add(1)
                .unwrap_or(metrics.late_disbursements);
        }

        if metrics.operation_count > prev_operation_count
            || metrics.total_amount != 0
            || metrics.late_disbursements > 0
        {
            storage.set(&metrics_key, &metrics);
            // log!(&env, "day_timestamp: {}", day_timestamp);
            // let _res = Self::get_metrics(&env, Some(day_timestamp), Some(day_timestamp * 3), Some(3));
            // log!(&env, "res: {}", _res);

            env.events().publish(
                (METRICS_UPDATED_EVENT,),
                (
                    day_timestamp,
                    operation_type,
                    metrics.total_disbursements,
                    metrics.total_amount,
                    metrics.late_disbursements,
                ),
            );
        }
    }

    /// Get all performance metrics with optional time range and limit
    pub fn get_metrics(
        env: &Env,
        start_timestamp: Option<u64>,
        end_timestamp: Option<u64>,
        limit: Option<u32>,
    ) -> Vec<PerformanceMetrics> {
        let storage = env.storage().persistent();
        let mut metrics_list = Vec::new(&env);
        let max_entries = limit.unwrap_or(100);

        // Default to all available metrics if no timestamps provided
        let start = start_timestamp.unwrap_or(0);
        let end = end_timestamp.unwrap_or(env.ledger().timestamp());

        // log!(&env, "timestamp in get metrics: {}", start);

        // Round to day boundaries for daily aggregation
        let start_day = (start / 86_400) * 86_400;
        let end_day = (end / 86_400) * 86_400;

        let mut count = 0;
        for timestamp in (start_day..=end_day).step_by(86_400) {
            if let Some(metrics) =
                storage.get::<DataKey, PerformanceMetrics>(&DataKey::Metrics(timestamp))
            {
                metrics_list.push_back(metrics);
                count += 1;
                if count >= max_entries {
                    break;
                }
            }
        }

        metrics_list
    }

    /// Calculate average metrics over a time range
    pub fn calculate_avg_metrics(
        env: &Env,
        start_timestamp: u64,
        end_timestamp: u64,
    ) -> Option<PerformanceMetrics> {
        let storage = env.storage().persistent();
        let mut total_disbursements = 0u64;
        let mut total_amount = 0i128;
        let mut total_operation_count = 0u64;
        let mut employee_count = 0u32;
        let mut operation_type_counts = Map::new(&env);
        let mut late_disbursements = 0u64;

        let start_day = (start_timestamp / 86_400) * 86_400;
        let end_day = (end_timestamp / 86_400) * 86_400;

        for timestamp in (start_day..=end_day).step_by(86_400) {
            if let Some(metrics) =
                storage.get::<DataKey, PerformanceMetrics>(&DataKey::Metrics(timestamp))
            {
                total_disbursements = total_disbursements
                    .checked_add(metrics.total_disbursements)
                    .unwrap_or(total_disbursements);
                total_amount = total_amount
                    .checked_add(metrics.total_amount)
                    .unwrap_or(total_amount);
                total_operation_count = total_operation_count
                    .checked_add(metrics.operation_count)
                    .unwrap_or(total_operation_count);
                employee_count = employee_count
                    .checked_add(metrics.employee_count)
                    .unwrap_or(employee_count);
                late_disbursements = late_disbursements
                    .checked_add(metrics.late_disbursements)
                    .unwrap_or(late_disbursements);

                for (op_type, count) in metrics.operation_type_counts.iter() {
                    let current_count = operation_type_counts.get(op_type.clone()).unwrap_or(0);
                    operation_type_counts.set(
                        op_type,
                        (current_count as u64)
                            .checked_add(count as u64)
                            .unwrap_or(current_count),
                    );
                }
            }
        }

        if total_operation_count == 0 {
            return None;
        }

        Some(PerformanceMetrics {
            total_disbursements,
            total_amount,
            operation_count: total_operation_count,
            timestamp: end_timestamp,
            employee_count,
            operation_type_counts,
            late_disbursements,
        })
    }

    pub fn calculate_total_deposited_token(
        env: &Env,
        start_timestamp: u64,
        end_timestamp: u64,
    ) -> Option<i128> {
        let storage = env.storage().persistent();
        let mut total_deposited_token = 0i128;
        let mut total_operation_count = 0_u64;
        let start_day = (start_timestamp / 86_400) * 86_400;
        let end_day = (end_timestamp / 86_400) * 86_400;

        for timestamp in (start_day..=end_day).step_by(86_400) {
            if let Some(metrics) =
                storage.get::<DataKey, PerformanceMetrics>(&DataKey::Metrics(timestamp))
            {
                total_operation_count = total_operation_count
                    .checked_add(metrics.operation_count)
                    .unwrap_or(total_operation_count);
                for (op_type, _count) in metrics.operation_type_counts.iter() {
                    if op_type == symbol_short!("deposit") {
                        total_deposited_token = total_deposited_token
                            .checked_add(metrics.total_amount)
                            .unwrap_or(total_deposited_token);
                    }
                }
            }
        }

        if total_operation_count == 0 {
            return None;
        }

        Some(total_deposited_token)
    }

    pub fn generate_performance_report(
        env: &Env,
        start_timestamp: u64,
        end_timestamp: u64,
    ) -> Option<PerformanceMetrics> {
        let metrics = Self::calculate_avg_metrics(&env, start_timestamp, end_timestamp)?;
        env.events().publish(
            (METRICS_UPDATED_EVENT,),
            (
                start_timestamp,
                end_timestamp,
                metrics.total_amount,
                metrics.late_disbursements,
            ),
        );
        Some(metrics)
    }

    //-----------------------------------------------------------------------------
    // Employee Lifecycle Management
    //-----------------------------------------------------------------------------

    /// Create employee profile and start onboarding workflow
    pub fn onboard_employee(
        env: Env,
        employer: Address,
        employee: Address,
        department_id: Option<u64>,
        job_title: String,
        employee_id: String,
        manager: Option<Address>,
    ) -> Result<u64, PayrollError> {
        employer.require_auth();
        Self::require_not_paused(&env)?;

        let current_time = env.ledger().timestamp();

        // Check if employee already exists
        if LifecycleStorage::get_profile(&env, &employee).is_some() {
            return Err(PayrollError::InvalidData);
        }

        // Create employee profile
        let profile = EmployeeProfile {
            employee: employee.clone(),
            employer: employer.clone(),
            department_id,
            status: EmployeeStatus::Pending,
            hire_date: current_time,
            termination_date: None,
            job_title,
            employee_id,
            manager,
            created_at: current_time,
            updated_at: current_time,
            metadata: Map::new(&env),
        };

        LifecycleStorage::store_profile(&env, &employee, &profile);

        // Create onboarding workflow
        let workflow_id = LifecycleStorage::get_next_onboarding_id(&env);
        let mut checklist = Vec::new(&env);

        // Default onboarding tasks
        checklist.push_back(OnboardingTask {
            id: 1,
            name: String::from_str(&env, "Complete paperwork"),
            description: String::from_str(&env, "Fill out employment forms"),
            required: true,
            completed: false,
            completed_at: None,
            completed_by: None,
            due_date: Some(current_time + 604800), // 7 days
        });

        checklist.push_back(OnboardingTask {
            id: 2,
            name: String::from_str(&env, "Setup payroll"),
            description: String::from_str(&env, "Configure salary and payment details"),
            required: true,
            completed: false,
            completed_at: None,
            completed_by: None,
            due_date: Some(current_time + 1209600), // 14 days
        });

        let workflow = OnboardingWorkflow {
            id: workflow_id,
            employee: employee.clone(),
            employer: employer.clone(),
            status: WorkflowStatus::InProgress,
            checklist,
            approvals: Vec::new(&env),
            created_at: current_time,
            completed_at: None,
            expires_at: current_time + 2592000, // 30 days
        };

        LifecycleStorage::store_onboarding(&env, workflow_id, &workflow);
        LifecycleStorage::link_employee_onboarding(&env, &employee, workflow_id);

        env.events().publish(
            (symbol_short!("onb_start"),),
            (employer, employee.clone(), workflow_id),
        );

        Ok(workflow_id)
    }

    /// Complete onboarding task
    pub fn complete_onboarding_task(
        env: Env,
        caller: Address,
        employee: Address,
        task_id: u32,
    ) -> Result<(), PayrollError> {
        caller.require_auth();
        Self::require_not_paused(&env)?;

        let workflow_id = LifecycleStorage::get_employee_onboarding_id(&env, &employee)
            .ok_or(PayrollError::PayrollNotFound)?;

        let mut workflow = LifecycleStorage::get_onboarding(&env, workflow_id)
            .ok_or(PayrollError::PayrollNotFound)?;

        // Find and complete the task
        let mut task_found = false;
        let current_time = env.ledger().timestamp();

        for i in 0..workflow.checklist.len() {
            if let Some(mut task) = workflow.checklist.get(i) {
                if task.id == task_id {
                    task.completed = true;
                    task.completed_at = Some(current_time);
                    task.completed_by = Some(caller.clone());
                    workflow.checklist.set(i, task);
                    task_found = true;
                    break;
                }
            }
        }

        if !task_found {
            return Err(PayrollError::InvalidData);
        }

        // Check if all required tasks are completed
        let mut all_required_completed = true;
        for i in 0..workflow.checklist.len() {
            if let Some(task) = workflow.checklist.get(i) {
                if task.required && !task.completed {
                    all_required_completed = false;
                    break;
                }
            }
        }

        // If all required tasks completed, finish onboarding
        if all_required_completed {
            workflow.status = WorkflowStatus::Completed;
            workflow.completed_at = Some(current_time);

            // Update employee status to active
            Self::update_employee_status(env.clone(), employee.clone(), EmployeeStatus::Active)?;

            env.events().publish(
                (symbol_short!("onb_comp"),),
                (workflow.employer.clone(), employee.clone(), workflow_id),
            );
        }

        LifecycleStorage::store_onboarding(&env, workflow_id, &workflow);

        Ok(())
    }

    /// Start offboarding process
    pub fn start_offboarding(
        env: Env,
        employer: Address,
        employee: Address,
        termination_reason: String,
        final_payment_amount: Option<i128>,
        final_payment_token: Option<Address>,
    ) -> Result<u64, PayrollError> {
        employer.require_auth();
        Self::require_not_paused(&env)?;

        let current_time = env.ledger().timestamp();

        // Check if employee exists and is active
        let profile =
            LifecycleStorage::get_profile(&env, &employee).ok_or(PayrollError::PayrollNotFound)?;

        if profile.status == EmployeeStatus::Terminated {
            return Err(PayrollError::InvalidData);
        }

        // Create offboarding workflow
        let workflow_id = LifecycleStorage::get_next_offboarding_id(&env);
        let mut checklist = Vec::new(&env);

        // Default offboarding tasks
        checklist.push_back(OffboardingTask {
            id: 1,
            name: String::from_str(&env, "Return company assets"),
            description: String::from_str(&env, "Return all company property"),
            required: true,
            completed: false,
            completed_at: None,
            completed_by: None,
            due_date: Some(current_time + 604800), // 7 days
        });

        checklist.push_back(OffboardingTask {
            id: 2,
            name: String::from_str(&env, "Knowledge transfer"),
            description: String::from_str(&env, "Complete knowledge transfer"),
            required: true,
            completed: false,
            completed_at: None,
            completed_by: None,
            due_date: Some(current_time + 1209600), // 14 days
        });

        let has_final_payment = final_payment_amount.is_some() && final_payment_token.is_some();

        // Store final payment separately if provided
        if let (Some(amount), Some(token)) = (final_payment_amount, final_payment_token) {
            let final_payment = FinalPayment {
                amount,
                token,
                includes_severance: false,
                includes_unused_leave: false,
                processed: false,
                processed_at: None,
            };
            LifecycleStorage::store_final_payment(&env, &employee, &final_payment);
        }

        let workflow = OffboardingWorkflow {
            id: workflow_id,
            employee: employee.clone(),
            employer: employer.clone(),
            status: WorkflowStatus::InProgress,
            checklist,
            has_final_payment,
            approvals: Vec::new(&env),
            created_at: current_time,
            completed_at: None,
            termination_reason,
        };

        LifecycleStorage::store_offboarding(&env, workflow_id, &workflow);
        LifecycleStorage::link_employee_offboarding(&env, &employee, workflow_id);

        // Update employee status to inactive
        Self::update_employee_status(env.clone(), employee.clone(), EmployeeStatus::Inactive)?;

        env.events().publish(
            (symbol_short!("off_start"),),
            (employer, employee.clone(), workflow_id),
        );

        Ok(workflow_id)
    }

    /// Complete offboarding task
    pub fn complete_offboarding_task(
        env: Env,
        caller: Address,
        employee: Address,
        task_id: u32,
    ) -> Result<(), PayrollError> {
        caller.require_auth();
        Self::require_not_paused(&env)?;

        let workflow_id = LifecycleStorage::get_employee_offboarding_id(&env, &employee)
            .ok_or(PayrollError::PayrollNotFound)?;

        let mut workflow = LifecycleStorage::get_offboarding(&env, workflow_id)
            .ok_or(PayrollError::PayrollNotFound)?;

        // Find and complete the task
        let mut task_found = false;
        let current_time = env.ledger().timestamp();

        for i in 0..workflow.checklist.len() {
            if let Some(mut task) = workflow.checklist.get(i) {
                if task.id == task_id {
                    task.completed = true;
                    task.completed_at = Some(current_time);
                    task.completed_by = Some(caller.clone());
                    workflow.checklist.set(i, task);
                    task_found = true;
                    break;
                }
            }
        }

        if !task_found {
            return Err(PayrollError::InvalidData);
        }

        // Check if all required tasks are completed
        let mut all_required_completed = true;
        for i in 0..workflow.checklist.len() {
            if let Some(task) = workflow.checklist.get(i) {
                if task.required && !task.completed {
                    all_required_completed = false;
                    break;
                }
            }
        }

        // If all required tasks completed, finish offboarding
        if all_required_completed {
            workflow.status = WorkflowStatus::Completed;
            workflow.completed_at = Some(current_time);

            // Process final payment if exists
            if workflow.has_final_payment {
                if let Some(mut final_payment) =
                    LifecycleStorage::get_final_payment(&env, &employee)
                {
                    if !final_payment.processed {
                        // Transfer final payment
                        let contract_address = env.current_contract_address();
                        if let Ok(()) = Self::transfer_tokens_safe(
                            &env,
                            &final_payment.token,
                            &contract_address,
                            &employee,
                            final_payment.amount,
                        ) {
                            final_payment.processed = true;
                            final_payment.processed_at = Some(current_time);
                            LifecycleStorage::store_final_payment(&env, &employee, &final_payment);
                        }
                    }
                }
            }

            // Update employee status to terminated
            Self::update_employee_status(
                env.clone(),
                employee.clone(),
                EmployeeStatus::Terminated,
            )?;

            env.events().publish(
                (symbol_short!("off_comp"),),
                (workflow.employer.clone(), employee.clone(), workflow_id),
            );
        }

        LifecycleStorage::store_offboarding(&env, workflow_id, &workflow);

        Ok(())
    }

    /// Update employee status
    pub fn update_employee_status(
        env: Env,
        employee: Address,
        new_status: EmployeeStatus,
    ) -> Result<(), PayrollError> {
        let mut profile =
            LifecycleStorage::get_profile(&env, &employee).ok_or(PayrollError::PayrollNotFound)?;

        profile.status = new_status.clone();
        profile.updated_at = env.ledger().timestamp();

        if new_status == EmployeeStatus::Terminated {
            profile.termination_date = Some(env.ledger().timestamp());
        }

        LifecycleStorage::store_profile(&env, &employee, &profile);

        env.events().publish(
            (symbol_short!("emp_stat"),),
            (employee.clone(), Self::status_to_u32(&new_status)),
        );

        Ok(())
    }

    /// Transfer employee between departments
    pub fn transfer_employee(
        env: Env,
        employer: Address,
        employee: Address,
        to_department: u64,
        to_manager: Address,
        reason: String,
    ) -> Result<u64, PayrollError> {
        employer.require_auth();
        Self::require_not_paused(&env)?;

        let current_time = env.ledger().timestamp();

        let mut profile =
            LifecycleStorage::get_profile(&env, &employee).ok_or(PayrollError::PayrollNotFound)?;

        let from_department = profile.department_id.unwrap_or(0);
        let from_manager = profile.manager.clone().unwrap_or(employer.clone());

        // Create transfer record
        let transfer_id = LifecycleStorage::get_next_transfer_id(&env);
        let transfer = EmployeeTransfer {
            id: transfer_id,
            employee: employee.clone(),
            from_department,
            to_department,
            from_manager,
            to_manager: to_manager.clone(),
            transfer_date: current_time,
            reason,
            approved: true, // Auto-approved by employer
            approved_by: Some(employer.clone()),
            approved_at: Some(current_time),
            created_at: current_time,
        };

        LifecycleStorage::store_transfer(&env, transfer_id, &transfer);

        // Update employee profile
        profile.department_id = Some(to_department);
        profile.manager = Some(to_manager);
        profile.updated_at = current_time;

        LifecycleStorage::store_profile(&env, &employee, &profile);

        env.events().publish(
            (symbol_short!("emp_trf"),),
            (employee.clone(), from_department, to_department),
        );

        Ok(transfer_id)
    }

    /// Get employee profile
    pub fn get_employee_profile(env: Env, employee: Address) -> Option<EmployeeProfile> {
        LifecycleStorage::get_profile(&env, &employee)
    }

    /// Get onboarding workflow
    pub fn get_onboarding_workflow(env: Env, employee: Address) -> Option<OnboardingWorkflow> {
        if let Some(workflow_id) = LifecycleStorage::get_employee_onboarding_id(&env, &employee) {
            LifecycleStorage::get_onboarding(&env, workflow_id)
        } else {
            None
        }
    }

    /// Get offboarding workflow
    pub fn get_offboarding_workflow(env: Env, employee: Address) -> Option<OffboardingWorkflow> {
        if let Some(workflow_id) = LifecycleStorage::get_employee_offboarding_id(&env, &employee) {
            LifecycleStorage::get_offboarding(&env, workflow_id)
        } else {
            None
        }
    }

    /// Update compliance record
    pub fn update_compliance(
        env: Env,
        employer: Address,
        employee: Address,
        compliance_type: String,
        status: ComplianceStatus,
        due_date: u64,
        notes: String,
    ) -> Result<(), PayrollError> {
        employer.require_auth();
        Self::require_not_paused(&env)?;

        let current_time = env.ledger().timestamp();

        let record = ComplianceRecord {
            employee: employee.clone(),
            compliance_type: compliance_type.clone(),
            status: status.clone(),
            due_date,
            completed_date: if status == ComplianceStatus::Completed {
                Some(current_time)
            } else {
                None
            },
            notes,
            created_at: current_time,
            updated_at: current_time,
        };

        LifecycleStorage::store_compliance(&env, &employee, &compliance_type, &record);

        env.events()
            .publish((symbol_short!("comp_upd"),), (employee, compliance_type));

        Ok(())
    }

    /// Get compliance record
    pub fn get_compliance_record(
        env: Env,
        employee: Address,
        compliance_type: String,
    ) -> Option<ComplianceRecord> {
        LifecycleStorage::get_compliance(&env, &employee, &compliance_type)
    }

    /// Helper function to convert status to u32
    fn status_to_u32(status: &EmployeeStatus) -> u32 {
        match status {
            EmployeeStatus::Pending => 0,
            EmployeeStatus::Active => 1,
            EmployeeStatus::Inactive => 2,
            EmployeeStatus::Terminated => 3,
            EmployeeStatus::OnLeave => 4,
            EmployeeStatus::Suspended => 5,
        }
    }

<<<<<<< HEAD
    //-----------------------------------------------------------------------------
    // Comprehensive Reporting Functions
    //-----------------------------------------------------------------------------

    /// Generate payroll summary report
    pub fn generate_payroll_summary_report(
        env: Env,
        caller: Address,
        employer: Address,
        period_start: u64,
        period_end: u64,
        format: ReportFormat,
    ) -> Result<PayrollReport, PayrollError> {
        caller.require_auth();
        Self::require_not_paused(&env)?;

        let current_time = env.ledger().timestamp();
        let report_id = Self::get_next_report_id(&env);

        // Collect payroll data for the period
        let mut total_amount = 0i128;
        let mut total_employees = 0u32;
        let mut total_transactions = 0u32;

        let mut report_data = Map::new(&env);
        report_data.set(String::from_str(&env, "period_start"), String::from_str(&env, "1640995200"));
        report_data.set(String::from_str(&env, "period_end"), String::from_str(&env, "1643673600"));
        report_data.set(String::from_str(&env, "employer"), String::from_str(&env, "employer_address"));

        // Calculate summary metrics
        let mut data_sources = Vec::new(&env);
        data_sources.push_back(String::from_str(&env, "payroll_data"));
        
        let mut filters_applied = Vec::new(&env);
        filters_applied.push_back(String::from_str(&env, "period_filter"));
        
        let metadata = ReportMetadata {
            total_employees,
            total_amount,
            total_transactions,
            compliance_score: 95, // Default compliance score
            generation_time_ms: 100,
            data_sources,
            filters_applied,
        };

        let report = PayrollReport {
            id: report_id,
            name: String::from_str(&env, "Payroll Summary Report"),
            report_type: ReportType::PayrollSummary,
            format,
            status: ReportStatus::Completed,
            employer: employer.clone(),
            period_start,
            period_end,
            filters: Map::new(&env),
            data: report_data,
            metadata,
            created_at: current_time,
            completed_at: Some(current_time),
            file_hash: None,
            file_size: None,
        };

        // Store report
        Self::store_report(&env, &report);
        Self::add_report_audit(&env, report_id, "report_generated", &caller);

        Ok(report)
    }

    /// Generate detailed payroll report
    pub fn generate_detailed_payroll_report(
        env: Env,
        caller: Address,
        employer: Address,
        period_start: u64,
        period_end: u64,
        employee_filter: Option<Address>,
    ) -> Result<PayrollReport, PayrollError> {
        caller.require_auth();
        Self::require_not_paused(&env)?;

        let current_time = env.ledger().timestamp();
        let report_id = Self::get_next_report_id(&env);

        let mut report_data = Map::new(&env);
        let mut filters = Map::new(&env);
        
        if let Some(employee) = employee_filter {
            filters.set(String::from_str(&env, "employee"), employee.to_string());
        }

        let mut data_sources = Vec::new(&env);
        data_sources.push_back(String::from_str(&env, "payroll_data"));
        data_sources.push_back(String::from_str(&env, "audit_trail"));
        
        let mut filters_applied = Vec::new(&env);
        filters_applied.push_back(String::from_str(&env, "period_filter"));
        filters_applied.push_back(String::from_str(&env, "employee_filter"));
        
        let metadata = ReportMetadata {
            total_employees: 0,
            total_amount: 0,
            total_transactions: 0,
            compliance_score: 95,
            generation_time_ms: 200,
            data_sources,
            filters_applied,
        };

        let report = PayrollReport {
            id: report_id,
            name: String::from_str(&env, "Detailed Payroll Report"),
            report_type: ReportType::PayrollDetailed,
            format: ReportFormat::Json,
            status: ReportStatus::Completed,
            employer: employer.clone(),
            period_start,
            period_end,
            filters,
            data: report_data,
            metadata,
            created_at: current_time,
            completed_at: Some(current_time),
            file_hash: None,
            file_size: None,
        };

        Self::store_report(&env, &report);
        Self::add_report_audit(&env, report_id, "detailed_report_generated", &caller);

        Ok(report)
    }

    /// Calculate tax for employee
    pub fn calculate_employee_tax(
        env: Env,
        employee: Address,
        employer: Address,
        jurisdiction: String,
        gross_amount: i128,
        tax_type: TaxType,
        tax_rate: u32,
    ) -> Result<TaxCalculation, PayrollError> {
        Self::require_not_paused(&env)?;

        let current_time = env.ledger().timestamp();
        let tax_amount = (gross_amount * tax_rate as i128) / 10000; // Convert basis points
        let net_amount = gross_amount - tax_amount;

        let tax_calc = TaxCalculation {
            employee: employee.clone(),
            employer: employer.clone(),
            jurisdiction: jurisdiction.clone(),
            gross_amount,
            tax_type: tax_type.clone(),
            tax_rate,
            tax_amount,
            net_amount,
            calculation_date: current_time,
            tax_period: String::from_str(&env, "monthly"),
            deductions: Vec::new(&env),
        };

        // Store tax calculation
        Self::store_tax_calculation(&env, &employee, current_time, &tax_calc);

        Ok(tax_calc)
    }

    /// Create compliance alert
    pub fn create_compliance_alert(
        env: Env,
        caller: Address,
        alert_type: ComplianceAlertType,
        severity: AlertSeverity,
        jurisdiction: String,
        employee: Option<Address>,
        employer: Address,
        title: String,
        description: String,
    ) -> Result<u64, PayrollError> {
        caller.require_auth();
        Self::require_not_paused(&env)?;

        let current_time = env.ledger().timestamp();
        let alert_id = Self::get_next_alert_id(&env);

        let alert = ComplianceAlert {
            id: alert_id,
            alert_type: alert_type.clone(),
            severity: severity.clone(),
            jurisdiction: jurisdiction.clone(),
            employee: employee.clone(),
            employer: employer.clone(),
            title: title.clone(),
            description: description.clone(),
            violation_details: Map::new(&env),
            recommended_actions: Vec::new(&env),
            created_at: current_time,
            due_date: Some(current_time + 7 * 24 * 3600), // 7 days
            resolved_at: None,
            resolved_by: None,
            status: AlertStatus::Active,
        };

        Self::store_compliance_alert(&env, &alert);

        // Emit alert event
        env.events().publish(
            (symbol_short!("alert"),),
            (alert_id, employer, severity as u32),
        );

        Ok(alert_id)
    }

    /// Generate dashboard metrics
    pub fn generate_dashboard_metrics(
        env: Env,
        employer: Address,
        period_start: u64,
        period_end: u64,
    ) -> Result<DashboardMetrics, PayrollError> {
        Self::require_not_paused(&env)?;

        let current_time = env.ledger().timestamp();

        let metrics = DashboardMetrics {
            employer: employer.clone(),
            period_start,
            period_end,
            total_employees: 0,
            active_employees: 0,
            total_payroll_amount: 0,
            total_tax_amount: 0,
            compliance_score: 95,
            pending_payments: 0,
            overdue_payments: 0,
            active_alerts: 0,
            resolved_alerts: 0,
            last_updated: current_time,
            jurisdiction_metrics: Map::new(&env),
        };

        Self::store_dashboard_metrics(&env, &employer, &metrics);

        Ok(metrics)
    }

    //-----------------------------------------------------------------------------
    // Helper Functions for Reporting
    //-----------------------------------------------------------------------------

    fn get_next_report_id(env: &Env) -> u64 {
        let storage = env.storage().persistent();
        let current_id: u64 = storage.get(&ExtendedDataKey::NextTmplId).unwrap_or(1);
        storage.set(&ExtendedDataKey::NextTmplId, &(current_id + 1));
        current_id
    }

    fn get_next_alert_id(env: &Env) -> u64 {
        let storage = env.storage().persistent();
        let current_id: u64 = storage.get(&ExtendedDataKey::NextPresetId).unwrap_or(1);
        storage.set(&ExtendedDataKey::NextPresetId, &(current_id + 1));
        current_id
    }

    fn store_report(env: &Env, report: &PayrollReport) {
        let storage = env.storage().persistent();
        storage.set(&ExtendedDataKey::Template(report.id), report);
    }

    fn store_tax_calculation(env: &Env, employee: &Address, period: u64, tax_calc: &TaxCalculation) {
        let storage = env.storage().persistent();
        let key = DataKey::Balance(employee.clone(), Address::from_string(&String::from_str(env, "TAX")));
        storage.set(&key, tax_calc);
    }

    fn store_compliance_alert(env: &Env, alert: &ComplianceAlert) {
        let storage = env.storage().persistent();
        storage.set(&ExtendedDataKey::Preset(alert.id), alert);
    }

    fn store_dashboard_metrics(env: &Env, employer: &Address, metrics: &DashboardMetrics) {
        let storage = env.storage().persistent();
        storage.set(&DataKey::Metrics(env.ledger().timestamp()), metrics);
    }

    fn add_report_audit(env: &Env, report_id: u64, action: &str, actor: &Address) {
        let current_time = env.ledger().timestamp();
        let audit_id = Self::get_next_report_id(env);
        
        let audit_entry = ReportAuditEntry {
            id: audit_id,
            report_id,
            action: String::from_str(env, action),
            actor: actor.clone(),
            timestamp: current_time,
            details: Map::new(env),
            ip_address: None,
        };

        let storage = env.storage().persistent();
        storage.set(&ExtendedDataKey::Backup(audit_id), &audit_entry);
    }
=======
    // /// Calculate payroll accuracy (percentage of successful operations)
    // pub fn calculate_payroll_accuracy(env: &Env, start_timestamp: u64, end_timestamp: u64) -> Option<u64> {
    //     let metrics = Self::calculate_avg_metrics(&env, start_timestamp, end_timestamp)?;
    //     if metrics.operation_count == 0 {
    //         return None;
    //     }
    //     Some((metrics.total_disbursements * 100) / metrics.operation_count)
    // }
}
//-----------------------------------------------------------------------------
// Governance Functions
//-----------------------------------------------------------------------------

/// Initialize governance system
pub fn initialize_governance(
    env: Env,
    caller: Address,
    governance_token: Address,
    voting_delay: u64,
    voting_period: u64,
    execution_delay: u64,
    proposal_threshold: i128,
    quorum_threshold: u64,
    approval_threshold: u64,
) -> Result<(), PayrollError> {
    caller.require_auth();
    Self::require_not_paused(&env)?;

    // Only owner can initialize governance
    let storage = env.storage().persistent();
    let owner = storage
        .get::<DataKey, Address>(&DataKey::Owner)
        .ok_or(PayrollError::Unauthorized)?;

    if caller != owner {
        return Err(PayrollError::Unauthorized);
    }

    // Check if governance is already initialized
    if storage.has(&DataKey::GovernanceEnabled) {
        return Err(PayrollError::GovernanceNotInitialized);
    }

    let config = GovernanceConfig {
        voting_delay,
        voting_period,
        execution_delay,
        proposal_threshold,
        quorum_threshold,
        approval_threshold,
        emergency_quorum: quorum_threshold / 2, // Lower quorum for emergencies
        emergency_threshold: approval_threshold - 10, // Lower threshold for emergencies
        max_operations_per_proposal: 10,
        guardian: Some(owner.clone()),
        timelock_enabled: true,
    };

    let treasury = CommunityTreasury {
        total_value: 0,
        token_balances: Map::new(&env),
        reserved_funds: 0,
        last_updated: env.ledger().timestamp(),
    };

    // Initialize governance system
    GovernanceSystem::initialize(&env, governance_token.clone(), config, treasury)
        .map_err(|_| PayrollError::GovernanceNotInitialized)?;

    // Mark governance as enabled
    storage.set(&DataKey::GovernanceEnabled, &true);
    storage.set(&DataKey::GovernanceToken, &governance_token);

    env.events().publish(
        (symbol_short!("gov_init"),),
        (governance_token, proposal_threshold, quorum_threshold),
    );

    Ok(())
}

/// Create a governance proposal
pub fn create_proposal(
    env: Env,
    proposer: Address,
    title: String,
    description: String,
    proposal_type: ProposalType,
    target_contract: Option<Address>,
    call_data: Option<String>,
    execution_delay: Option<u64>,
) -> Result<u64, PayrollError> {
    proposer.require_auth();
    Self::require_not_paused(&env)?;

    let storage = env.storage().persistent();

    // Check if governance is enabled
    if !storage.get(&DataKey::GovernanceEnabled).unwrap_or(false) {
        return Err(PayrollError::GovernanceNotInitialized);
    }

    let config =
        GovernanceSystem::get_config(&env).ok_or(PayrollError::GovernanceNotInitialized)?;

    let gov_token = GovernanceSystem::get_governance_token(&env)
        .ok_or(PayrollError::GovernanceNotInitialized)?;

    // Check if proposer has enough tokens
    let proposer_balance = Self::get_token_balance(&env, &proposer, &gov_token.token_address);
    if proposer_balance < config.proposal_threshold {
        return Err(PayrollError::InsufficientVotingPower);
    }

    let current_time = env.ledger().timestamp();
    let proposal_id = storage
        .get(&RoleDataKey::NextGovernanceProposalId)
        .unwrap_or(1u64);

    let proposal = Proposal {
        id: proposal_id,
        title: title.clone(),
        description: description.clone(),
        proposer: proposer.clone(),
        proposal_type: proposal_type.clone(),
        target_contract,
        call_data,
        voting_start: current_time + config.voting_delay,
        voting_end: current_time + config.voting_delay + config.voting_period,
        execution_delay: execution_delay.unwrap_or(config.execution_delay),
        min_quorum: config.quorum_threshold,
        approval_threshold: config.approval_threshold,
        status: ProposalStatus::Draft,
        created_at: current_time,
        executed_at: None,
        cancelled_at: None,
    };

    // Store proposal using ExtendedDataKey with offset to avoid conflicts
    storage.set(&ExtendedDataKey::Template(proposal_id + 5000000), &proposal);
    storage.set(&ExtendedDataKey::NextTmplId, &(proposal_id + 1));

    // Update proposer's proposals list using RoleDataKey
    let mut proposer_proposals: Vec<u64> = storage
        .get(&RoleDataKey::UserRole(proposer.clone()))
        .unwrap_or(Vec::new(&env));
    proposer_proposals.push_back(proposal_id);
    storage.set(
        &RoleDataKey::UserRole(proposer.clone()),
        &proposer_proposals,
    );

    // Add to active proposals when voting starts using ExtendedDataKey
    if current_time >= proposal.voting_start {
        let mut active_proposals: Vec<u64> = storage
            .get(&ExtendedDataKey::ActivePresets)
            .unwrap_or(Vec::new(&env));
        active_proposals.push_back(proposal_id);
        storage.set(&ExtendedDataKey::ActivePresets, &active_proposals);
    }

    // Update governance stats
    if let Some(mut stats) = GovernanceSystem::get_stats(&env) {
        stats.total_proposals += 1;
        if current_time >= proposal.voting_start {
            stats.active_proposals += 1;
        }
        stats.last_updated = current_time;
        storage.set(&DataKey::GovernanceConfig, &stats);
    }

    env.events().publish(
        (PROPOSAL_CREATED_EVENT,),
        (proposal_id, proposer, title, current_time),
    );

    Ok(proposal_id)
}

/// Cast a vote on a proposal
pub fn cast_vote(
    env: Env,
    voter: Address,
    proposal_id: u64,
    support: VoteType,
    reason: Option<String>,
) -> Result<(), PayrollError> {
    voter.require_auth();
    Self::require_not_paused(&env)?;

    let storage = env.storage().persistent();

    // Check if governance is enabled
    if !storage.get(&DataKey::GovernanceEnabled).unwrap_or(false) {
        return Err(PayrollError::GovernanceNotInitialized);
    }

    let proposal = storage
        .get::<ExtendedDataKey, Proposal>(&ExtendedDataKey::Template(proposal_id + 5000000))
        .ok_or(PayrollError::ProposalNotFound)?;

    let current_time = env.ledger().timestamp();

    // Check if voting is active
    if current_time < proposal.voting_start || current_time > proposal.voting_end {
        return Err(PayrollError::VotingNotActive);
    }

    // Check if already voted using a simple approach with Balance key
    let vote_key = DataKey::Balance(
        voter.clone(),
        Address::from_string(&String::from_str(&env, "VOTE")),
    );
    if storage.get::<DataKey, i128>(&vote_key).unwrap_or(0) == proposal_id as i128 {
        return Err(PayrollError::AlreadyVoted);
    }

    // Calculate voting power
    let gov_token = GovernanceSystem::get_governance_token(&env)
        .ok_or(PayrollError::GovernanceNotInitialized)?;

    let token_balance = Self::get_token_balance(&env, &voter, &gov_token.token_address);
    let voting_power = (token_balance as u64 * gov_token.voting_power_multiplier as u64) / 100;

    if voting_power == 0 {
        return Err(PayrollError::InsufficientVotingPower);
    }

    // Create vote record
    let vote = Vote {
        voter: voter.clone(),
        proposal_id,
        support: support.clone(),
        voting_power,
        reason: reason.clone(),
        timestamp: current_time,
    };

    // Store vote using Balance key approach
    storage.set(&vote_key, &(proposal_id as i128));
    // Store vote details using AuditTrail
    storage.set(&DataKey::AuditTrail(voter.clone()), &vote);

    // Update voting results using ExtendedDataKey
    let mut results = storage
        .get::<ExtendedDataKey, VotingResults>(&ExtendedDataKey::Preset(proposal_id + 6000000))
        .unwrap_or(VotingResults {
            proposal_id,
            total_votes: 0,
            votes_for: 0,
            votes_against: 0,
            votes_abstain: 0,
            total_voting_power: 0,
            participation_rate: 0,
            approval_rate: 0,
            quorum_reached: false,
            threshold_met: false,
        });

    results.total_votes += 1;
    results.total_voting_power += voting_power;

    match support {
        VoteType::For => results.votes_for += voting_power,
        VoteType::Against => results.votes_against += voting_power,
        VoteType::Abstain => results.votes_abstain += voting_power,
    }

    // Calculate participation and approval rates
    let total_supply = gov_token.total_supply as u64;
    results.participation_rate = (results.total_voting_power * 10000) / total_supply; // Basis points

    if results.votes_for + results.votes_against > 0 {
        results.approval_rate =
            (results.votes_for * 10000) / (results.votes_for + results.votes_against);
    }

    results.quorum_reached = results.participation_rate >= (proposal.min_quorum * 100);
    results.threshold_met = results.approval_rate >= (proposal.approval_threshold * 100);

    storage.set(&ExtendedDataKey::Preset(proposal_id + 6000000), &results);

    // Update voter history using RoleDataKey
    let mut voter_history: Vec<u64> = storage
        .get(&RoleDataKey::UserRole(voter.clone()))
        .unwrap_or(Vec::new(&env));
    voter_history.push_back(proposal_id);
    storage.set(&RoleDataKey::UserRole(voter.clone()), &voter_history);

    env.events().publish(
        (VOTE_CAST_EVENT,),
        (proposal_id, voter, support, voting_power, current_time),
    );

    Ok(())
}

/// Execute a proposal that has passed
pub fn execute_proposal(env: Env, executor: Address, proposal_id: u64) -> Result<(), PayrollError> {
    executor.require_auth();
    Self::require_not_paused(&env)?;

    let storage = env.storage().persistent();

    // Check if governance is enabled
    if !storage.get(&DataKey::GovernanceEnabled).unwrap_or(false) {
        return Err(PayrollError::GovernanceNotInitialized);
    }

    let mut proposal = storage
        .get::<ExtendedDataKey, Proposal>(&ExtendedDataKey::Template(proposal_id + 5000000))
        .ok_or(PayrollError::ProposalNotFound)?;

    let current_time = env.ledger().timestamp();

    // Check if proposal can be executed
    if proposal.status != ProposalStatus::Succeeded {
        return Err(PayrollError::ProposalExecutionFailed);
    }

    // Check if execution delay has passed
    if current_time < proposal.voting_end + proposal.execution_delay {
        return Err(PayrollError::ProposalExecutionFailed);
    }

    // Get voting results
    let results = storage
        .get::<ExtendedDataKey, VotingResults>(&ExtendedDataKey::Preset(proposal_id + 6000000))
        .ok_or(PayrollError::ProposalNotFound)?;

    // Verify quorum and threshold
    if !results.quorum_reached || !results.threshold_met {
        return Err(PayrollError::ProposalExecutionFailed);
    }

    // Execute based on proposal type
    match proposal.proposal_type {
        ProposalType::ParameterUpdate => {
            Self::execute_parameter_update(&env, &proposal)?;
        }
        ProposalType::TreasurySpend => {
            Self::execute_treasury_spend(&env, &proposal)?;
        }
        ProposalType::TokenDistribution => {
            Self::execute_token_distribution(&env, &proposal)?;
        }
        _ => {
            // For other types, mark as executed but don't perform action
            // This allows for governance decisions that don't require on-chain execution
        }
    }

    // Update proposal status
    proposal.status = ProposalStatus::Executed;
    proposal.executed_at = Some(current_time);
    storage.set(&ExtendedDataKey::Template(proposal_id + 5000000), &proposal);

    // Update governance stats
    if let Some(mut stats) = GovernanceSystem::get_stats(&env) {
        stats.executed_proposals += 1;
        stats.active_proposals = stats.active_proposals.saturating_sub(1);
        stats.last_updated = current_time;
        storage.set(&DataKey::GovernanceConfig, &stats);
    }

    env.events().publish(
        (PROPOSAL_EXECUTED_EVENT,),
        (proposal_id, executor, current_time),
    );

    Ok(())
}

/// Delegate voting power to another address
pub fn delegate_voting_power(
    env: Env,
    delegator: Address,
    delegate: Address,
    expires_at: Option<u64>,
) -> Result<(), PayrollError> {
    delegator.require_auth();
    Self::require_not_paused(&env)?;

    let storage = env.storage().persistent();

    // Check if governance is enabled
    if !storage.get(&DataKey::GovernanceEnabled).unwrap_or(false) {
        return Err(PayrollError::GovernanceNotInitialized);
    }

    // Cannot delegate to self
    if delegator == delegate {
        return Err(PayrollError::InvalidGovernanceParameter);
    }

    let gov_token = GovernanceSystem::get_governance_token(&env)
        .ok_or(PayrollError::GovernanceNotInitialized)?;

    let token_balance = Self::get_token_balance(&env, &delegator, &gov_token.token_address);
    let voting_power = (token_balance as u64 * gov_token.voting_power_multiplier as u64) / 100;

    let current_time = env.ledger().timestamp();

    let delegation = VotingDelegation {
        delegator: delegator.clone(),
        delegate: delegate.clone(),
        voting_power,
        delegated_at: current_time,
        expires_at,
        is_active: true,
    };

    storage.set(&RoleDataKey::Delegation(1), &delegation);

    // Update delegate's voters list using RoleDataKey
    let mut delegate_voters: Vec<Address> = storage
        .get(&RoleDataKey::RoleMembers(String::from_str(
            &env,
            "delegates",
        )))
        .unwrap_or(Vec::new(&env));
    delegate_voters.push_back(delegator.clone());
    storage.set(
        &RoleDataKey::RoleMembers(String::from_str(&env, "delegates")),
        &delegate_voters,
    );

    env.events().publish(
        (VOTING_DELEGATED_EVENT,),
        (delegator, delegate, voting_power, current_time),
    );

    Ok(())
}

/// Get proposal information
pub fn get_proposal(env: Env, proposal_id: u64) -> Option<Proposal> {
    env.storage()
        .persistent()
        .get(&ExtendedDataKey::Template(proposal_id + 5000000))
}

/// Get voting results for a proposal
pub fn get_voting_results(env: Env, proposal_id: u64) -> Option<VotingResults> {
    env.storage()
        .persistent()
        .get(&ExtendedDataKey::Preset(proposal_id + 6000000))
}

/// Get governance configuration
pub fn get_governance_config(env: Env) -> Option<GovernanceConfig> {
    GovernanceSystem::get_config(&env)
}

/// Get community treasury information
pub fn get_community_treasury(env: Env) -> Option<CommunityTreasury> {
    GovernanceSystem::get_treasury(&env)
}

/// Get governance statistics
pub fn get_governance_stats(env: Env) -> Option<GovernanceStats> {
    GovernanceSystem::get_stats(&env)
}

//-----------------------------------------------------------------------------
// Internal Governance Helper Functions
//-----------------------------------------------------------------------------

/// Execute parameter update proposal
fn execute_parameter_update(env: &Env, proposal: &Proposal) -> Result<(), PayrollError> {
    // Parse call data to extract parameter name and value
    if let Some(call_data) = &proposal.call_data {
        // Simple parsing - in production, use proper serialization
        let parts: Vec<&str> = call_data.split(':').collect();
        if parts.len() >= 2 {
            let param_name = String::from_str(env, parts[0]);
            let param_value = String::from_str(env, parts[1]);

            let parameter = GovernanceParameter {
                name: param_name.clone(),
                current_value: param_value.clone(),
                proposed_value: None,
                parameter_type: crate::governance::ParameterType::String,
                min_value: None,
                max_value: None,
                last_updated: env.ledger().timestamp(),
                update_proposal_id: Some(proposal.id),
            };

            env.storage()
                .persistent()
                .set(&RoleDataKey::Role(param_name.clone()), &parameter);

            env.events().publish(
                (PARAMETER_UPDATED_EVENT,),
                (param_name, param_value, env.ledger().timestamp()),
            );
        }
    }
    Ok(())
}

/// Execute treasury spend proposal
fn execute_treasury_spend(env: &Env, proposal: &Proposal) -> Result<(), PayrollError> {
    // Parse call data to extract recipient, token, and amount
    if let Some(call_data) = &proposal.call_data {
        // Simple parsing - in production, use proper serialization
        let parts: Vec<&str> = call_data.split(':').collect();
        if parts.len() >= 3 {
            // For now, just emit event - actual treasury spending would require
            // more complex implementation with token transfers
            env.events().publish(
                (TREASURY_SPEND_EVENT,),
                (proposal.id, env.ledger().timestamp()),
            );
        }
    }
    Ok(())
}

/// Execute token distribution proposal
fn execute_token_distribution(env: &Env, proposal: &Proposal) -> Result<(), PayrollError> {
    // Parse call data to extract distribution details
    if let Some(_call_data) = &proposal.call_data {
        // For now, just emit event - actual token distribution would require
        // integration with token contract
        env.events().publish(
            (TOKENS_DISTRIBUTED_EVENT,),
            (proposal.id, env.ledger().timestamp()),
        );
    }
    Ok(())
}

/// Get token balance for an address
fn get_token_balance(env: &Env, address: &Address, token: &Address) -> i128 {
    // This would typically call the token contract to get balance
    // For now, return a placeholder value
    env.storage()
        .persistent()
        .get(&DataKey::Balance(address.clone(), token.clone()))
        .unwrap_or(0)
>>>>>>> a2c4de13
}<|MERGE_RESOLUTION|>--- conflicted
+++ resolved
@@ -8216,7 +8216,6 @@
         }
     }
 
-<<<<<<< HEAD
     //-----------------------------------------------------------------------------
     // Comprehensive Reporting Functions
     //-----------------------------------------------------------------------------
@@ -8524,15 +8523,6 @@
         let storage = env.storage().persistent();
         storage.set(&ExtendedDataKey::Backup(audit_id), &audit_entry);
     }
-=======
-    // /// Calculate payroll accuracy (percentage of successful operations)
-    // pub fn calculate_payroll_accuracy(env: &Env, start_timestamp: u64, end_timestamp: u64) -> Option<u64> {
-    //     let metrics = Self::calculate_avg_metrics(&env, start_timestamp, end_timestamp)?;
-    //     if metrics.operation_count == 0 {
-    //         return None;
-    //     }
-    //     Some((metrics.total_disbursements * 100) / metrics.operation_count)
-    // }
 }
 //-----------------------------------------------------------------------------
 // Governance Functions
@@ -9066,5 +9056,4 @@
         .persistent()
         .get(&DataKey::Balance(address.clone(), token.clone()))
         .unwrap_or(0)
->>>>>>> a2c4de13
 }