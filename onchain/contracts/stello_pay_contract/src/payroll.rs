use soroban_sdk::{
    contract, contracterror, contractimpl, contracttype, symbol_short,
    token::Client as TokenClient, Address, Env, Symbol,
};

//-----------------------------------------------------------------------------
// Errors
//-----------------------------------------------------------------------------

/// Possible errors for the payroll contract.
#[contracterror]
#[derive(Copy, Clone, Debug, Eq, PartialEq)]
#[repr(u32)]
pub enum PayrollError {
    /// Raised when a non-employer attempts to call a restricted function.
    Unauthorized = 1,
    /// Raised when the current time has not reached the required interval.
    IntervalNotReached = 2,
    /// Raised when attempting to initialize or disburse with invalid data.
    InvalidData = 3,
    /// Payroll Not Found
    PayrollNotFound = 4,
    /// Transfer Failed
    TransferFailed = 5,
    /// Insufficient Balance
    InsufficientBalance = 6,
    /// Contract is paused
<<<<<<< HEAD
    ContractPaused = 7,
=======
    ContractPaused = 6,
    /// Insufficient Balance
    InsufficientBalance = 7,
>>>>>>> 675f1c7d
}

//-----------------------------------------------------------------------------
// Data Structures
//-----------------------------------------------------------------------------

/// Key used to store payroll info in contract storage.
#[contracttype]
pub struct PayrollKey(pub Address);

/// Key used to store employer balance in contract storage.
#[contracttype]
pub struct EmployerBalanceKey {
    pub employer: Address,
    pub token: Address,
}

/// Storage keys using symbols instead of unit structs
const PAUSE_KEY: Symbol = symbol_short!("PAUSED");
const OWNER_KEY: Symbol = symbol_short!("OWNER");
const DEPOSIT_EVENT: Symbol = symbol_short!("deposit");
const DISBURSE_EVENT: Symbol = symbol_short!("disburse");

/// Stores basic payroll information.
#[contracttype]
#[derive(Clone)]
pub struct Payroll {
    // Address of the employer (who pays).
    pub employer: Address,
    // Address of the employee (who receives salary).
    pub employee: Address,
    // Token contract address for payments
    pub token: Address,
    // Amount to be paid per interval
    pub amount: i128,
    // Payment interval in seconds (e.g., weekly, monthly).
    pub interval: u64,
    // Last payment timestamp.
    pub last_payment_time: u64,
}

//-----------------------------------------------------------------------------
// Contract Struct
//-----------------------------------------------------------------------------
#[contract]
pub struct PayrollContract;

/// Key used to store employer's token balance in contract storage.
#[contracttype]
#[derive(Clone)]
pub struct EmployerBalanceKey {
    pub employer: Address,
    pub token: Address,
}

//-----------------------------------------------------------------------------
// Events
//-----------------------------------------------------------------------------

/// Event emitted when contract is paused
pub const PAUSED_EVENT: Symbol = symbol_short!("paused");

/// Event emitted when contract is unpaused
pub const UNPAUSED_EVENT: Symbol = symbol_short!("unpaused");

/// Event emitted when salary is disbursed
pub const DISBURSE_EVENT: Symbol = symbol_short!("disburse");

/// Event emitted when tokens are deposited to employer's salary pool
pub const DEPOSIT_EVENT: Symbol = symbol_short!("deposit");

//-----------------------------------------------------------------------------
// Contract Implementation
//-----------------------------------------------------------------------------

#[contractimpl]
impl PayrollContract {
    /// Initialize the contract with an owner/admin address
    /// This should be called once when deploying the contract
    pub fn initialize(env: Env, owner: Address) {
        owner.require_auth();

        let storage = env.storage().persistent();

        // Only allow initialization if no owner is set
        if storage.has(&OWNER_KEY) {
            panic!("Contract already initialized");
        }

        storage.set(&OWNER_KEY, &owner);
        // Contract starts unpaused by default
        storage.set(&PAUSE_KEY, &false);
    }

    /// Pause the contract - only callable by owner
    pub fn pause(env: Env, caller: Address) -> Result<(), PayrollError> {
        caller.require_auth();

        let storage = env.storage().persistent();

        // Check if caller is the owner
        if let Some(owner) = storage.get::<Symbol, Address>(&OWNER_KEY) {
            if caller != owner {
                return Err(PayrollError::Unauthorized);
            }
        } else {
            return Err(PayrollError::Unauthorized);
        }

        // Set paused state to true
        storage.set(&PAUSE_KEY, &true);

        // Emit paused event
        env.events().publish((PAUSED_EVENT,), caller);

        Ok(())
    }

    /// Unpause the contract - only callable by owner
    pub fn unpause(env: Env, caller: Address) -> Result<(), PayrollError> {
        caller.require_auth();

        let storage = env.storage().persistent();

        // Check if caller is the owner
        if let Some(owner) = storage.get::<Symbol, Address>(&OWNER_KEY) {
            if caller != owner {
                return Err(PayrollError::Unauthorized);
            }
        } else {
            return Err(PayrollError::Unauthorized);
        }

        // Set paused state to false
        storage.set(&PAUSE_KEY, &false);

        // Emit unpaused event
        env.events().publish((UNPAUSED_EVENT,), caller);

        Ok(())
    }

    /// Check if the contract is paused
    pub fn is_paused(env: Env) -> bool {
        let storage = env.storage().persistent();
        storage.get(&PAUSE_KEY).unwrap_or(false)
    }

    /// Internal function to check pause state and panic if paused
    fn require_not_paused(env: &Env) -> Result<(), PayrollError> {
        let storage = env.storage().persistent();
        let is_paused = storage.get(&PAUSE_KEY).unwrap_or(false);

        if is_paused {
            return Err(PayrollError::ContractPaused);
        }

        Ok(())
    }

    /// Creates or updates a payroll escrow for production scenarios.
    ///
    /// Requirements:
    /// - Contract must not be paused
    /// - Only the employer can call this method (if updating an existing record).
    /// - Must provide valid interval (> 0).
    /// - Sets `last_payment_time` to current block timestamp when created.
    pub fn create_or_update_escrow(
        env: Env,
        employer: Address,
        employee: Address,
        token: Address,
        amount: i128,
        interval: u64,
    ) -> Result<Payroll, PayrollError> {
        // Check if contract is paused
        Self::require_not_paused(&env)?;

        employer.require_auth();

        let key = PayrollKey(employee.clone());
        let storage = env.storage().persistent();
        // let owner = storage.get::<Symbol, Address>(&OWNER_KEY).ok_or(PayrollError::Unauthorized)?;
        let owner = storage.get::<Symbol, Address>(&OWNER_KEY).unwrap();
        
        if let Some(existing_payroll) = storage.get::<PayrollKey, Payroll>(&key) {
            // For updates, only the contract owner or the existing payroll's employer can call
            if employer != owner && employer != existing_payroll.employer {
                return Err(PayrollError::Unauthorized);
            }
        } else if employer != owner {
            // For creation, only the contract owner can call
            return Err(PayrollError::Unauthorized);
        }

        if interval == 0 || amount <= 0 {
            return Err(PayrollError::InvalidData);
        }

        if let Some(existing_payroll) = storage.get::<PayrollKey, Payroll>(&key) {
            if existing_payroll.employer != employer {
                return Err(PayrollError::Unauthorized);
            }

            let updated_payroll = Payroll {
                employer: existing_payroll.employer,
                employee: existing_payroll.employee,
                token,
                amount,
                interval,
                last_payment_time: existing_payroll.last_payment_time,
            };

            storage.set(&key, &updated_payroll);
            return Ok(updated_payroll);
        }

        let current_time = env.ledger().timestamp();

        let new_payroll = Payroll {
            employer,
            employee,
            token,
            amount,
            interval,
            last_payment_time: current_time,
        };

        storage.set(&key, &new_payroll);
        Ok(new_payroll)
    }

    /// Deposit tokens to employer's salary pool
    ///
    /// Requirements:
    /// - Contract must not be paused
    /// - Only the employer can deposit to their own pool
    /// - Amount must be positive
    pub fn deposit_tokens(
        env: Env,
        employer: Address,
        token: Address,
        amount: i128,
    ) -> Result<(), PayrollError> {
        // Check if contract is paused
        Self::require_not_paused(&env)?;

        employer.require_auth();

        if amount <= 0 {
            return Err(PayrollError::InvalidData);
        }

        let storage = env.storage().persistent();
        let balance_key = EmployerBalanceKey {
            employer: employer.clone(),
            token: token.clone(),
        };

        // Get current balance or default to 0
        let current_balance: i128 = storage.get(&balance_key).unwrap_or(0);
        let new_balance = current_balance + amount;

        // Update balance in storage
        storage.set(&balance_key, &new_balance);

        // TODO: In production, transfer tokens from employer to contract
        // token_client.transfer(&employer, &env.current_contract_address(), &amount);

        // Emit deposit event
        env.events().publish(
            (DEPOSIT_EVENT, employer.clone(), token.clone()),
            (amount, new_balance),
        );

        Ok(())
    }

    /// Get employer's token balance in the contract
    pub fn get_employer_balance(env: Env, employer: Address, token: Address) -> i128 {
        let storage = env.storage().persistent();
        let balance_key = EmployerBalanceKey { employer, token };
        storage.get(&balance_key).unwrap_or(0)
    }

    /// Internal function to deduct from employer balance
    fn deduct_from_balance(
        env: &Env,
        employer: &Address,
        token: &Address,
        amount: i128,
    ) -> Result<(), PayrollError> {
        let storage = env.storage().persistent();
        let balance_key = EmployerBalanceKey {
            employer: employer.clone(),
            token: token.clone(),
        };

        let current_balance: i128 = storage.get(&balance_key).unwrap_or(0);

        if current_balance < amount {
            return Err(PayrollError::InsufficientBalance);
        }

        let new_balance = current_balance - amount;
        storage.set(&balance_key, &new_balance);

        Ok(())
    }

    /// Disburses salary if enough time has elapsed since the last payment.
    /// In a production-level contract, this would involve:
    /// - Checking the token contract for transferring funds.
    /// - Verifying that the caller is the employer or an automated process with the right credentials.
    /// - Updating the `last_payment_time` on success.
    pub fn disburse_salary(
        env: Env,
        caller: Address,
        employee: Address,
    ) -> Result<(), PayrollError> {
        // Check if contract is paused
        Self::require_not_paused(&env)?;

        caller.require_auth();
<<<<<<< HEAD

=======
        
>>>>>>> 675f1c7d
        let storage = env.storage().persistent();
        let key = PayrollKey(employee.clone());

        if let Some(mut payroll_data) = storage.get::<PayrollKey, Payroll>(&key) {
            if caller != payroll_data.employer {
                return Err(PayrollError::Unauthorized);
            }

            let current_time = env.ledger().timestamp();

            if current_time < payroll_data.last_payment_time + payroll_data.interval {
                return Err(PayrollError::IntervalNotReached);
            }

            Self::deduct_from_balance(&env, &payroll_data.employer, &payroll_data.token, payroll_data.amount)?;

            // Handle dispatch transfer
            let token_client = TokenClient::new(&env, &payroll_data.token);
            let initial_employee_balance = token_client.balance(&payroll_data.employee);

            // Ensure the employer has enough balance
            if token_client.balance(&payroll_data.employer) < payroll_data.amount {
                return Err(PayrollError::InsufficientBalance);
            }

            // Transfer the amount to the employee
            // If transfer panics, the contract will abort as expected in Soroban
            token_client.transfer(
                &payroll_data.employer,
                &payroll_data.employee,
                &payroll_data.amount,
            );

            // Handle transfer failure
            let employee_balance = token_client.balance(&payroll_data.employee);
            if employee_balance != initial_employee_balance + payroll_data.amount {
                return Err(PayrollError::TransferFailed);
            }

            // Update the last payment time
<<<<<<< HEAD
            payroll_data.last_payment_time = current_time;
=======
            let updated_payroll = Payroll {
                employer: payroll_data.employer,
                employee: payroll_data.employee,
                token: payroll_data.token,
                amount: payroll_data.amount,
                interval: payroll_data.interval,
                last_payment_time: current_time,
            };
>>>>>>> 675f1c7d

            let storage = env.storage().persistent();
            storage.set(&key, &payroll_data);
            Ok(())
        } else {
            Err(PayrollError::PayrollNotFound)
        }
    }

    /// Gets the payroll details for a given employee.
    /// This can be used by UIs or dashboards to display status.
    /// Note: This function is not blocked when paused as it's read-only
    pub fn get_payroll(env: Env, employee: Address) -> Option<Payroll> {
        employee.require_auth();
        let key = PayrollKey(employee.clone());
        let storage = env.storage().persistent();

        storage.get::<PayrollKey, Payroll>(&key)
    }

    /// Example function to allow employees to pull payment themselves.
    /// In some real-world setups, employees might want to call the contract
    /// to initiate the disbursement if they are due for a payout.
    ///
    /// For security, you'd still require that the employer's account
    /// or an automated bot is used to actually sign transactions
    /// or have an on-chain logic that automatically triggers disburse.
    pub fn employee_withdraw(env: Env, employee: Address) -> Result<(), PayrollError> {
        // Check if contract is paused
        Self::require_not_paused(&env)?;

        employee.require_auth();
        let key = PayrollKey(employee.clone());
        let storage = env.storage().persistent();

        if let Some(mut existing_payroll) = storage.get::<PayrollKey, Payroll>(&key) {
            // Check if the interval has passed since the last payment time
            let current_time = env.ledger().timestamp();
            let last_payment_time = existing_payroll.last_payment_time;
            if current_time - last_payment_time >= existing_payroll.interval {
                // Process the disbursement of payment
                Self::disburse_salary(
                    env.clone(),
                    existing_payroll.employer.clone(),
                    employee.clone(),
                )?;

                // Update last_payment_time of the payroll
                existing_payroll.last_payment_time = current_time;
                storage.set(&key, &existing_payroll);

                // Emit disbursement event
                env.events().publish(
                    (
                        DISBURSE_EVENT,
                        existing_payroll.employer,
                        existing_payroll.employee,
                    ),
                    (
                        existing_payroll.token,
                        existing_payroll.amount,
                        current_time,
                    ),
                );

                Ok(())
            } else {
                // Interval has not completed since the last payment time
                Err(PayrollError::IntervalNotReached)
            }
        } else {
            // No existing payroll record found for the employee
            Err(PayrollError::PayrollNotFound)
        }
    }

    /// Get the contract owner address
    pub fn get_owner(env: Env) -> Option<Address> {
        let storage = env.storage().persistent();
        storage.get(&OWNER_KEY)
    }

    /// Transfer ownership to a new address - only callable by current owner
    pub fn transfer_ownership(
        env: Env,
        caller: Address,
        new_owner: Address,
    ) -> Result<(), PayrollError> {
        caller.require_auth();
        new_owner.require_auth();

        let storage = env.storage().persistent();

        // Check if caller is the current owner
        if let Some(current_owner) = storage.get::<Symbol, Address>(&OWNER_KEY) {
            if caller != current_owner {
                return Err(PayrollError::Unauthorized);
            }
        } else {
            return Err(PayrollError::Unauthorized);
        }

        // Set new owner
        storage.set(&OWNER_KEY, &new_owner);

        Ok(())
    }
}<|MERGE_RESOLUTION|>--- conflicted
+++ resolved
@@ -25,13 +25,7 @@
     /// Insufficient Balance
     InsufficientBalance = 6,
     /// Contract is paused
-<<<<<<< HEAD
     ContractPaused = 7,
-=======
-    ContractPaused = 6,
-    /// Insufficient Balance
-    InsufficientBalance = 7,
->>>>>>> 675f1c7d
 }
 
 //-----------------------------------------------------------------------------
@@ -356,11 +350,8 @@
         Self::require_not_paused(&env)?;
 
         caller.require_auth();
-<<<<<<< HEAD
-
-=======
-        
->>>>>>> 675f1c7d
+
+
         let storage = env.storage().persistent();
         let key = PayrollKey(employee.clone());
 
@@ -401,18 +392,8 @@
             }
 
             // Update the last payment time
-<<<<<<< HEAD
             payroll_data.last_payment_time = current_time;
-=======
-            let updated_payroll = Payroll {
-                employer: payroll_data.employer,
-                employee: payroll_data.employee,
-                token: payroll_data.token,
-                amount: payroll_data.amount,
-                interval: payroll_data.interval,
-                last_payment_time: current_time,
-            };
->>>>>>> 675f1c7d
+
 
             let storage = env.storage().persistent();
             storage.set(&key, &payroll_data);
