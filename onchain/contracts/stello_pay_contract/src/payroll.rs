use soroban_sdk::{
    contract, contracterror, contractimpl, symbol_short, token::Client as TokenClient, Address,
    Env, Symbol, Vec, String, Map,
};

<<<<<<< HEAD
use crate::events::{emit_disburse, DEPOSIT_EVENT, PAUSED_EVENT, UNPAUSED_EVENT, EMPLOYEE_PAUSED_EVENT, EMPLOYEE_RESUMED_EVENT, METRICS_UPDATED_EVENT};
use crate::storage::{DataKey, Payroll, PayrollInput, CompactPayroll, PerformanceMetrics};
=======
use crate::events::{emit_disburse, DEPOSIT_EVENT, PAUSED_EVENT, UNPAUSED_EVENT, EMPLOYEE_PAUSED_EVENT, EMPLOYEE_RESUMED_EVENT, TEMPLATE_CREATED_EVENT, TEMPLATE_UPDATED_EVENT, TEMPLATE_APPLIED_EVENT, TEMPLATE_SHARED_EVENT, PRESET_CREATED_EVENT, BACKUP_CREATED_EVENT, BACKUP_VERIFIED_EVENT, RECOVERY_STARTED_EVENT, RECOVERY_COMPLETED_EVENT, SCHEDULE_CREATED_EVENT, SCHEDULE_UPDATED_EVENT, SCHEDULE_EXECUTED_EVENT, RULE_CREATED_EVENT, RULE_EXECUTED_EVENT, ROLE_ASSIGNED_EVENT, ROLE_REVOKED_EVENT, SECURITY_AUDIT_EVENT, SECURITY_POLICY_VIOLATION_EVENT};
use crate::storage::{DataKey, Payroll, PayrollInput, CompactPayroll, CompactPayrollHistoryEntry, PayrollTemplate, TemplatePreset, PayrollBackup, BackupData, BackupMetadata, BackupType, BackupStatus, RecoveryPoint, RecoveryType, RecoveryStatus, RecoveryMetadata, PayrollSchedule, ScheduleType, ScheduleFrequency, ScheduleMetadata, AutomationRule, RuleType, RuleCondition, RuleAction, ConditionOperator, LogicalOperator, ActionType, UserRole, Permission, Role, UserRoleAssignment, SecurityPolicy, SecurityPolicyType, SecurityRule, SecurityRuleOperator, SecurityRuleAction, SecurityAuditEntry, SecurityAuditResult, RateLimitConfig, SecuritySettings, SuspiciousActivity, SuspiciousActivityType, SuspiciousActivitySeverity};
>>>>>>> 366ea0a5
use crate::insurance::{InsuranceSystem, InsuranceError, InsurancePolicy, InsuranceClaim, Guarantee, InsuranceSettings};
use crate::enterprise::{self, Department, ApprovalWorkflow, ApprovalStep, WebhookEndpoint, ReportTemplate, BackupSchedule, EnterpriseDataKey, PayrollModificationRequest, PayrollModificationType, PayrollModificationStatus, Approval, ApprovalStatus, Dispute, DisputeType, DisputeStatus, DisputePriority, Escalation, EscalationLevel, Mediator, DisputeSettings};

//-----------------------------------------------------------------------------
// Gas Optimization Structures
//-----------------------------------------------------------------------------

/// Cached contract state to reduce storage reads
#[derive(Clone, Debug)]
struct ContractCache {
    owner: Option<Address>,
    is_paused: Option<bool>,
}

/// Batch operation context for efficient processing
#[derive(Clone, Debug)]
struct BatchContext {
    current_time: u64,
    cache: ContractCache,
}

/// Index operation type for efficient index management
#[derive(Clone, Debug)]
enum IndexOperation {
    Add,
    Remove,
}

//-----------------------------------------------------------------------------
// Errors
//-----------------------------------------------------------------------------

/// Possible errors for the payroll contract.
#[contracterror]
#[derive(Copy, Clone, Debug, Eq, PartialEq)]
#[repr(u32)]
pub enum PayrollError {
    /// Raised when a non-employer attempts to call a restricted function.
    Unauthorized = 1,
    /// Raised when the current time has not reached the required interval.
    IntervalNotReached = 2,
    /// Raised when attempting to initialize or disburse with invalid data.
    InvalidData = 3,
    /// Payroll Not Found
    PayrollNotFound = 4,
    /// Transfer Failed
    TransferFailed = 5,
    /// Insufficient Balance
    InsufficientBalance = 6,
    /// Contract is paused
    ContractPaused = 7,
    /// Recurrence frequency is invalid (must be > 0)
    InvalidRecurrenceFrequency = 8,
    /// Next payout time has not been reached
    NextPayoutTimeNotReached = 9,
    /// No eligible employees for recurring disbursement
    NoEligibleEmployees = 10,
    /// Template not found
    TemplateNotFound = 11,
    /// Preset not found
    PresetNotFound = 12,
    /// Template name is empty or invalid
    InvalidTemplateName = 13,
    /// Template is not public
    TemplateNotPublic = 14,
    /// Template validation failed
    TemplateValidationFailed = 15,
    /// Preset is not active
    PresetNotActive = 16,
    /// Backup not found
    BackupNotFound = 17,
    /// Backup creation failed
    BackupCreationFailed = 18,
    /// Backup verification failed
    BackupVerificationFailed = 19,
    /// Recovery point not found
    RecoveryPointNotFound = 20,
    /// Recovery failed
    RecoveryFailed = 21,
    /// Backup data corrupted
    BackupDataCorrupted = 22,
    /// Insufficient storage for backup
    InsufficientBackupStorage = 23,
    /// Backup already exists
    BackupAlreadyExists = 24,
    /// Recovery in progress
    RecoveryInProgress = 25,
    /// Schedule not found
    ScheduleNotFound = 26,
    /// Schedule creation failed
    ScheduleCreationFailed = 27,
    /// Schedule validation failed
    ScheduleValidationFailed = 28,
    /// Automation rule not found
    AutomationRuleNotFound = 29,
    /// Rule execution failed
    RuleExecutionFailed = 30,
    /// Invalid schedule frequency
    InvalidScheduleFrequency = 31,
    /// Schedule already exists
    ScheduleAlreadyExists = 32,
    /// Schedule execution failed
    ScheduleExecutionFailed = 33,
    /// Invalid automation rule
    InvalidAutomationRule = 34,
    /// Rule condition evaluation failed
    RuleConditionEvaluationFailed = 35,
    /// Security policy violation
    SecurityPolicyViolation = 36,
    /// Role not found
    RoleNotFound = 37,
    /// Insufficient permissions
    InsufficientPermissions = 38,
    /// Security audit failed
    SecurityAuditFailed = 39,
    /// Rate limit exceeded
    RateLimitExceeded = 40,
    /// Suspicious activity detected
    SuspiciousActivityDetected = 41,
    /// Access denied by security policy
    AccessDeniedByPolicy = 42,
    /// Security token invalid
    SecurityTokenInvalid = 43,
    /// Multi-factor authentication required
    MFARequired = 44,
    /// Session expired
    SessionExpired = 45,
    /// IP address blocked
    IPAddressBlocked = 46,
    /// Account locked
    AccountLocked = 47,
    /// Security clearance insufficient
    SecurityClearanceInsufficient = 48,
}

//-----------------------------------------------------------------------------
// Data Structures
//-----------------------------------------------------------------------------

/// Storage keys using symbols instead of unit structs

//-----------------------------------------------------------------------------
// Contract Struct
//-----------------------------------------------------------------------------
#[contract]
pub struct PayrollContract;

/// Event emitted when recurring disbursements are processed
pub const RECUR_EVENT: Symbol = symbol_short!("recur");

/// Event emitted when payroll is created or updated with recurrence
pub const UPDATED_EVENT: Symbol = symbol_short!("updated");

/// Event emitted when batch operations are performed
pub const BATCH_EVENT: Symbol = symbol_short!("batch");

/// Event emitted when payroll history is updated
pub const HISTORY_UPDATED_EVENT: Symbol = symbol_short!("hist_upd");

/// Event emitted for audit trail entries
pub const AUDIT_EVENT: Symbol = symbol_short!("audit");

/// Event emitted when automatic disbursement is triggered
pub const AUTO_DISBURSE_EVENT: Symbol = symbol_short!("auto_d");

/// Event emitted when access is denied
pub const ACCESS_DENIED_EVENT: Symbol = symbol_short!("acc_den");

/// Event emitted when suspicious activity is detected
pub const SUSPICIOUS_ACTIVITY_EVENT: Symbol = symbol_short!("susp_act");

/// Event emitted when rate limit is exceeded
pub const RATE_LIMIT_EXCEEDED_EVENT: Symbol = symbol_short!("rate_lim");

/// Event emitted when account is locked
pub const ACCOUNT_LOCKED_EVENT: Symbol = symbol_short!("acc_lck");

/// Event emitted when a backup is restored
pub const BACKUP_RESTORED_EVENT: Symbol = symbol_short!("backup_r");

//-----------------------------------------------------------------------------
// Contract Implementation
//-----------------------------------------------------------------------------

#[contractimpl]
impl PayrollContract {
    /// Initialize the contract with an owner/admin address
    /// This should be called once when deploying the contract
    pub fn initialize(env: Env, owner: Address) {
        owner.require_auth();

        let storage = env.storage().persistent();

        // Only allow initialization if no owner is set
        if storage.has(&DataKey::Owner) {
            panic!("Contract already initialized");
        }

        storage.set(&DataKey::Owner, &owner);

        // Contract starts unpaused by default
        storage.set(&DataKey::Paused, &false);
    }

    /// Pause the contract - only callable by owner
    pub fn pause(env: Env, caller: Address) -> Result<(), PayrollError> {
        caller.require_auth();

        let storage = env.storage().persistent();

        // Check if caller is the owner
        if let Some(owner) = storage.get::<DataKey, Address>(&DataKey::Owner) {
            if caller != owner {
                return Err(PayrollError::Unauthorized);
            }
        } else {
            return Err(PayrollError::Unauthorized);
        }

        // Set paused state to true
        storage.set(&DataKey::Paused, &true);

        // Emit paused event
        env.events().publish((PAUSED_EVENT,), caller);

        Ok(())
    }

    /// Unpause the contract - only callable by owner
    pub fn unpause(env: Env, caller: Address) -> Result<(), PayrollError> {
        caller.require_auth();

        let storage = env.storage().persistent();

        // Check if caller is the owner
        if let Some(owner) = storage.get::<DataKey, Address>(&DataKey::Owner) {
            if caller != owner {
                return Err(PayrollError::Unauthorized);
            }
        } else {
            return Err(PayrollError::Unauthorized);
        }

        // Set paused state to false
        storage.set(&DataKey::Paused, &false);

        // Emit unpaused event
        env.events().publish((UNPAUSED_EVENT,), caller);

        Ok(())
    }

    /// Check if the contract is paused
    pub fn is_paused(env: Env) -> bool {
        let storage = env.storage().persistent();
        storage.get(&DataKey::Paused).unwrap_or(false)
    }

    /// Internal function to check pause state and panic if paused
    fn require_not_paused(env: &Env) -> Result<(), PayrollError> {
        let storage = env.storage().persistent();
        let is_paused = storage.get(&DataKey::Paused).unwrap_or(false);

        if is_paused {
            return Err(PayrollError::ContractPaused);
        }

        Ok(())
    }

    pub fn add_supported_token(env: Env, token: Address) -> Result<(), PayrollError> {
        let storage = env.storage().persistent();
        let owner = storage.get::<DataKey, Address>(&DataKey::Owner).unwrap();
        owner.require_auth();

        let key = DataKey::SupportedToken(token.clone());
        storage.set(&key, &true);

        let token_client = TokenClient::new(&env, &token);
        let decimals = token_client.decimals();
        let metadata_key = DataKey::TokenMetadata(token.clone());
        storage.set(&metadata_key, &decimals);

        Ok(())
    }

    /// Remove a supported token - only callable by owner
    pub fn remove_supported_token(env: Env, token: Address) -> Result<(), PayrollError> {
        let storage = env.storage().persistent();
        let owner = storage.get::<DataKey, Address>(&DataKey::Owner).unwrap();
        owner.require_auth();

        let key = DataKey::SupportedToken(token.clone());
        storage.set(&key, &false);

        let metadata_key = DataKey::TokenMetadata(token.clone());
        storage.remove(&metadata_key);

        Ok(())
    }

    /// Check if a token is supported
    pub fn is_token_supported(env: Env, token: Address) -> bool {
        env.storage()
            .persistent()
            .get(&DataKey::SupportedToken(token))
            .unwrap_or(false)
    }

    /// Get token metadata like decimals
    pub fn get_token_metadata(env: Env, token: Address) -> Option<u32> {
        env.storage()
            .persistent()
            .get(&DataKey::TokenMetadata(token))
    }

    /// Creates or updates a payroll escrow for production scenarios.
    ///
    /// Requirements:
    /// - Contract must not be paused
    /// - Only the employer can call this method (if updating an existing record).
    /// - Must provide valid interval (> 0).
    /// - Must provide valid recurrence frequency (> 0).
    /// - Sets `last_payment_time` to current block timestamp when created.
    /// - Sets `next_payout_timestamp` to current time + recurrence frequency when created.
    pub fn create_or_update_escrow(
        env: Env,
        employer: Address,
        employee: Address,
        token: Address,
        amount: i128,
        interval: u64,
        recurrence_frequency: u64,
    ) -> Result<Payroll, PayrollError> {
        // Optimized validation with early returns
        Self::validate_payroll_input(amount, interval, recurrence_frequency)?;

        employer.require_auth();

        // Get cached contract state to reduce storage reads
        let cache = Self::get_contract_cache(&env);
        let storage = env.storage().persistent();

        // Check authorization with cached data
        let existing_payroll = Self::_get_payroll(&env, &employee);
        let is_owner = cache.owner.as_ref().map_or(false, |owner| &employer == owner);

        if let Some(ref existing) = existing_payroll {
            // For updates, only the contract owner or the existing payroll's employer can call
            if !is_owner && &employer != &existing.employer {
                return Err(PayrollError::Unauthorized);
            }
        } else if !is_owner {
            // For creation, only the contract owner can call
            return Err(PayrollError::Unauthorized);
        }

        let current_time = env.ledger().timestamp();
        let last_payment_time = if let Some(ref existing) = existing_payroll {
            // If updating, preserve last payment time
            existing.last_payment_time
        } else {
            // If creating, set to current time
            current_time
        };

        let next_payout_timestamp = current_time + recurrence_frequency;

        let payroll = Payroll {
            employer: employer.clone(),
            token: token.clone(),
            amount,
            interval,
            last_payment_time,
            recurrence_frequency,
            next_payout_timestamp,
            is_paused: false
        };

        // Store the payroll using compact format for gas efficiency
        let compact_payroll = Self::to_compact_payroll(&payroll);
        storage.set(&DataKey::Payroll(employee.clone()), &compact_payroll);

        // Update indexing efficiently
        Self::update_indexes_efficiently(&env, &employer, &token, &employee, IndexOperation::Add);

        // Record history entry
        Self::record_history(
            &env, 
            &employee, 
            &compact_payroll,
            if existing_payroll.is_some() {
                symbol_short!("updated")
            } else {
                symbol_short!("created")
            },
        );

        // Automatically add token as supported if it's not already
        if !Self::is_token_supported(env.clone(), token.clone()) {
            let key = DataKey::SupportedToken(token.clone());
            storage.set(&key, &true);

            // Set default decimals (7 for Stellar assets)
            let metadata_key = DataKey::TokenMetadata(token.clone());
            storage.set(&metadata_key, &7u32);
        }

        // Emit payroll updated event
        env.events().publish(
            (UPDATED_EVENT,),
            (
                payroll.employer.clone(),
                employee.clone(),
                payroll.recurrence_frequency,
            ),
        );

        Ok(payroll)
    }

    /// Deposit tokens to employer's salary pool
    ///
    /// Requirements:
    /// - Contract must not be paused
    /// - Only the employer can deposit to their own pool
    /// - Amount must be positive
    pub fn deposit_tokens(
        env: Env,
        employer: Address,
        token: Address,
        amount: i128,
    ) -> Result<(), PayrollError> {
        // Early validation
        if amount <= 0 {
            return Err(PayrollError::InvalidData);
        }

        employer.require_auth();

        // Get cached contract state
        let cache = Self::get_contract_cache(&env);
        if let Some(true) = cache.is_paused {
            return Err(PayrollError::ContractPaused);
        }

        // Optimized token transfer with balance verification
        Self::transfer_tokens_safe(&env, &token, &employer, &env.current_contract_address(), amount)?;

        // Update balance in single operation
        let storage = env.storage().persistent();
        let balance_key = DataKey::Balance(employer.clone(), token.clone());
        let current_balance: i128 = storage.get(&balance_key).unwrap_or(0);
        storage.set(&balance_key, &(current_balance + amount));

        env.events().publish(
            (DEPOSIT_EVENT, employer, token), // topics
            amount,                           // data
        );

        Ok(())
    }

    /// Get employer's token balance in the contract
    pub fn get_employer_balance(env: Env, employer: Address, token: Address) -> i128 {
        let storage = env.storage().persistent();
        storage.get(&DataKey::Balance(employer, token)).unwrap_or(0)
    }

    /// Internal function to deduct from employer's balance
    fn deduct_from_balance(
        env: &Env,
        employer: &Address,
        token: &Address,
        amount: i128,
    ) -> Result<(), PayrollError> {
        let storage = env.storage().persistent();
        let balance_key = DataKey::Balance(employer.clone(), token.clone());

        let current_balance: i128 = storage.get(&balance_key).unwrap_or(0);

        if current_balance < amount {
            return Err(PayrollError::InsufficientBalance);
        }

        let new_balance = current_balance - amount;
        storage.set(&balance_key, &new_balance);

        Ok(())
    }

    /// Disburse salary to an employee.
    ///
    /// Requirements:
    /// - Contract must not be paused
    /// - Can be called by anyone
    /// - Payroll must exist for the employee
    /// - Next payout timestamp must be reached
    pub fn disburse_salary(
        env: Env,
        caller: Address,
        employee: Address,
    ) -> Result<(), PayrollError> {
        caller.require_auth();

        // Get cached contract state
        let cache = Self::get_contract_cache(&env);
        if let Some(true) = cache.is_paused {
            return Err(PayrollError::ContractPaused);
        }

        let payroll = Self::_get_payroll(&env, &employee).ok_or(PayrollError::PayrollNotFound)?;

        // Check if payroll is paused for this employee
        if payroll.is_paused {
            return Err(PayrollError::ContractPaused);
        }

        // Only the employer can disburse salary
        if caller != payroll.employer {
            return Err(PayrollError::Unauthorized);
        }

        // Check if next payout time has been reached
        let current_time = env.ledger().timestamp();
        if current_time < payroll.next_payout_timestamp {
            return Err(PayrollError::NextPayoutTimeNotReached);
        }

        // Optimized balance check and update
        Self::check_and_update_balance(&env, &payroll.employer, &payroll.token, payroll.amount)?;

        // Optimized token transfer
        let contract_address = env.current_contract_address();
        Self::transfer_tokens_safe(&env, &payroll.token, &contract_address, &employee, payroll.amount)?;


        // Optimized payroll update with minimal storage operations
        Self::update_payroll_timestamps(&env, &employee, &payroll, current_time);

        Self::record_audit(&env, &employee, &payroll.employer, &payroll.token, payroll.amount, current_time);

        // Emit disburse event
        emit_disburse(
            env,
            payroll.employer,
            employee,
            payroll.token.clone(),
            payroll.amount,
            current_time,
        );

        Ok(())
    }

    /// Get payroll information for an employee.
    pub fn get_payroll(env: Env, employee: Address) -> Option<Payroll> {
        Self::_get_payroll(&env, &employee)
    }

    /// Allows an employee to withdraw their salary.
    /// This is an alternative to `disburse_salary` where the employee initiates the transaction.
    pub fn employee_withdraw(env: Env, employee: Address) -> Result<(), PayrollError> {
        // Check if contract is paused
        Self::require_not_paused(&env)?;

        employee.require_auth();

        let payroll = Self::_get_payroll(&env, &employee).ok_or(PayrollError::PayrollNotFound)?;

        // Invoke disburse_salary internally
        Self::disburse_salary(env.clone(), payroll.employer.clone(), employee.clone())
    }

    /// Get the owner of the contract
    pub fn get_owner(env: Env) -> Option<Address> {
        env.storage().persistent().get(&DataKey::Owner)
    }

    /// Transfer ownership to a new address - only callable by current owner
    pub fn transfer_ownership(
        env: Env,
        caller: Address,
        new_owner: Address,
    ) -> Result<(), PayrollError> {
        caller.require_auth();

        let storage = env.storage().persistent();

        // Check if caller is the current owner
        if let Some(owner) = storage.get::<DataKey, Address>(&DataKey::Owner) {
            if caller != owner {
                return Err(PayrollError::Unauthorized);
            }
        } else {
            // Should not happen if initialized
            return Err(PayrollError::Unauthorized);
        }

        // Set new owner
        storage.set(&DataKey::Owner, &new_owner);

        Ok(())
    }

    fn _get_payroll(env: &Env, employee: &Address) -> Option<Payroll> {
        let storage = env.storage().persistent();
        let payroll_key = DataKey::Payroll(employee.clone());

        if !storage.has(&payroll_key) {
            return None;
        }

        // Try to get compact payroll first, fallback to regular payroll
        if let Some(compact_payroll) = storage.get::<DataKey, CompactPayroll>(&payroll_key) {
            Some(Self::from_compact_payroll(&compact_payroll))
        } else if let Some(payroll) = storage.get::<DataKey, Payroll>(&payroll_key) {
            Some(payroll)
        } else {
            None
        }
    }

    /// Check if an employee is eligible for recurring disbursement
    pub fn is_eligible_for_disbursement(env: Env, employee: Address) -> bool {
        if let Some(payroll) = Self::_get_payroll(&env, &employee) {
            let current_time = env.ledger().timestamp();
            current_time >= payroll.next_payout_timestamp
        } else {
            false
        }
    }

    /// Process recurring disbursements for all eligible employees
    /// This function can be called by admin or off-chain bot
    pub fn process_recurring_disbursements(
        env: Env,
        caller: Address,
        employees: Vec<Address>,
    ) -> Vec<Address> {
        caller.require_auth();

        // Create optimized batch context
        let batch_ctx = Self::create_batch_context(&env);

        // Only owner can process recurring disbursements
        if let Some(owner) = &batch_ctx.cache.owner {
            if caller != *owner {
                panic!("Unauthorized");
            }
        } else {
            panic!("Unauthorized");
        }

        let mut processed_employees = Vec::new(&env);

        for employee in employees.iter() {
            if let Some(payroll) = Self::_get_payroll(&env, &employee) {
                // Check if employee is eligible for disbursement and not paused
                if batch_ctx.current_time >= payroll.next_payout_timestamp && !payroll.is_paused {
                    // Optimized balance check and update
                    if let Ok(()) = Self::check_and_update_balance(&env, &payroll.employer, &payroll.token, payroll.amount) {
                        // Optimized token transfer
                        let contract_address = env.current_contract_address();
                        if let Ok(()) = Self::transfer_tokens_safe(&env, &payroll.token, &contract_address, &employee, payroll.amount) {
                            // Optimized payroll update with minimal storage operations
                            Self::update_payroll_timestamps(&env, &employee, &payroll, batch_ctx.current_time);

                            // Add to processed list
                            processed_employees.push_back(employee.clone());

                            // Emit individual disbursement event
                            emit_disburse(
                                env.clone(),
                                payroll.employer.clone(),
                                employee.clone(),
                                payroll.token.clone(),
                                payroll.amount,
                                batch_ctx.current_time,
                            );
                        }
                    }
                }
            }
        }

        // Emit recurring disbursement event
        env.events()
            .publish((RECUR_EVENT,), (caller, processed_employees.len() as u32));

        processed_employees
    }

    /// Get next payout timestamp for an employee
    pub fn get_next_payout_timestamp(env: Env, employee: Address) -> Option<u64> {
        Self::_get_payroll(&env, &employee).map(|payroll| payroll.next_payout_timestamp)
    }

    /// Get recurrence frequency for an employee
    pub fn get_recurrence_frequency(env: Env, employee: Address) -> Option<u64> {
        Self::_get_payroll(&env, &employee).map(|payroll| payroll.recurrence_frequency)
    }

    /// Convert Payroll to CompactPayroll for storage optimization
    fn to_compact_payroll(payroll: &Payroll) -> CompactPayroll {
        CompactPayroll {
            employer: payroll.employer.clone(),
            token: payroll.token.clone(),
            amount: payroll.amount,
            interval: payroll.interval as u32,
            last_payment_time: payroll.last_payment_time,
            recurrence_frequency: payroll.recurrence_frequency as u32,
            next_payout_timestamp: payroll.next_payout_timestamp,
            is_paused: payroll.is_paused
        }
    }

    /// Convert CompactPayroll back to Payroll
    fn from_compact_payroll(compact: &CompactPayroll) -> Payroll {
        Payroll {
            employer: compact.employer.clone(),
            token: compact.token.clone(),
            amount: compact.amount,
            interval: compact.interval as u64,
            last_payment_time: compact.last_payment_time,
            recurrence_frequency: compact.recurrence_frequency as u64,
            next_payout_timestamp: compact.next_payout_timestamp,
            is_paused: compact.is_paused
        }
    }

    /// Add employee to employer index
    fn add_to_employer_index(env: &Env, employer: &Address, employee: &Address) {
        let storage = env.storage().persistent();
        let key = DataKey::EmployerEmployees(employer.clone());
        let mut employees: Vec<Address> = storage.get(&key).unwrap_or(Vec::new(env));
        
        // Check if employee already exists to avoid duplicates
        let mut exists = false;
        for existing_employee in employees.iter() {
            if &existing_employee == employee {
                exists = true;
                break;
            }
        }
        
        if !exists {
            employees.push_back(employee.clone());
            storage.set(&key, &employees);
        }
    }

    /// Remove employee from employer index
    fn remove_from_employer_index(env: &Env, employer: &Address, employee: &Address) {
        let storage = env.storage().persistent();
        let key = DataKey::EmployerEmployees(employer.clone());
        let mut employees: Vec<Address> = storage.get(&key).unwrap_or(Vec::new(env));
        
        let mut new_employees = Vec::new(env);
        for existing_employee in employees.iter() {
            if &existing_employee != employee {
                new_employees.push_back(existing_employee);
            }
        }
        
        if new_employees.len() > 0 {
            storage.set(&key, &new_employees);
        } else {
            storage.remove(&key);
        }
    }

    /// Add employee to token index
    fn add_to_token_index(env: &Env, token: &Address, employee: &Address) {
        let storage = env.storage().persistent();
        let key = DataKey::TokenEmployees(token.clone());
        let mut employees: Vec<Address> = storage.get(&key).unwrap_or(Vec::new(env));
        
        // Check if employee already exists to avoid duplicates
        let mut exists = false;
        for existing_employee in employees.iter() {
            if &existing_employee == employee {
                exists = true;
                break;
            }
        }
        
        if !exists {
            employees.push_back(employee.clone());
            storage.set(&key, &employees);
        }
    }

    /// Remove employee from token index
    fn remove_from_token_index(env: &Env, token: &Address, employee: &Address) {
        let storage = env.storage().persistent();
        let key = DataKey::TokenEmployees(token.clone());
        let mut employees: Vec<Address> = storage.get(&key).unwrap_or(Vec::new(env));
        
        let mut new_employees = Vec::new(env);
        for existing_employee in employees.iter() {
            if &existing_employee != employee {
                new_employees.push_back(existing_employee);
            }
        }
        
        if new_employees.len() > 0 {
            storage.set(&key, &new_employees);
        } else {
            storage.remove(&key);
        }
    }

    /// Batch create or update escrows for multiple employees
    /// This is more gas efficient than calling create_or_update_escrow multiple times
    /// Optimized with batch size limits and improved gas efficiency
    pub fn batch_create_escrows(
        env: Env,
        employer: Address,
        payroll_inputs: Vec<PayrollInput>,
    ) -> Result<Vec<Payroll>, PayrollError> {
        employer.require_auth();

        // Batch size limit for gas optimization (configurable)
        const MAX_BATCH_SIZE: u32 = 50;
        if payroll_inputs.len() as u32 > MAX_BATCH_SIZE {
            return Err(PayrollError::InvalidData);
        }

        // Create optimized batch context
        let batch_ctx = Self::create_batch_context(&env);
        let storage = env.storage().persistent();
        let is_owner = batch_ctx.cache.owner.as_ref().map_or(false, |owner| &employer == owner);

        let mut created_payrolls = Vec::new(&env);
        let mut supported_tokens = Vec::new(&env);

        // Pre-validate all inputs to fail fast
        for payroll_input in payroll_inputs.iter() {
            Self::validate_payroll_input(
                payroll_input.amount,
                payroll_input.interval,
                payroll_input.recurrence_frequency,
            )?;
        }

        for payroll_input in payroll_inputs.iter() {
            let existing_payroll = Self::_get_payroll(&env, &payroll_input.employee);

            if let Some(ref existing) = existing_payroll {
                // For updates, only the contract owner or the existing payroll's employer can call
                if !is_owner && &employer != &existing.employer {
                    return Err(PayrollError::Unauthorized);
                }
            } else if !is_owner {
                // For creation, only the contract owner can call
                return Err(PayrollError::Unauthorized);
            }

            let last_payment_time = existing_payroll
                .as_ref()
                .map(|p| p.last_payment_time)
                .unwrap_or(batch_ctx.current_time);

            let next_payout_timestamp = batch_ctx.current_time + payroll_input.recurrence_frequency;

            let payroll = Payroll {
                employer: employer.clone(),
                token: payroll_input.token.clone(),
                amount: payroll_input.amount,
                interval: payroll_input.interval,
                last_payment_time,
                recurrence_frequency: payroll_input.recurrence_frequency,
                next_payout_timestamp,
                is_paused: false
            };

            // Store the payroll using compact format for gas efficiency
            let compact_payroll = Self::to_compact_payroll(&payroll);
            storage.set(&DataKey::Payroll(payroll_input.employee.clone()), &compact_payroll);

            // Update indexing efficiently
            Self::update_indexes_efficiently(
                &env,
                &employer,
                &payroll_input.token,
                &payroll_input.employee,
                IndexOperation::Add,
            );

            // Record history entry
            Self::record_history(
                &env, 
                &payroll_input.employee, 
                &compact_payroll,
                if existing_payroll.is_some() {
                    symbol_short!("updated")
                } else {
                    symbol_short!("created")
                },
            );

            // Track tokens to add as supported (batch operation)
            if !Self::is_token_supported(env.clone(), payroll_input.token.clone()) {
                supported_tokens.push_back(payroll_input.token.clone());
            }

            created_payrolls.push_back(payroll);
        }

        // Batch add supported tokens (more gas efficient)
        for token in supported_tokens.iter() {
            let key = DataKey::SupportedToken(token.clone());
            storage.set(&key, &true);

            // Set default decimals (7 for Stellar assets)
            let metadata_key = DataKey::TokenMetadata(token.clone());
            storage.set(&metadata_key, &7u32);
        }

        // Emit batch event
        env.events().publish(
            (BATCH_EVENT,),
            (employer, created_payrolls.len() as u32),
        );

        Ok(created_payrolls)
    }

    /// Batch disburse salaries to multiple employees
    /// This is more gas efficient than calling disburse_salary multiple times
    /// Optimized with batch size limits and improved gas efficiency
    pub fn batch_disburse_salaries(
        env: Env,
        caller: Address,
        employees: Vec<Address>,
    ) -> Result<Vec<Address>, PayrollError> {
        caller.require_auth();

        // Batch size limit for gas optimization (configurable)
        const MAX_BATCH_SIZE: u32 = 50;
        if employees.len() as u32 > MAX_BATCH_SIZE {
            return Err(PayrollError::InvalidData);
        }

        // Create optimized batch context
        let batch_ctx = Self::create_batch_context(&env);
        let storage = env.storage().persistent();
        let mut processed_employees = Vec::new(&env);

        // Process each employee individually to avoid indexing issues
        for employee in employees.iter() {
            let payroll = Self::_get_payroll(&env, &employee).ok_or(PayrollError::PayrollNotFound)?;

            // Only the employer can disburse salary
            if caller != payroll.employer {
                return Err(PayrollError::Unauthorized);
            }

            // Check if payroll is paused for this employee
            if payroll.is_paused {
                return Err(PayrollError::ContractPaused);
            }

            // Check if next payout time has been reached
            if batch_ctx.current_time < payroll.next_payout_timestamp {
                return Err(PayrollError::NextPayoutTimeNotReached);
            }

            // Optimized balance check and update
            Self::check_and_update_balance(&env, &payroll.employer, &payroll.token, payroll.amount)?;

            // Optimized token transfer
            let contract_address = env.current_contract_address();
            Self::transfer_tokens_safe(&env, &payroll.token, &contract_address, &employee, payroll.amount)?;

            // Optimized payroll update with minimal storage operations
            Self::update_payroll_timestamps(&env, &employee, &payroll, batch_ctx.current_time);

            // Add to processed list
            processed_employees.push_back(employee.clone());

            Self::record_audit(&env, &employee, &payroll.employer, &payroll.token, payroll.amount, batch_ctx.current_time);

            // Emit individual disbursement event
            emit_disburse(
                env.clone(),
                payroll.employer.clone(),
                employee.clone(),
                payroll.token.clone(),
                payroll.amount,
                batch_ctx.current_time,
            );
        }

        // Emit batch disbursement event
        env.events().publish(
            (BATCH_EVENT,),
            (caller, processed_employees.len() as u32),
        );

        Ok(processed_employees)
    }

    /// Batch pause payrolls for multiple employees
    /// Optimized with batch size limits and improved gas efficiency
    pub fn batch_pause_payrolls(
        env: Env,
        caller: Address,
        employees: Vec<Address>,
    ) -> Result<Vec<Address>, PayrollError> {
        caller.require_auth();

        // Batch size limit for gas optimization (configurable)
        const MAX_BATCH_SIZE: u32 = 50;
        if employees.len() as u32 > MAX_BATCH_SIZE {
            return Err(PayrollError::InvalidData);
        }

        let storage = env.storage().persistent();
        let cache = Self::get_contract_cache(&env);
        let mut processed_employees = Vec::new(&env);

        // Process each employee individually to avoid indexing issues
        for employee in employees.iter() {
            let payroll = Self::_get_payroll(&env, &employee).ok_or(PayrollError::PayrollNotFound)?;

            // Check if caller is authorized (owner or employer)
            let is_owner = cache.owner.as_ref().map_or(false, |owner| &caller == owner);
            if !is_owner && caller != payroll.employer {
                return Err(PayrollError::Unauthorized);
            }

            // Update payroll pause state
            let mut updated_payroll = payroll.clone();
            updated_payroll.is_paused = true;
            
            // Store updated payroll
            let compact_payroll = Self::to_compact_payroll(&updated_payroll);
            storage.set(&DataKey::Payroll(employee.clone()), &compact_payroll);

            Self::record_history(
                &env, 
                &employee, 
                &compact_payroll,
                symbol_short!("paused")
            );

            // Emit individual pause event
            env.events().publish(
                (EMPLOYEE_PAUSED_EVENT,),
                (caller.clone(), employee.clone()),
            );

            processed_employees.push_back(employee.clone());
        }

        // Emit batch pause event
        env.events().publish(
            (BATCH_EVENT,),
            (caller, processed_employees.len() as u32),
        );

        Ok(processed_employees)
    }

    /// Batch resume payrolls for multiple employees
    /// Optimized with batch size limits and improved gas efficiency
    pub fn batch_resume_payrolls(
        env: Env,
        caller: Address,
        employees: Vec<Address>,
    ) -> Result<Vec<Address>, PayrollError> {
        caller.require_auth();

        // Batch size limit for gas optimization (configurable)
        const MAX_BATCH_SIZE: u32 = 50;
        if employees.len() as u32 > MAX_BATCH_SIZE {
            return Err(PayrollError::InvalidData);
        }

        let storage = env.storage().persistent();
        let cache = Self::get_contract_cache(&env);
        let mut processed_employees = Vec::new(&env);

        // Process each employee individually to avoid indexing issues
        for employee in employees.iter() {
            let payroll = Self::_get_payroll(&env, &employee).ok_or(PayrollError::PayrollNotFound)?;

            // Check if caller is authorized (owner or employer)
            let is_owner = cache.owner.as_ref().map_or(false, |owner| &caller == owner);
            if !is_owner && caller != payroll.employer {
                return Err(PayrollError::Unauthorized);
            }

            // Update payroll pause state
            let mut updated_payroll = payroll.clone();
            updated_payroll.is_paused = false;
            
            // Store updated payroll
            let compact_payroll = Self::to_compact_payroll(&updated_payroll);
            storage.set(&DataKey::Payroll(employee.clone()), &compact_payroll);

            Self::record_history(
                &env, 
                &employee, 
                &compact_payroll,
                symbol_short!("resumed")
            );

            // Emit individual resume event
            env.events().publish(
                (EMPLOYEE_RESUMED_EVENT,),
                (caller.clone(), employee.clone()),
            );

            processed_employees.push_back(employee.clone());
        }

        // Emit batch resume event
        env.events().publish(
            (BATCH_EVENT,),
            (caller, processed_employees.len() as u32),
        );

        Ok(processed_employees)
    }

    /// Batch remove payrolls for multiple employees
    /// Optimized with batch size limits and improved gas efficiency
    pub fn batch_remove_payrolls(
        env: Env,
        caller: Address,
        employees: Vec<Address>,
    ) -> Result<Vec<Address>, PayrollError> {
        caller.require_auth();

        // Batch size limit for gas optimization (configurable)
        const MAX_BATCH_SIZE: u32 = 50;
        if employees.len() as u32 > MAX_BATCH_SIZE {
            return Err(PayrollError::InvalidData);
        }

        let storage = env.storage().persistent();
        let owner = storage.get::<DataKey, Address>(&DataKey::Owner).unwrap();
        let mut processed_employees = Vec::new(&env);

        // Process each employee individually to avoid indexing issues
        for employee in employees.iter() {
            let payroll = Self::_get_payroll(&env, &employee).ok_or(PayrollError::PayrollNotFound)?;

            // Only the contract owner or the payroll's employer can remove it
            if caller != owner && caller != payroll.employer {
                return Err(PayrollError::Unauthorized);
            }

            // Remove from indexes
            Self::remove_from_employer_index(&env, &payroll.employer, &employee);
            Self::remove_from_token_index(&env, &payroll.token, &employee);

            // Remove payroll data
            storage.remove(&DataKey::Payroll(employee.clone()));

            processed_employees.push_back(employee.clone());
        }

        // Emit batch remove event
        env.events().publish(
            (BATCH_EVENT,),
            (caller, processed_employees.len() as u32),
        );

        Ok(processed_employees)
    }

    /// Estimate gas cost for batch operations
    pub fn estimate_batch_gas(
        env: Env,
        operation_type: String,
        batch_size: u32,
    ) -> Result<u64, PayrollError> {
        // Base gas costs for different operations
        const BASE_CREATE_GAS: u64 = 1000;
        const BASE_DISBURSE_GAS: u64 = 800;
        const BASE_PAUSE_GAS: u64 = 300;
        const BASE_RESUME_GAS: u64 = 300;
        const BASE_REMOVE_GAS: u64 = 400;
        const PER_ITEM_GAS: u64 = 50;

        // Simplified operation type matching
        let base_gas = if operation_type == String::from_str(&env, "create") {
            BASE_CREATE_GAS
        } else if operation_type == String::from_str(&env, "disburse") {
            BASE_DISBURSE_GAS
        } else if operation_type == String::from_str(&env, "pause") {
            BASE_PAUSE_GAS
        } else if operation_type == String::from_str(&env, "resume") {
            BASE_RESUME_GAS
        } else if operation_type == String::from_str(&env, "remove") {
            BASE_REMOVE_GAS
        } else {
            return Err(PayrollError::InvalidData);
        };

        let estimated_gas = base_gas + (batch_size as u64 * PER_ITEM_GAS);
        Ok(estimated_gas)
    }

    /// Get all employees for a specific employer
    pub fn get_employer_employees(env: Env, employer: Address) -> Vec<Address> {
        let storage = env.storage().persistent();
        storage.get(&DataKey::EmployerEmployees(employer)).unwrap_or(Vec::new(&env))
    }

    /// Get all employees for a specific token
    pub fn get_token_employees(env: Env, token: Address) -> Vec<Address> {
        let storage = env.storage().persistent();
        storage.get(&DataKey::TokenEmployees(token)).unwrap_or(Vec::new(&env))
    }

    /// Remove a payroll and clean up indexes
    pub fn remove_payroll(env: Env, caller: Address, employee: Address) -> Result<(), PayrollError> {
        // Check if contract is paused
        Self::require_not_paused(&env)?;

        caller.require_auth();

        let storage = env.storage().persistent();
        let owner = storage.get::<DataKey, Address>(&DataKey::Owner).unwrap();

        let payroll = Self::_get_payroll(&env, &employee).ok_or(PayrollError::PayrollNotFound)?;

        // Only the contract owner or the payroll's employer can remove it
        if caller != owner && caller != payroll.employer {
            return Err(PayrollError::Unauthorized);
        }

        // Remove from indexes
        Self::remove_from_employer_index(&env, &payroll.employer, &employee);
        Self::remove_from_token_index(&env, &payroll.token, &employee);

        // Remove payroll data
        storage.remove(&DataKey::Payroll(employee));

        Ok(())
    }

    /// Pauses payroll for a specific employee, preventing disbursements.
    /// Only callable by contract owner or employee's employer.
    pub fn pause_employee_payroll(env: Env, caller: Address, employee: Address) -> Result<(), PayrollError> {
        caller.require_auth();

        let storage = env.storage().persistent();
        let cache = Self::get_contract_cache(&env);

        // Check if caller is authorized (owner or employer)
        let payroll = Self::_get_payroll(&env, &employee).ok_or(PayrollError::PayrollNotFound)?;
        let is_owner = cache.owner.as_ref().map_or(false, |owner| &caller == owner);
        if !is_owner && caller != payroll.employer {
            return Err(PayrollError::Unauthorized);
        }

        // Update payroll pause state
        let mut updated_payroll = payroll.clone();
        updated_payroll.is_paused = true;
        
        // Store updated payroll
        let compact_payroll = Self::to_compact_payroll(&updated_payroll);
        storage.set(&DataKey::Payroll(employee.clone()), &compact_payroll);

        Self::record_history(
            &env, 
            &employee, 
            &compact_payroll,
            symbol_short!("paused")
        );

        // Emit pause event
        env.events().publish((EMPLOYEE_PAUSED_EVENT,), (caller, employee.clone()));

        Ok(())
    }

    /// Resumes payroll for a specific employee, allowing disbursements.
    /// Only callable by contract owner or employee's employer.
    pub fn resume_employee_payroll(
        env: Env,
        caller: Address,
        employee: Address,
    ) -> Result<(), PayrollError> {
        caller.require_auth();

        let storage = env.storage().persistent();
        let cache = Self::get_contract_cache(&env);

        // Check if caller is authorized (owner or employer)
        let payroll = Self::_get_payroll(&env, &employee).ok_or(PayrollError::PayrollNotFound)?;
        let is_owner = cache.owner.as_ref().map_or(false, |owner| &caller == owner);
        if !is_owner && caller != payroll.employer {
            return Err(PayrollError::Unauthorized);
        }

        // Update payroll pause state
        let mut updated_payroll = payroll.clone();
        updated_payroll.is_paused = false;
        
        // Store updated payroll
        let compact_payroll = Self::to_compact_payroll(&updated_payroll);
        storage.set(&DataKey::Payroll(employee.clone()), &compact_payroll);

        Self::record_history(
            &env, 
            &employee, 
            &compact_payroll,
            symbol_short!("resumed")
        );

        // Emit resume event
        env.events().publish((EMPLOYEE_RESUMED_EVENT,), (caller, employee.clone()));

        Ok(())
    }

    /// Record performance metrics for an operation
    fn record_metrics(env: Env, amount: i128, gas_used: u64) {
        let storage = env.storage().persistent();
        let timestamp = env.ledger().timestamp();
        let metrics_key = DataKey::Metrics(timestamp.clone());

        let mut metrics: PerformanceMetrics = storage.get(&metrics_key).unwrap_or(PerformanceMetrics {
            total_disbursements: 0,
            total_amount: 0,
            gas_used: 0,
            operation_count: 0,
            timestamp,
        });

        metrics.total_disbursements += 1;
        metrics.total_amount += amount;
        metrics.gas_used += gas_used;
        metrics.operation_count += 1;

        storage.set(&metrics_key, &metrics);

        env.events().publish(
            (METRICS_UPDATED_EVENT,),
            (timestamp, metrics.total_disbursements, metrics.total_amount),
        );
    }

    //-----------------------------------------------------------------------------
    // Gas Optimization Helper Functions
    //-----------------------------------------------------------------------------

    /// Get cached contract state to reduce storage reads
    fn get_contract_cache(env: &Env) -> ContractCache {
        let storage = env.storage().persistent();
        ContractCache {
            owner: storage.get(&DataKey::Owner),
            is_paused: storage.get(&DataKey::Paused),
        }
    }

    /// Optimized validation that combines multiple checks
    fn validate_payroll_input(
        amount: i128,
        interval: u64,
        recurrence_frequency: u64,
    ) -> Result<(), PayrollError> {
        // Early return for invalid data to avoid unnecessary processing
        if amount <= 0 {
            return Err(PayrollError::InvalidData);
        }
        if interval == 0 {
            return Err(PayrollError::InvalidData);
        }
        if recurrence_frequency == 0 {
            return Err(PayrollError::InvalidRecurrenceFrequency);
        }
        Ok(())
    }

    /// Optimized authorization check with caching
    fn check_authorization(
        env: &Env,
        caller: &Address,
        cache: &ContractCache,
        required_owner: bool,
    ) -> Result<(), PayrollError> {
        // Early return if contract is paused
        if let Some(true) = cache.is_paused {
            return Err(PayrollError::ContractPaused);
        }

        if required_owner {
            if let Some(owner) = &cache.owner {
                if caller != owner {
                    return Err(PayrollError::Unauthorized);
                }
            } else {
                return Err(PayrollError::Unauthorized);
            }
        }

        Ok(())
    }

    /// Optimized balance check and update
    fn check_and_update_balance(
        env: &Env,
        employer: &Address,
        token: &Address,
        amount: i128,
    ) -> Result<(), PayrollError> {
        let storage = env.storage().persistent();
        let balance_key = DataKey::Balance(employer.clone(), token.clone());
        let current_balance: i128 = storage.get(&balance_key).unwrap_or(0);

        if current_balance < amount {
            return Err(PayrollError::InsufficientBalance);
        }

        // Update balance in single operation
        storage.set(&balance_key, &(current_balance - amount));
        Ok(())
    }

    /// Optimized token transfer with balance verification
    fn transfer_tokens_safe(
        env: &Env,
        token: &Address,
        from: &Address,
        to: &Address,
        amount: i128,
    ) -> Result<(), PayrollError> {
        let token_client = TokenClient::new(env, token);
        let initial_balance = token_client.balance(to);
        
        token_client.transfer(from, to, &amount);
        
        // Verify transfer success
        if token_client.balance(to) != initial_balance + amount {
            return Err(PayrollError::TransferFailed);
        }
        
        Ok(())
    }

    /// Optimized payroll update with minimal storage operations
    fn update_payroll_timestamps(
        env: &Env,
        employee: &Address,
        payroll: &Payroll,
        current_time: u64,
    ) {
        let storage = env.storage().persistent();
        let mut updated_payroll = payroll.clone();
        updated_payroll.last_payment_time = current_time;
        updated_payroll.next_payout_timestamp = current_time + payroll.recurrence_frequency;

        // Single storage operation for the entire update
        let compact_payroll = Self::to_compact_payroll(&updated_payroll);
        storage.set(&DataKey::Payroll(employee.clone()), &compact_payroll);
    }

    /// Optimized index management with duplicate prevention
    fn update_indexes_efficiently(
        env: &Env,
        employer: &Address,
        token: &Address,
        employee: &Address,
        operation: IndexOperation,
    ) {
        match operation {
            IndexOperation::Add => {
                Self::add_to_employer_index(env, employer, employee);
                Self::add_to_token_index(env, token, employee);
            }
            IndexOperation::Remove => {
                Self::remove_from_employer_index(env, employer, employee);
                Self::remove_from_token_index(env, token, employee);
            }
        }
    }

    /// Optimized batch context creation
    fn create_batch_context(env: &Env) -> BatchContext {
        BatchContext {
            current_time: env.ledger().timestamp(),
            cache: Self::get_contract_cache(env),
        }
    }

    //-----------------------------------------------------------------------------
    // Main Contract Functions (Optimized)
    //-----------------------------------------------------------------------------

    //-----------------------------------------------------------------------------
    // Insurance Functions
    //-----------------------------------------------------------------------------

    /// Create or update an insurance policy for an employee
    pub fn create_insurance_policy(
        env: Env,
        employer: Address,
        employee: Address,
        token: Address,
        coverage_amount: i128,
        premium_frequency: u64,
    ) -> Result<InsurancePolicy, InsuranceError> {
        employer.require_auth();
        Self::require_not_paused(&env)?;
        
        InsuranceSystem::create_or_update_insurance_policy(
            &env,
            &employer,
            &employee,
            &token,
            coverage_amount,
            premium_frequency,
        )
    }

    /// Pay insurance premium
    pub fn pay_insurance_premium(
        env: Env,
        employer: Address,
        employee: Address,
        amount: i128,
    ) -> Result<(), InsuranceError> {
        employer.require_auth();
        Self::require_not_paused(&env)?;
        
        InsuranceSystem::pay_premium(&env, &employer, &employee, amount)
    }

    /// File an insurance claim
    pub fn file_insurance_claim(
        env: Env,
        employee: Address,
        claim_amount: i128,
        claim_reason: String,
        evidence_hash: Option<String>,
    ) -> Result<u64, InsuranceError> {
        employee.require_auth();
        Self::require_not_paused(&env)?;
        
        InsuranceSystem::file_claim(&env, &employee, claim_amount, claim_reason, evidence_hash)
    }

    /// Approve an insurance claim (admin function)
    pub fn approve_insurance_claim(
        env: Env,
        approver: Address,
        claim_id: u64,
        approved_amount: i128,
    ) -> Result<(), InsuranceError> {
        approver.require_auth();
        Self::require_not_paused(&env)?;
        
        // Check if approver is owner
        let storage = env.storage().persistent();
        if let Some(owner) = storage.get::<DataKey, Address>(&DataKey::Owner) {
            if approver != owner {
                return Err(InsuranceError::ClaimNotEligible);
            }
        } else {
            return Err(InsuranceError::ClaimNotEligible);
        }
        
        InsuranceSystem::approve_claim(&env, &approver, claim_id, approved_amount)
    }

    /// Pay out an approved claim
    pub fn pay_insurance_claim(
        env: Env,
        caller: Address,
        claim_id: u64,
    ) -> Result<(), InsuranceError> {
        caller.require_auth();
        Self::require_not_paused(&env)?;
        
        // Check if caller is owner
        let storage = env.storage().persistent();
        if let Some(owner) = storage.get::<DataKey, Address>(&DataKey::Owner) {
            if caller != owner {
                return Err(InsuranceError::ClaimNotEligible);
            }
        } else {
            return Err(InsuranceError::ClaimNotEligible);
        }
        
        InsuranceSystem::pay_claim(&env, claim_id)
    }

    /// Issue a guarantee for an employer
    pub fn issue_guarantee(
        env: Env,
        employer: Address,
        token: Address,
        guarantee_amount: i128,
        collateral_amount: i128,
        expiry_duration: u64,
    ) -> Result<u64, InsuranceError> {
        employer.require_auth();
        Self::require_not_paused(&env)?;
        
        InsuranceSystem::issue_guarantee(
            &env,
            &employer,
            &token,
            guarantee_amount,
            collateral_amount,
            expiry_duration,
        )
    }

    /// Repay a guarantee
    pub fn repay_guarantee(
        env: Env,
        employer: Address,
        guarantee_id: u64,
        repayment_amount: i128,
    ) -> Result<(), InsuranceError> {
        employer.require_auth();
        Self::require_not_paused(&env)?;
        
        InsuranceSystem::repay_guarantee(&env, &employer, guarantee_id, repayment_amount)
    }

    /// Fund the insurance pool
    pub fn fund_insurance_pool(
        env: Env,
        funder: Address,
        token: Address,
        amount: i128,
    ) -> Result<(), InsuranceError> {
        funder.require_auth();
        Self::require_not_paused(&env)?;
        
        InsuranceSystem::fund_insurance_pool(&env, &funder, &token, amount)
    }

    /// Get insurance policy for an employee
    pub fn get_insurance_policy(env: Env, employee: Address) -> Option<InsurancePolicy> {
        InsuranceSystem::get_insurance_policy(&env, &employee)
    }

    /// Get insurance claim by ID
    pub fn get_insurance_claim(env: Env, claim_id: u64) -> Option<InsuranceClaim> {
        InsuranceSystem::get_insurance_claim(&env, claim_id)
    }

    /// Get guarantee by ID
    pub fn get_guarantee(env: Env, guarantee_id: u64) -> Option<Guarantee> {
        InsuranceSystem::get_guarantee(&env, guarantee_id)
    }

    /// Get employer guarantees
    pub fn get_employer_guarantees(env: Env, employer: Address) -> Vec<u64> {
        InsuranceSystem::get_employer_guarantees(&env, &employer)
    }

    /// Get insurance settings
    pub fn get_insurance_settings(env: Env) -> InsuranceSettings {
        InsuranceSystem::get_insurance_settings(&env)
    }

    /// Set insurance settings (admin function)
    pub fn set_insurance_settings(
        env: Env,
        caller: Address,
        settings: InsuranceSettings,
    ) -> Result<(), InsuranceError> {
        caller.require_auth();
        Self::require_not_paused(&env)?;
        
        // Check if caller is owner
        let storage = env.storage().persistent();
        if let Some(owner) = storage.get::<DataKey, Address>(&DataKey::Owner) {
            if caller != owner {
                return Err(InsuranceError::ClaimNotEligible);
            }
        } else {
            return Err(InsuranceError::ClaimNotEligible);
        }
        
        InsuranceSystem::set_insurance_settings(&env, settings)
    }

    //-----------------------------------------------------------------------------
    // Payroll History and Audit Trail
    //-----------------------------------------------------------------------------
    /// Record a payroll history entry
    fn record_history(
        env: &Env,
        employee: &Address,
        payroll: &CompactPayroll,
        action: Symbol,
    ) {
        let storage = env.storage().persistent();
        let timestamp = env.ledger().timestamp();
        let employer = &payroll.employer;

        // Get or initialize the history vector and ID counter
        let history_key = DataKey::PayrollHistoryEntry(employee.clone());
        let mut history: Vec<CompactPayrollHistoryEntry> = storage.get(&history_key).unwrap_or(Vec::new(env));
        let id_key = DataKey::PayrollHistoryCounter(employee.clone());
        let mut id_counter: u64 = storage.get(&id_key).unwrap_or(0);

        id_counter += 1;
        
        let history_entry = CompactPayrollHistoryEntry {
            employee: employee.clone(),
            employer: employer.clone(),
            token: payroll.token.clone(),
            amount: payroll.amount,
            interval: payroll.interval.into(),
            recurrence_frequency: payroll.recurrence_frequency,
            timestamp,
            last_payment_time: payroll.last_payment_time,
            next_payout_timestamp: payroll.next_payout_timestamp,
            action: action.clone(),
            id: id_counter
        };

         // Append to history vector
        history.push_back(history_entry);
        storage.set(&history_key, &history);
        storage.set(&id_key, &id_counter);

        env.events().publish(
            (HISTORY_UPDATED_EVENT,),
            (employee.clone(), employer.clone(), action, timestamp),
        );
       
    }

    /// Query payroll history for an employee with optional timestamp range
    pub fn get_payroll_history(
        env: Env,
        employee: Address,
        start_timestamp: Option<u64>,
        end_timestamp: Option<u64>,
        limit: Option<u32>,
    ) -> Vec<CompactPayrollHistoryEntry> {
        if limit == Some(0) {
            return Vec::new(&env);
        }
        let storage = env.storage().persistent();
        let mut history = Vec::new(&env);
        let max_entries = limit.unwrap_or(100);
        let history_key = DataKey::PayrollHistoryEntry(employee.clone());
        let history_entries: Vec<CompactPayrollHistoryEntry> = storage.get(&history_key).unwrap_or(Vec::new(&env));

        let mut count = 0;
        for entry in history_entries.iter() {
            if let Some(start) = start_timestamp {
                if entry.timestamp < start {
                    continue;
                }
            }
            if let Some(end) = end_timestamp {
                if entry.timestamp > end {
                    continue;
                }
            }

            history.push_back(entry);
            count += 1;
            if count >= max_entries {
                break;
            }
        }

        history
    }

    /// Record an audit trail entry for disbursements with sequential ID
    fn record_audit(
        env: &Env,
        employee: &Address,
        employer: &Address,
        token: &Address,
        amount: i128,
        timestamp: u64,
    ) {
        let storage = env.storage().persistent();
        
        let audit_key = DataKey::AuditTrail(employee.clone());
        let mut audit: Vec<CompactPayrollHistoryEntry> = storage.get(&audit_key).unwrap_or(Vec::new(env));
        let id_key = DataKey::AuditIdCounter(employee.clone());
        let mut id_counter: u64 = storage.get(&id_key).unwrap_or(0);

        id_counter += 1;

        let payroll = Self::_get_payroll(env, employee).unwrap_or(Payroll {
            employer: employer.clone(),
            token: token.clone(),
            amount,
            interval: 0,
            recurrence_frequency: 0,
            last_payment_time: timestamp,
            next_payout_timestamp: timestamp,
            is_paused: false,
        });


        let history_entry = CompactPayrollHistoryEntry {
            employee: employee.clone(),
            employer: employer.clone(),
            token: token.clone(),
            amount: amount,
            interval: payroll.interval as u32,
            recurrence_frequency: payroll.recurrence_frequency as u32,
            timestamp,
            last_payment_time: payroll.last_payment_time,
            next_payout_timestamp: payroll.next_payout_timestamp,
            action: symbol_short!("disbursed"),
            id: id_counter
        };

        audit.push_back(history_entry);
        storage.set(&audit_key, &audit);
        storage.set(&id_key, &id_counter);

        env.events().publish(
            (AUDIT_EVENT,),
            (employee.clone(), employer.clone(), amount, timestamp, id_counter),
        );
    }

    /// Query audit trail for an employee with optional timestamp range
    pub fn get_audit_trail(
        env: Env,
        employee: Address,
        start_timestamp: Option<u64>,
        end_timestamp: Option<u64>,
        limit: Option<u32>,
    ) -> Vec<CompactPayrollHistoryEntry> {
        let storage = env.storage().persistent();
        let mut audit_trail = Vec::new(&env);
        let max_entries = limit.unwrap_or(100);

        let audit_key = DataKey::AuditTrail(employee.clone());
        let audit_entries: Vec<CompactPayrollHistoryEntry> = storage.get(&audit_key).unwrap_or(Vec::new(&env));

        let mut count = 0;
        for entry in audit_entries.iter() {
            if let Some(start) = start_timestamp {
                if entry.timestamp < start {
                    continue;
                }
            }
            if let Some(end) = end_timestamp {
                if entry.timestamp > end {
                    continue;
                }
            }

            audit_trail.push_back(CompactPayrollHistoryEntry {
                employee: entry.employee.clone(),
                employer: entry.employer.clone(),
                token: entry.token.clone(),
                amount: entry.amount,
                interval: entry.interval,
                recurrence_frequency: entry.recurrence_frequency,
                timestamp: entry.timestamp,
                last_payment_time: entry.last_payment_time,
                next_payout_timestamp: entry.next_payout_timestamp,
                action: entry.action,
                id: entry.id,
            });

            count += 1;
            if count >= max_entries {
                break;
            }
        }

        audit_trail
    }

    //-----------------------------------------------------------------------------
    // Webhook Integration Functions
    //-----------------------------------------------------------------------------

    /// Register a webhook for external service integration
    pub fn register_webhook(
        env: Env,
        owner: Address,
        url: String,
        events: Vec<crate::webhooks_simple::EventType>,
        secret: String,
    ) -> Result<u64, crate::webhooks_simple::WebhookError> {
        crate::webhooks_simple::WebhookSystem::register_webhook(&env, owner, url, events, secret)
    }

    /// Get webhook information
    pub fn get_webhook(env: Env, webhook_id: u64) -> Result<crate::webhooks_simple::Webhook, crate::webhooks_simple::WebhookError> {
        crate::webhooks_simple::WebhookSystem::get_webhook(&env, webhook_id)
    }

    /// Delete a webhook
    pub fn delete_webhook(
        env: Env,
        owner: Address,
        webhook_id: u64,
    ) -> Result<(), crate::webhooks_simple::WebhookError> {
        crate::webhooks_simple::WebhookSystem::delete_webhook(&env, owner, webhook_id)
    }

    /// Trigger webhook notification for salary disbursement
    pub fn notify_salary_disbursed(
        env: Env,
        employer: Address,
        employee: Address,
        amount: i128,
    ) {
        // Create event data and publish for webhook processing
        env.events().publish(
            (symbol_short!("wh_salary"),), 
            (employer, employee, amount)
        );
    }

    //-----------------------------------------------------------------------------

    // Template and Preset Functions
    //-----------------------------------------------------------------------------

    /// Create a new payroll template
    pub fn create_template(
        env: Env,
        caller: Address,
        name: String,
        description: String,
        token: Address,
        amount: i128,
        interval: u64,
        recurrence_frequency: u64,
        is_public: bool,
    ) -> Result<u64, PayrollError> {
        caller.require_auth();
        Self::require_not_paused(&env)?;

        // Validate template data
        if name.len() == 0 || name.len() > 100 {
            return Err(PayrollError::InvalidTemplateName);
        }

        if amount <= 0 || interval == 0 || recurrence_frequency == 0 {
            return Err(PayrollError::TemplateValidationFailed);
        }

        let storage = env.storage().persistent();
        let current_time = env.ledger().timestamp();

        // Get next template ID
        let next_id = storage.get(&DataKey::NextTmplId).unwrap_or(0) + 1;
        storage.set(&DataKey::NextTmplId, &next_id);

        let template = PayrollTemplate {
            id: next_id,
            name: name.clone(),
            description: description.clone(),
            employer: caller.clone(),
            token: token.clone(),
            amount,
            interval,
            recurrence_frequency,
            is_public,
            created_at: current_time,
            updated_at: current_time,
            usage_count: 0,
        };

        // Store template
        storage.set(&DataKey::Template(next_id), &template);

        // Add to employer's templates
        let mut employer_templates: Vec<u64> = storage.get(&DataKey::EmpTemplates(caller.clone())).unwrap_or(Vec::new(&env));
        employer_templates.push_back(next_id);
        storage.set(&DataKey::EmpTemplates(caller.clone()), &employer_templates);

        // Add to public templates if public
        if is_public {
            let mut public_templates: Vec<u64> = storage.get(&DataKey::PubTemplates).unwrap_or(Vec::new(&env));
            public_templates.push_back(next_id);
            storage.set(&DataKey::PubTemplates, &public_templates);
        }

        env.events().publish(
            (TEMPLATE_CREATED_EVENT,),
            (caller.clone(), next_id, name, is_public),
        );

        Ok(next_id)
    }

    /// Get a template by ID
    pub fn get_template(env: Env, template_id: u64) -> Result<PayrollTemplate, PayrollError> {
        let storage = env.storage().persistent();
        storage.get(&DataKey::Template(template_id))
            .ok_or(PayrollError::TemplateNotFound)
    }

    /// Apply a template to create a payroll
    pub fn apply_template(
        env: Env,
        caller: Address,
        template_id: u64,
        employee: Address,
    ) -> Result<(), PayrollError> {
        caller.require_auth();
        Self::require_not_paused(&env)?;

        let storage = env.storage().persistent();
        let template: PayrollTemplate = storage.get(&DataKey::Template(template_id))
            .ok_or(PayrollError::TemplateNotFound)?;

        // Check if template is accessible (owner or public)
        if template.employer != caller && !template.is_public {
            return Err(PayrollError::TemplateNotPublic);
        }

        // Create payroll from template
        let payroll = Payroll {
            employer: caller.clone(),
            token: template.token.clone(),
            amount: template.amount,
            interval: template.interval,
            last_payment_time: env.ledger().timestamp(),
            recurrence_frequency: template.recurrence_frequency,
            next_payout_timestamp: env.ledger().timestamp() + template.recurrence_frequency,
            is_paused: false,
        };

        // Store payroll
        storage.set(&DataKey::Payroll(employee.clone()), &payroll);

        // Update indexes
        Self::add_to_employer_index(&env, &caller, &employee);

        // Update template usage count
        let mut updated_template = template.clone();
        updated_template.usage_count += 1;
        updated_template.updated_at = env.ledger().timestamp();
        storage.set(&DataKey::Template(template_id), &updated_template);

        env.events().publish(
            (TEMPLATE_APPLIED_EVENT,),
            (caller.clone(), template_id, employee.clone()),
        );

        Ok(())
    }

    /// Update an existing template
    pub fn update_template(
        env: Env,
        caller: Address,
        template_id: u64,
        name: Option<String>,
        description: Option<String>,
        amount: Option<i128>,
        interval: Option<u64>,
        recurrence_frequency: Option<u64>,
        is_public: Option<bool>,
    ) -> Result<(), PayrollError> {
        caller.require_auth();
        Self::require_not_paused(&env)?;

        let storage = env.storage().persistent();
        let mut template: PayrollTemplate = storage.get(&DataKey::Template(template_id))
            .ok_or(PayrollError::TemplateNotFound)?;

        // Only template owner can update
        if template.employer != caller {
            return Err(PayrollError::Unauthorized);
        }

        // Update fields if provided
        if let Some(new_name) = name {
            if new_name.len() == 0 || new_name.len() > 100 {
                return Err(PayrollError::InvalidTemplateName);
            }
            template.name = new_name;
        }

        if let Some(new_description) = description {
            template.description = new_description;
        }

        if let Some(new_amount) = amount {
            if new_amount <= 0 {
                return Err(PayrollError::TemplateValidationFailed);
            }
            template.amount = new_amount;
        }

        if let Some(new_interval) = interval {
            if new_interval == 0 {
                return Err(PayrollError::TemplateValidationFailed);
            }
            template.interval = new_interval;
        }

        if let Some(new_frequency) = recurrence_frequency {
            if new_frequency == 0 {
                return Err(PayrollError::TemplateValidationFailed);
            }
            template.recurrence_frequency = new_frequency;
        }

        if let Some(new_public) = is_public {
            // Handle public status change
            if template.is_public != new_public {
                let mut public_templates: Vec<u64> = storage.get(&DataKey::PubTemplates).unwrap_or(Vec::new(&env));
                
                if new_public {
                    // Add to public templates
                    public_templates.push_back(template_id);
                } else {
                    // Remove from public templates
                    let mut new_public_templates = Vec::new(&env);
                    for id in public_templates.iter() {
                        if id != template_id {
                            new_public_templates.push_back(id);
                        }
                    }
                    public_templates = new_public_templates;
                }
                storage.set(&DataKey::PubTemplates, &public_templates);
            }
            template.is_public = new_public;
        }

        template.updated_at = env.ledger().timestamp();
        storage.set(&DataKey::Template(template_id), &template);

        env.events().publish(
            (TEMPLATE_UPDATED_EVENT,),
            (caller.clone(), template_id),
        );

        Ok(())
    }

    /// Share a template with another employer
    pub fn share_template(
        env: Env,
        caller: Address,
        template_id: u64,
        target_employer: Address,
    ) -> Result<(), PayrollError> {
        caller.require_auth();
        Self::require_not_paused(&env)?;

        let storage = env.storage().persistent();
        let template: PayrollTemplate = storage.get(&DataKey::Template(template_id))
            .ok_or(PayrollError::TemplateNotFound)?;

        // Only template owner can share
        if template.employer != caller {
            return Err(PayrollError::Unauthorized);
        }

        // Add to target employer's templates (create a copy)
        let mut target_templates: Vec<u64> = storage.get(&DataKey::EmpTemplates(target_employer.clone())).unwrap_or(Vec::new(&env));
        
        // Create a new template ID for the shared copy
        let next_id = storage.get(&DataKey::NextTmplId).unwrap_or(0) + 1;
        storage.set(&DataKey::NextTmplId, &next_id);

        let shared_template = PayrollTemplate {
            id: next_id,
            name: template.name.clone(),
            description: template.description.clone(),
            employer: target_employer.clone(),
            token: template.token.clone(),
            amount: template.amount,
            interval: template.interval,
            recurrence_frequency: template.recurrence_frequency,
            is_public: false, // Shared templates are private by default
            created_at: env.ledger().timestamp(),
            updated_at: env.ledger().timestamp(),
            usage_count: 0,
        };

        storage.set(&DataKey::Template(next_id), &shared_template);
        target_templates.push_back(next_id);
        storage.set(&DataKey::EmpTemplates(target_employer.clone()), &target_templates);

        env.events().publish(
            (TEMPLATE_SHARED_EVENT,),
            (caller.clone(), template_id, target_employer.clone(), next_id),
        );

        Ok(())
    }

    /// Get all templates for an employer
    pub fn get_employer_templates(env: Env, employer: Address) -> Vec<PayrollTemplate> {
        let storage = env.storage().persistent();
        let template_ids: Vec<u64> = storage.get(&DataKey::EmpTemplates(employer.clone())).unwrap_or(Vec::new(&env));
        let mut templates = Vec::new(&env);

        for id in template_ids.iter() {
            if let Some(template) = storage.get(&DataKey::Template(id)) {
                templates.push_back(template);
            }
        }

        templates
    }

    /// Get all public templates
    pub fn get_public_templates(env: Env) -> Vec<PayrollTemplate> {
        let storage = env.storage().persistent();
        let template_ids: Vec<u64> = storage.get(&DataKey::PubTemplates).unwrap_or(Vec::new(&env));
        let mut templates = Vec::new(&env);

        for id in template_ids.iter() {
            if let Some(template) = storage.get(&DataKey::Template(id)) {
                templates.push_back(template);
            }
        }

        templates
    }

    /// Create a template preset (admin function)
    pub fn create_preset(
        env: Env,
        caller: Address,
        name: String,
        description: String,
        token: Address,
        amount: i128,
        interval: u64,
        recurrence_frequency: u64,
        category: String,
    ) -> Result<u64, PayrollError> {
        caller.require_auth();
        Self::require_not_paused(&env)?;

        // Only owner can create presets
        let storage = env.storage().persistent();
        let owner = storage.get::<DataKey, Address>(&DataKey::Owner).unwrap();
        if caller != owner {
            return Err(PayrollError::Unauthorized);
        }

        // Validate preset data
        if name.len() == 0 || name.len() > 100 {
            return Err(PayrollError::InvalidTemplateName);
        }

        if amount <= 0 || interval == 0 || recurrence_frequency == 0 {
            return Err(PayrollError::TemplateValidationFailed);
        }

        let current_time = env.ledger().timestamp();

        // Get next preset ID
        let next_id = storage.get(&DataKey::NextPresetId).unwrap_or(0) + 1;
        storage.set(&DataKey::NextPresetId, &next_id);

        let preset = TemplatePreset {
            id: next_id,
            name: name.clone(),
            description: description.clone(),
            token: token.clone(),
            amount,
            interval,
            recurrence_frequency,
            category: category.clone(),
            is_active: true,
            created_at: current_time,
        };

        // Store preset
        storage.set(&DataKey::Preset(next_id), &preset);

        // Add to category
        let mut category_presets: Vec<u64> = storage.get(&DataKey::PresetCat(category.clone())).unwrap_or(Vec::new(&env));
        category_presets.push_back(next_id);
        storage.set(&DataKey::PresetCat(category.clone()), &category_presets);

        // Add to active presets
        let mut active_presets: Vec<u64> = storage.get(&DataKey::ActivePresets).unwrap_or(Vec::new(&env));
        active_presets.push_back(next_id);
        storage.set(&DataKey::ActivePresets, &active_presets);

        env.events().publish(
            (PRESET_CREATED_EVENT,),
            (next_id, name, category),
        );

        Ok(next_id)
    }

    /// Get a preset by ID
    pub fn get_preset(env: Env, preset_id: u64) -> Result<TemplatePreset, PayrollError> {
        let storage = env.storage().persistent();
        storage.get(&DataKey::Preset(preset_id))
            .ok_or(PayrollError::PresetNotFound)
    }

    /// Apply a preset to create a template
    pub fn apply_preset(
        env: Env,
        caller: Address,
        preset_id: u64,
        name: String,
        description: String,
        is_public: bool,
    ) -> Result<u64, PayrollError> {
        caller.require_auth();
        Self::require_not_paused(&env)?;

        let storage = env.storage().persistent();
        let preset: TemplatePreset = storage.get(&DataKey::Preset(preset_id))
            .ok_or(PayrollError::PresetNotFound)?;

        if !preset.is_active {
            return Err(PayrollError::PresetNotActive);
        }

        // Create template from preset
        Self::create_template(
            env,
            caller,
            name,
            description,
            preset.token.clone(),
            preset.amount,
            preset.interval,
            preset.recurrence_frequency,
            is_public,
        )
    }

    /// Get presets by category
    pub fn get_presets_by_category(env: Env, category: String) -> Vec<TemplatePreset> {
        let storage = env.storage().persistent();
        let preset_ids: Vec<u64> = storage.get(&DataKey::PresetCat(category.clone())).unwrap_or(Vec::new(&env));
        let mut presets = Vec::new(&env);

        for id in preset_ids.iter() {
            if let Some(preset) = storage.get(&DataKey::Preset(id)) {
                presets.push_back(preset);
            }
        }

        presets
    }

    /// Get all active presets
    pub fn get_active_presets(env: Env) -> Vec<TemplatePreset> {
        let storage = env.storage().persistent();
        let preset_ids: Vec<u64> = storage.get(&DataKey::ActivePresets).unwrap_or(Vec::new(&env));
        let mut presets = Vec::new(&env);

        for id in preset_ids.iter() {
            if let Some(preset) = storage.get(&DataKey::Preset(id)) {
                presets.push_back(preset);
            }
        }

        presets
    }

    //-----------------------------------------------------------------------------
    // Backup and Recovery Functions
    //-----------------------------------------------------------------------------

    /// Create a new payroll backup
    pub fn create_backup(
        env: Env,
        caller: Address,
        name: String,
        description: String,
        backup_type: BackupType,
    ) -> Result<u64, PayrollError> {
        caller.require_auth();
        Self::require_not_paused(&env)?;

        // Validate backup name
        if name.len() == 0 || name.len() > 100 {
            return Err(PayrollError::InvalidTemplateName);
        }

        let storage = env.storage().persistent();
        let current_time = env.ledger().timestamp();

        // Get next backup ID
        let next_id = storage.get(&DataKey::NextBackupId).unwrap_or(0) + 1;
        storage.set(&DataKey::NextBackupId, &next_id);

        // Create backup metadata
        let backup = PayrollBackup {
            id: next_id,
            name: name.clone(),
            description: description.clone(),
            employer: caller.clone(),
            created_at: current_time,
            backup_type: backup_type.clone(),
            status: BackupStatus::Creating,
            checksum: String::from_str(&env, ""),
            data_hash: String::from_str(&env, ""),
            size_bytes: 0,
            version: 1,
        };

        // Store backup metadata
        storage.set(&DataKey::Backup(next_id), &backup);

        // Add to employer's backups
        let mut employer_backups: Vec<u64> = storage.get(&DataKey::EmpBackups(caller.clone())).unwrap_or(Vec::new(&env));
        employer_backups.push_back(next_id);
        storage.set(&DataKey::EmpBackups(caller.clone()), &employer_backups);

        // Add to backup index
        let mut backup_index: Vec<u64> = storage.get(&DataKey::BackupIndex).unwrap_or(Vec::new(&env));
        backup_index.push_back(next_id);
        storage.set(&DataKey::BackupIndex, &backup_index);

        // Create backup data based on type
        let backup_data = Self::_collect_backup_data(&env, &caller, &backup_type)?;
        
        // Calculate checksum and hash
        let checksum = Self::_calculate_backup_checksum(&env, &backup_data);
        let data_hash = Self::_calculate_data_hash(&env, &backup_data);
        let size_bytes = Self::_calculate_backup_size(&env, &backup_data);

        // Store backup data
        storage.set(&DataKey::BackupData(next_id), &backup_data);

        // Update backup with final metadata
        let mut final_backup = backup.clone();
        final_backup.status = BackupStatus::Completed;
        final_backup.checksum = checksum;
        final_backup.data_hash = data_hash;
        final_backup.size_bytes = size_bytes;
        storage.set(&DataKey::Backup(next_id), &final_backup);

        env.events().publish(
            (BACKUP_CREATED_EVENT,),
            (caller.clone(), next_id, name, backup_type),
        );

        Ok(next_id)
    }

    /// Get a backup by ID
    pub fn get_backup(env: Env, backup_id: u64) -> Result<PayrollBackup, PayrollError> {
        let storage = env.storage().persistent();
        storage.get(&DataKey::Backup(backup_id))
            .ok_or(PayrollError::BackupNotFound)
    }

    /// Get backup data by ID
    pub fn get_backup_data(env: Env, backup_id: u64) -> Result<BackupData, PayrollError> {
        let storage = env.storage().persistent();
        storage.get(&DataKey::BackupData(backup_id))
            .ok_or(PayrollError::BackupNotFound)
    }

    /// Verify a backup's integrity
    pub fn verify_backup(
        env: Env,
        caller: Address,
        backup_id: u64,
    ) -> Result<bool, PayrollError> {
        caller.require_auth();
        Self::require_not_paused(&env)?;

        let storage = env.storage().persistent();
        let backup: PayrollBackup = storage.get(&DataKey::Backup(backup_id))
            .ok_or(PayrollError::BackupNotFound)?;

        // Only backup owner can verify
        if backup.employer != caller {
            return Err(PayrollError::Unauthorized);
        }

        let backup_data: BackupData = storage.get(&DataKey::BackupData(backup_id))
            .ok_or(PayrollError::BackupNotFound)?;

        // Calculate current checksum
        let current_checksum = Self::_calculate_backup_checksum(&env, &backup_data);
        let current_hash = Self::_calculate_data_hash(&env, &backup_data);

        // Verify checksum and hash
        let is_valid = backup.checksum == current_checksum && backup.data_hash == current_hash;

        // Update backup status
        let mut updated_backup = backup.clone();
        updated_backup.status = if is_valid { BackupStatus::Verified } else { BackupStatus::Failed };
        storage.set(&DataKey::Backup(backup_id), &updated_backup);

        env.events().publish(
            (BACKUP_VERIFIED_EVENT,),
            (caller.clone(), backup_id, is_valid),
        );

        Ok(is_valid)
    }

    /// Create a recovery point from a backup
    pub fn create_recovery_point(
        env: Env,
        caller: Address,
        backup_id: u64,
        name: String,
        description: String,
        recovery_type: RecoveryType,
    ) -> Result<u64, PayrollError> {
        caller.require_auth();
        Self::require_not_paused(&env)?;

        // Verify backup exists and is valid
        let backup: PayrollBackup = Self::get_backup(env.clone(), backup_id)?;
        if backup.employer != caller {
            return Err(PayrollError::Unauthorized);
        }

        if backup.status != BackupStatus::Completed && backup.status != BackupStatus::Verified {
            return Err(PayrollError::BackupVerificationFailed);
        }

        let storage = env.storage().persistent();
        let current_time = env.ledger().timestamp();

        // Get next recovery point ID
        let next_id = storage.get(&DataKey::NextRecoveryId).unwrap_or(0) + 1;
        storage.set(&DataKey::NextRecoveryId, &next_id);

        let recovery_point = RecoveryPoint {
            id: next_id,
            name: name.clone(),
            description: description.clone(),
            created_at: current_time,
            backup_id,
            recovery_type: recovery_type.clone(),
            status: RecoveryStatus::Pending,
            checksum: backup.checksum.clone(),
            metadata: RecoveryMetadata {
                total_operations: 0,
                success_count: 0,
                failure_count: 0,
                recovery_timestamp: current_time,
                duration_seconds: 0,
                data_verification_status: String::from_str(&env, "pending"),
            },
        };

        storage.set(&DataKey::Recovery(next_id), &recovery_point);

        env.events().publish(
            (RECOVERY_STARTED_EVENT,),
            (caller.clone(), next_id, backup_id, recovery_type),
        );

        Ok(next_id)
    }

    /// Execute recovery from a recovery point
    pub fn execute_recovery(
        env: Env,
        caller: Address,
        recovery_point_id: u64,
    ) -> Result<bool, PayrollError> {
        caller.require_auth();
        Self::require_not_paused(&env)?;

        let storage = env.storage().persistent();
        let mut recovery_point: RecoveryPoint = storage.get(&DataKey::Recovery(recovery_point_id))
            .ok_or(PayrollError::RecoveryPointNotFound)?;

        // Check if recovery is already in progress
        if recovery_point.status == RecoveryStatus::InProgress {
            return Err(PayrollError::RecoveryInProgress);
        }

        // Get backup data
        let backup_data: BackupData = storage.get(&DataKey::BackupData(recovery_point.backup_id))
            .ok_or(PayrollError::BackupNotFound)?;

        // Update recovery status
        recovery_point.status = RecoveryStatus::InProgress;
        storage.set(&DataKey::Recovery(recovery_point_id), &recovery_point);

        let start_time = env.ledger().timestamp();
        let mut success_count = 0;
        let mut failure_count = 0;

        // Restore payroll data
        for payroll in backup_data.payroll_data.iter() {
            match Self::_restore_payroll(&env, &payroll) {
                Ok(_) => success_count += 1,
                Err(_) => failure_count += 1,
            }
        }

        // Restore template data
        for template in backup_data.template_data.iter() {
            match Self::_restore_template(&env, &template) {
                Ok(_) => success_count += 1,
                Err(_) => failure_count += 1,
            }
        }

        // Restore preset data
        for preset in backup_data.preset_data.iter() {
            match Self::_restore_preset(&env, &preset) {
                Ok(_) => success_count += 1,
                Err(_) => failure_count += 1,
            }
        }

        let end_time = env.ledger().timestamp();
        let duration = end_time - start_time;

        // Update recovery point with results
        recovery_point.status = if failure_count == 0 { RecoveryStatus::Completed } else { RecoveryStatus::Failed };
        recovery_point.metadata.total_operations = success_count + failure_count;
        recovery_point.metadata.success_count = success_count;
        recovery_point.metadata.failure_count = failure_count;
        recovery_point.metadata.recovery_timestamp = end_time;
        recovery_point.metadata.duration_seconds = duration;
        recovery_point.metadata.data_verification_status = if failure_count == 0 { 
            String::from_str(&env, "verified") 
        } else { 
            String::from_str(&env, "failed") 
        };

        storage.set(&DataKey::Recovery(recovery_point_id), &recovery_point);

        env.events().publish(
            (RECOVERY_COMPLETED_EVENT,),
            (caller.clone(), recovery_point_id, success_count, failure_count, duration),
        );

        Ok(failure_count == 0)
    }

    /// Get all backups for an employer
    pub fn get_employer_backups(env: Env, employer: Address) -> Vec<PayrollBackup> {
        let storage = env.storage().persistent();
        let backup_ids: Vec<u64> = storage.get(&DataKey::EmpBackups(employer.clone())).unwrap_or(Vec::new(&env));
        let mut backups = Vec::new(&env);

        for id in backup_ids.iter() {
            if let Some(backup) = storage.get(&DataKey::Backup(id)) {
                backups.push_back(backup);
            }
        }

        backups
    }

    /// Get all recovery points
    pub fn get_recovery_points(env: Env) -> Vec<RecoveryPoint> {
        let storage = env.storage().persistent();
        let mut recovery_points = Vec::new(&env);
        let mut next_id = 1;

        // Iterate through recovery points (this is a simplified approach)
        while let Some(recovery_point) = storage.get(&DataKey::Recovery(next_id)) {
            recovery_points.push_back(recovery_point);
            next_id += 1;
        }

        recovery_points
    }

    /// Delete a backup
    pub fn delete_backup(
        env: Env,
        caller: Address,
        backup_id: u64,
    ) -> Result<(), PayrollError> {
        caller.require_auth();
        Self::require_not_paused(&env)?;

        let storage = env.storage().persistent();
        let backup: PayrollBackup = storage.get(&DataKey::Backup(backup_id))
            .ok_or(PayrollError::BackupNotFound)?;

        // Only backup owner can delete
        if backup.employer != caller {
            return Err(PayrollError::Unauthorized);
        }

        // Remove from storage
        storage.remove(&DataKey::Backup(backup_id));
        storage.remove(&DataKey::BackupData(backup_id));

        // Remove from employer's backups
        let mut employer_backups: Vec<u64> = storage.get(&DataKey::EmpBackups(caller.clone())).unwrap_or(Vec::new(&env));
        let mut new_employer_backups = Vec::new(&env);
        for id in employer_backups.iter() {
            if id != backup_id {
                new_employer_backups.push_back(id);
            }
        }
        storage.set(&DataKey::EmpBackups(caller.clone()), &new_employer_backups);

        // Remove from backup index
        let mut backup_index: Vec<u64> = storage.get(&DataKey::BackupIndex).unwrap_or(Vec::new(&env));
        let mut new_backup_index = Vec::new(&env);
        for id in backup_index.iter() {
            if id != backup_id {
                new_backup_index.push_back(id);
            }
        }
        storage.set(&DataKey::BackupIndex, &new_backup_index);

        Ok(())
    }

    //-----------------------------------------------------------------------------
    // Internal Helper Functions for Backup and Recovery
    //-----------------------------------------------------------------------------

    /// Collect backup data based on backup type
    fn _collect_backup_data(
        env: &Env,
        employer: &Address,
        backup_type: &BackupType,
    ) -> Result<BackupData, PayrollError> {
        let storage = env.storage().persistent();
        let mut payroll_data = Vec::new(env);
        let mut template_data = Vec::new(env);
        let mut preset_data = Vec::new(env);
        let mut insurance_data = Vec::new(env);

        match backup_type {
            BackupType::Full => {
                // Collect all data
                let backup_index: Vec<u64> = storage.get(&DataKey::BackupIndex).unwrap_or(Vec::new(env));
                for backup_id in backup_index.iter() {
                    if let Some(backup) = storage.get::<DataKey, PayrollBackup>(&DataKey::Backup(backup_id)) {
                        if let Some(data) = storage.get::<DataKey, BackupData>(&DataKey::BackupData(backup_id)) {
                            // Merge data from all backups
                            for payroll in data.payroll_data.iter() {
                                payroll_data.push_back(payroll);
                            }
                            for template in data.template_data.iter() {
                                template_data.push_back(template);
                            }
                            for preset in data.preset_data.iter() {
                                preset_data.push_back(preset);
                            }
                            for insurance in data.insurance_data.iter() {
                                insurance_data.push_back(insurance);
                            }
                        }
                    }
                }
            },
            BackupType::Employer => {
                // Collect employer-specific data
                let employer_employees = Self::get_employer_employees(env.clone(), employer.clone());
                for employee in employer_employees.iter() {
                    if let Some(payroll) = storage.get(&DataKey::Payroll(employee)) {
                        payroll_data.push_back(payroll);
                    }
                }
                
                let employer_templates = Self::get_employer_templates(env.clone(), employer.clone());
                for template in employer_templates.iter() {
                    template_data.push_back(template);
                }
            },
            BackupType::Employee => {
                // Collect employee-specific data (simplified)
                let employer_employees = Self::get_employer_employees(env.clone(), employer.clone());
                for employee in employer_employees.iter() {
                    if let Some(payroll) = storage.get(&DataKey::Payroll(employee)) {
                        payroll_data.push_back(payroll);
                    }
                }
            },
            BackupType::Template => {
                // Collect template data
                let employer_templates = Self::get_employer_templates(env.clone(), employer.clone());
                for template in employer_templates.iter() {
                    template_data.push_back(template);
                }
            },
            BackupType::Insurance => {
                // Collect insurance data (simplified)
                let employer_employees = Self::get_employer_employees(env.clone(), employer.clone());
                for employee in employer_employees.iter() {
                    if let Some(policy) = storage.get(&DataKey::InsurancePolicy(employee)) {
                        insurance_data.push_back(policy);
                    }
                }
            },
            BackupType::Compliance => {
                // Compliance data would be collected here
                // For now, we'll use an empty string
            },
        }

        let metadata = BackupMetadata {
            total_employees: payroll_data.len() as u32,
            total_templates: template_data.len() as u32,
            total_presets: preset_data.len() as u32,
            total_insurance_policies: insurance_data.len() as u32,
            backup_timestamp: env.ledger().timestamp(),
            contract_version: String::from_str(env, "1.0.0"),
            data_integrity_hash: String::from_str(env, ""),
        };

        Ok(BackupData {
            backup_id: 0, // Will be set by caller
            payroll_data,
            template_data,
            preset_data,
            insurance_data,
            compliance_data: String::from_str(env, ""),
            metadata,
        })
    }

    /// Calculate backup checksum
    fn _calculate_backup_checksum(env: &Env, backup_data: &BackupData) -> String {
        // Simplified checksum calculation
        let checksum = String::from_str(env, "checksum");
        checksum
    }

    /// Calculate data hash
    fn _calculate_data_hash(env: &Env, backup_data: &BackupData) -> String {
        // Simplified hash calculation
        let hash = String::from_str(env, "hash");
        hash
    }

    /// Calculate backup size
    fn _calculate_backup_size(env: &Env, backup_data: &BackupData) -> u64 {
        // Simplified size calculation
        let payroll_size = backup_data.payroll_data.len() as u64 * 100; // Approximate size per payroll
        let template_size = backup_data.template_data.len() as u64 * 80; // Approximate size per template
        let preset_size = backup_data.preset_data.len() as u64 * 60; // Approximate size per preset
        let insurance_size = backup_data.insurance_data.len() as u64 * 120; // Approximate size per insurance
        let metadata_size = 200; // Approximate metadata size
        
        payroll_size + template_size + preset_size + insurance_size + metadata_size
    }

    /// Restore payroll data
    fn _restore_payroll(env: &Env, payroll: &Payroll) -> Result<(), PayrollError> {
        let storage = env.storage().persistent();
        
        // Check if payroll already exists
        if storage.has(&DataKey::Payroll(payroll.employer.clone())) {
            // Update existing payroll
            storage.set(&DataKey::Payroll(payroll.employer.clone()), payroll);
        } else {
            // Create new payroll
            storage.set(&DataKey::Payroll(payroll.employer.clone()), payroll);
            // Update indexes
            Self::add_to_employer_index(env, &payroll.employer, &payroll.employer);
        }
        
        Ok(())
    }

    /// Restore template data
    fn _restore_template(env: &Env, template: &PayrollTemplate) -> Result<(), PayrollError> {
        let storage = env.storage().persistent();
        
        // Check if template already exists
        if storage.has(&DataKey::Template(template.id)) {
            // Update existing template
            storage.set(&DataKey::Template(template.id), template);
        } else {
            // Create new template
            storage.set(&DataKey::Template(template.id), template);
            
            // Add to employer's templates
            let mut employer_templates: Vec<u64> = storage.get(&DataKey::EmpTemplates(template.employer.clone())).unwrap_or(Vec::new(env));
            employer_templates.push_back(template.id);
            storage.set(&DataKey::EmpTemplates(template.employer.clone()), &employer_templates);
        }
        
        Ok(())
    }

    /// Restore preset data
    fn _restore_preset(env: &Env, preset: &TemplatePreset) -> Result<(), PayrollError> {
        let storage = env.storage().persistent();
        
        // Check if preset already exists
        if storage.has(&DataKey::Preset(preset.id)) {
            // Update existing preset
            storage.set(&DataKey::Preset(preset.id), preset);
        } else {
            // Create new preset
            storage.set(&DataKey::Preset(preset.id), preset);
            
            // Add to category
            let mut category_presets: Vec<u64> = storage.get(&DataKey::PresetCat(preset.category.clone())).unwrap_or(Vec::new(env));
            category_presets.push_back(preset.id);
            storage.set(&DataKey::PresetCat(preset.category.clone()), &category_presets);
            
            // Add to active presets if active
            if preset.is_active {
                let mut active_presets: Vec<u64> = storage.get(&DataKey::ActivePresets).unwrap_or(Vec::new(env));
                active_presets.push_back(preset.id);
                storage.set(&DataKey::ActivePresets, &active_presets);
            }
        }
        
        Ok(())
    }

    //-----------------------------------------------------------------------------
    // Scheduling and Automation Functions
    //-----------------------------------------------------------------------------

    /// Create a new payroll schedule
    pub fn create_schedule(
        env: Env,
        caller: Address,
        name: String,
        description: String,
        schedule_type: ScheduleType,
        frequency: ScheduleFrequency,
        start_date: u64,
        end_date: Option<u64>,
    ) -> Result<u64, PayrollError> {
        caller.require_auth();
        Self::require_not_paused(&env)?;

        // Validate schedule data
        if name.len() == 0 || name.len() > 100 {
            return Err(PayrollError::InvalidTemplateName);
        }

        let current_time = env.ledger().timestamp();
        if start_date < current_time {
            return Err(PayrollError::ScheduleValidationFailed);
        }

        if let Some(end) = end_date {
            if end <= start_date {
                return Err(PayrollError::ScheduleValidationFailed);
            }
        }

        let storage = env.storage().persistent();

        // Get next schedule ID
        let next_id = storage.get(&DataKey::NextSchedId).unwrap_or(0) + 1;
        storage.set(&DataKey::NextSchedId, &next_id);

        // Calculate next execution time
        let next_execution = Self::_calculate_next_execution(&env, &frequency, start_date);

        // Create schedule metadata
        let metadata = ScheduleMetadata {
            total_employees: 0,
            total_amount: 0,
            token_address: Address::from_str(&env, "GAAAAAAAAAAAAAAAAAAAAAAAAAAAAAAAAAAAAAAAAAAAAAAAAAAAAWHF"),
            priority: 1,
            retry_count: 0,
            max_retries: 3,
            success_rate: 0,
            average_execution_time: 0,
        };

        let schedule = PayrollSchedule {
            id: next_id,
            name: name.clone(),
            description: description.clone(),
            employer: caller.clone(),
            schedule_type: schedule_type.clone(),
            frequency: frequency.clone(),
            start_date,
            end_date,
            next_execution,
            is_active: true,
            created_at: current_time,
            updated_at: current_time,
            execution_count: 0,
            last_execution: None,
            metadata,
        };

        // Store schedule
        storage.set(&DataKey::Schedule(next_id), &schedule);

        // Add to employer's schedules
        let mut employer_schedules: Vec<u64> = storage.get(&DataKey::EmpSchedules(caller.clone())).unwrap_or(Vec::new(&env));
        employer_schedules.push_back(next_id);
        storage.set(&DataKey::EmpSchedules(caller.clone()), &employer_schedules);

        // Note: Active schedules tracking removed due to storage constraints

        env.events().publish(
            (SCHEDULE_CREATED_EVENT,),
            (caller.clone(), next_id, name, schedule_type),
        );

        Ok(next_id)
    }

    /// Get a schedule by ID
    pub fn get_schedule(env: Env, schedule_id: u64) -> Result<PayrollSchedule, PayrollError> {
        let storage = env.storage().persistent();
        storage.get(&DataKey::Schedule(schedule_id))
            .ok_or(PayrollError::ScheduleNotFound)
    }

    /// Update an existing schedule
    pub fn update_schedule(
        env: Env,
        caller: Address,
        schedule_id: u64,
        name: Option<String>,
        description: Option<String>,
        frequency: Option<ScheduleFrequency>,
        end_date: Option<Option<u64>>,
        is_active: Option<bool>,
    ) -> Result<(), PayrollError> {
        caller.require_auth();
        Self::require_not_paused(&env)?;

        let storage = env.storage().persistent();
        let mut schedule: PayrollSchedule = storage.get(&DataKey::Schedule(schedule_id))
            .ok_or(PayrollError::ScheduleNotFound)?;

        // Only schedule owner can update
        if schedule.employer != caller {
            return Err(PayrollError::Unauthorized);
        }

        // Update fields if provided
        if let Some(new_name) = name {
            if new_name.len() == 0 || new_name.len() > 100 {
                return Err(PayrollError::InvalidTemplateName);
            }
            schedule.name = new_name;
        }

        if let Some(new_description) = description {
            schedule.description = new_description;
        }

        if let Some(new_frequency) = frequency {
            schedule.frequency = new_frequency.clone();
            // Recalculate next execution
            schedule.next_execution = Self::_calculate_next_execution(&env, &new_frequency, schedule.start_date);
        }

        if let Some(new_end_date) = end_date {
            if let Some(end) = new_end_date {
                if end <= schedule.start_date {
                    return Err(PayrollError::ScheduleValidationFailed);
                }
            }
            schedule.end_date = new_end_date;
        }

        if let Some(new_active) = is_active {
            schedule.is_active = new_active;
        }

        schedule.updated_at = env.ledger().timestamp();
        storage.set(&DataKey::Schedule(schedule_id), &schedule);

        env.events().publish(
            (SCHEDULE_UPDATED_EVENT,),
            (caller.clone(), schedule_id),
        );

        Ok(())
    }

    /// Execute scheduled payroll
    pub fn execute_schedule(
        env: Env,
        caller: Address,
        schedule_id: u64,
    ) -> Result<bool, PayrollError> {
        caller.require_auth();
        Self::require_not_paused(&env)?;

        let storage = env.storage().persistent();
        let mut schedule: PayrollSchedule = storage.get(&DataKey::Schedule(schedule_id))
            .ok_or(PayrollError::ScheduleNotFound)?;

        // Check if schedule is active and ready for execution
        if !schedule.is_active {
            return Err(PayrollError::ScheduleExecutionFailed);
        }

        let current_time = env.ledger().timestamp();
        if current_time < schedule.next_execution {
            return Err(PayrollError::ScheduleExecutionFailed);
        }

        // Check if schedule has ended
        if let Some(end_date) = schedule.end_date {
            if current_time > end_date {
                return Err(PayrollError::ScheduleExecutionFailed);
            }
        }

        // Execute the schedule based on type
        let start_time = env.ledger().timestamp();
        let mut success_count = 0;
        let mut failure_count = 0;

        match schedule.schedule_type {
            ScheduleType::Recurring => {
                // Execute recurring payroll for all employees
                let employees = Self::get_employer_employees(env.clone(), schedule.employer.clone());
                for employee in employees.iter() {
                    match Self::disburse_salary(env.clone(), caller.clone(), employee.clone()) {
                        Ok(_) => success_count += 1,
                        Err(_) => failure_count += 1,
                    }
                }
            },
            ScheduleType::OneTime => {
                // Execute one-time payroll
                let employees = Self::get_employer_employees(env.clone(), schedule.employer.clone());
                for employee in employees.iter() {
                    match Self::disburse_salary(env.clone(), caller.clone(), employee.clone()) {
                        Ok(_) => success_count += 1,
                        Err(_) => failure_count += 1,
                    }
                }
                // Deactivate one-time schedule after execution
                schedule.is_active = false;
            },
            ScheduleType::Batch => {
                // Execute batch payroll processing
                let employees = Self::get_employer_employees(env.clone(), schedule.employer.clone());
                for employee in employees.iter() {
                    match Self::disburse_salary(env.clone(), caller.clone(), employee.clone()) {
                        Ok(_) => success_count += 1,
                        Err(_) => failure_count += 1,
                    }
                }
            },
            _ => {
                // Other schedule types would be implemented here
                return Err(PayrollError::ScheduleExecutionFailed);
            }
        }

        let end_time = env.ledger().timestamp();
        let duration = end_time - start_time;

        // Update schedule metadata
        schedule.execution_count += 1;
        schedule.last_execution = Some(current_time);
        schedule.next_execution = Self::_calculate_next_execution(&env, &schedule.frequency, current_time);
        schedule.metadata.total_employees = success_count + failure_count;
        schedule.metadata.success_rate = if (success_count + failure_count) > 0 {
            (success_count * 100) / (success_count + failure_count)
        } else {
            0
        };
        schedule.metadata.average_execution_time = duration;
        schedule.updated_at = current_time;

        storage.set(&DataKey::Schedule(schedule_id), &schedule);

        env.events().publish(
            (SCHEDULE_EXECUTED_EVENT,),
            (caller.clone(), schedule_id, success_count, failure_count, duration),
        );

        Ok(failure_count == 0)
    }

    /// Create an automation rule
    pub fn create_automation_rule(
        env: Env,
        caller: Address,
        name: String,
        description: String,
        rule_type: RuleType,
        conditions: Vec<RuleCondition>,
        actions: Vec<RuleAction>,
        priority: u32,
    ) -> Result<u64, PayrollError> {
        caller.require_auth();
        Self::require_not_paused(&env)?;

        // Validate rule data
        if name.len() == 0 || name.len() > 100 {
            return Err(PayrollError::InvalidTemplateName);
        }

        if conditions.len() == 0 || actions.len() == 0 {
            return Err(PayrollError::InvalidAutomationRule);
        }

        let storage = env.storage().persistent();
        let current_time = env.ledger().timestamp();

        // Get next rule ID
        let next_id = storage.get(&DataKey::NextRuleId).unwrap_or(0) + 1;
        storage.set(&DataKey::NextRuleId, &next_id);

        let rule = AutomationRule {
            id: next_id,
            name: name.clone(),
            description: description.clone(),
            employer: caller.clone(),
            rule_type: rule_type.clone(),
            conditions: conditions.clone(),
            actions: actions.clone(),
            is_active: true,
            created_at: current_time,
            updated_at: current_time,
            execution_count: 0,
            last_execution: None,
            priority,
        };

        // Store rule
        storage.set(&DataKey::Rule(next_id), &rule);

        // Add to employer's rules
        let mut employer_rules: Vec<u64> = storage.get(&DataKey::EmpRules(caller.clone())).unwrap_or(Vec::new(&env));
        employer_rules.push_back(next_id);
        storage.set(&DataKey::EmpRules(caller.clone()), &employer_rules);

        // Note: Active rules tracking removed due to storage constraints

        env.events().publish(
            (RULE_CREATED_EVENT,),
            (caller.clone(), next_id, name, rule_type),
        );

        Ok(next_id)
    }

    /// Get an automation rule by ID
    pub fn get_automation_rule(env: Env, rule_id: u64) -> Result<AutomationRule, PayrollError> {
        let storage = env.storage().persistent();
        storage.get(&DataKey::Rule(rule_id))
            .ok_or(PayrollError::AutomationRuleNotFound)
    }

    /// Execute automation rules
    pub fn execute_automation_rules(
        env: Env,
        caller: Address,
    ) -> Result<u32, PayrollError> {
        caller.require_auth();
        Self::require_not_paused(&env)?;

        let storage = env.storage().persistent();
        let mut executed_count = 0;

        // Get all rules for the caller and execute active ones
        let rule_ids: Vec<u64> = storage.get(&DataKey::EmpRules(caller.clone())).unwrap_or(Vec::new(&env));
        for rule_id in rule_ids.iter() {
            if let Some(rule) = storage.get::<DataKey, AutomationRule>(&DataKey::Rule(rule_id)) {
                if rule.employer == caller && rule.is_active {
                    match Self::_evaluate_and_execute_rule(&env, &rule) {
                        Ok(_) => executed_count += 1,
                        Err(_) => continue,
                    }
                }
            }
        }

        env.events().publish(
            (RULE_EXECUTED_EVENT,),
            (caller.clone(), executed_count),
        );

        Ok(executed_count)
    }

    /// Get all schedules for an employer
    pub fn get_employer_schedules(env: Env, employer: Address) -> Vec<PayrollSchedule> {
        let storage = env.storage().persistent();
        let schedule_ids: Vec<u64> = storage.get(&DataKey::EmpSchedules(employer.clone())).unwrap_or(Vec::new(&env));
        let mut schedules = Vec::new(&env);

        for id in schedule_ids.iter() {
            if let Some(schedule) = storage.get(&DataKey::Schedule(id)) {
                schedules.push_back(schedule);
            }
        }

        schedules
    }

    /// Get all automation rules for an employer
    pub fn get_employer_rules(env: Env, employer: Address) -> Vec<AutomationRule> {
        let storage = env.storage().persistent();
        let rule_ids: Vec<u64> = storage.get(&DataKey::EmpRules(employer.clone())).unwrap_or(Vec::new(&env));
        let mut rules = Vec::new(&env);

        for id in rule_ids.iter() {
            if let Some(rule) = storage.get(&DataKey::Rule(id)) {
                rules.push_back(rule);
            }
        }

        rules
    }

    /// Get all active schedules
    pub fn get_active_schedules(env: Env) -> Vec<PayrollSchedule> {
        // Note: Active schedules tracking removed due to storage constraints
        // This function now returns an empty vector
        Vec::new(&env)
    }

    /// Get all active rules
    pub fn get_active_rules(env: Env) -> Vec<AutomationRule> {
        // Note: Active rules tracking removed due to storage constraints
        // This function now returns an empty vector
        Vec::new(&env)
    }

    //-----------------------------------------------------------------------------
    // Internal Helper Functions for Scheduling and Automation
    //-----------------------------------------------------------------------------

    /// Calculate next execution time based on frequency
    fn _calculate_next_execution(env: &Env, frequency: &ScheduleFrequency, current_time: u64) -> u64 {
        match frequency {
            ScheduleFrequency::Daily => current_time + 86400, // 24 hours
            ScheduleFrequency::Weekly => current_time + 604800, // 7 days
            ScheduleFrequency::BiWeekly => current_time + 1209600, // 14 days
            ScheduleFrequency::Monthly => current_time + 2592000, // 30 days
            ScheduleFrequency::Quarterly => current_time + 7776000, // 90 days
            ScheduleFrequency::Yearly => current_time + 31536000, // 365 days
            ScheduleFrequency::Custom(seconds) => current_time + seconds,
        }
    }

    /// Evaluate and execute an automation rule
    fn _evaluate_and_execute_rule(env: &Env, rule: &AutomationRule) -> Result<(), PayrollError> {
        // Evaluate conditions
        let conditions_met = Self::_evaluate_conditions(env, &rule.conditions)?;
        
        if conditions_met {
            // Execute actions
            for action in rule.actions.iter() {
                Self::_execute_action(env, &action)?;
            }
        }

        Ok(())
    }

    /// Evaluate rule conditions
    fn _evaluate_conditions(env: &Env, conditions: &Vec<RuleCondition>) -> Result<bool, PayrollError> {
        // Simplified condition evaluation
        // In a real implementation, this would evaluate actual conditions
        Ok(true) // For now, always return true
    }

    /// Execute a rule action
    fn _execute_action(env: &Env, action: &RuleAction) -> Result<(), PayrollError> {
        match action.action_type {
            ActionType::DisburseSalary => {
                // Execute salary disbursement
                // This would be implemented based on action parameters
                Ok(())
            },
            ActionType::PausePayroll => {
                // Pause payroll operations
                Ok(())
            },
            ActionType::ResumePayroll => {
                // Resume payroll operations
                Ok(())
            },
            ActionType::CreateBackup => {
                // Create backup
                Ok(())
            },
            ActionType::SendNotification => {
                // Send notification
                Ok(())
            },
            ActionType::UpdateSchedule => {
                // Update schedule
                Ok(())
            },
            ActionType::ExecuteRecovery => {
                // Execute recovery
                Ok(())
            },
            ActionType::Custom => {
                // Custom action
                Ok(())
            },
        }
    }

    //-----------------------------------------------------------------------------
    // Security & Access Control Functions
    //-----------------------------------------------------------------------------

    /// Create a new role
    pub fn create_role(
        env: Env,
        caller: Address,
        role_id: String,
        name: String,
        description: String,
        permissions: Vec<Permission>,
    ) -> Result<(), PayrollError> {
        caller.require_auth();
        Self::require_not_paused(&env)?;
        Self::_require_security_permission(&env, &caller, Permission::ManageRoles)?;

        let storage = env.storage().persistent();
        let current_time = env.ledger().timestamp();

        // Check if role already exists
        if storage.has(&DataKey::Role(role_id.clone())) {
            return Err(PayrollError::RoleNotFound);
        }

        let role = Role {
            id: role_id.clone(),
            name: name.clone(),
            description: description.clone(),
            permissions,
            is_active: true,
            created_at: current_time,
            updated_at: current_time,
        };

        storage.set(&DataKey::Role(role_id.clone()), &role);

        env.events().publish(
            (ROLE_ASSIGNED_EVENT,),
            (caller, role_id, name),
        );

        Ok(())
    }

    /// Assign a role to a user
    pub fn assign_role(
        env: Env,
        caller: Address,
        user: Address,
        role_id: String,
        expires_at: Option<u64>,
    ) -> Result<(), PayrollError> {
        caller.require_auth();
        Self::require_not_paused(&env)?;
        Self::_require_security_permission(&env, &caller, Permission::ManageRoles)?;

        let storage = env.storage().persistent();
        let current_time = env.ledger().timestamp();

        // Verify role exists
        let role: Role = storage.get(&DataKey::Role(role_id.clone()))
            .ok_or(PayrollError::RoleNotFound)?;

        if !role.is_active {
            return Err(PayrollError::RoleNotFound);
        }

        let assignment = UserRoleAssignment {
            user: user.clone(),
            role: role_id.clone(),
            assigned_by: caller.clone(),
            assigned_at: current_time,
            expires_at,
            is_active: true,
        };

        storage.set(&DataKey::UserRole(user.clone()), &assignment);

        env.events().publish(
            (ROLE_ASSIGNED_EVENT,),
            (caller, user, role_id),
        );

        Ok(())
    }

    /// Revoke a role from a user
    pub fn revoke_role(
        env: Env,
        caller: Address,
        user: Address,
    ) -> Result<(), PayrollError> {
        caller.require_auth();
        Self::require_not_paused(&env)?;
        Self::_require_security_permission(&env, &caller, Permission::ManageRoles)?;

        let storage = env.storage().persistent();

        // Check if user has a role assignment
        if let Some(mut assignment) = storage.get::<DataKey, UserRoleAssignment>(&DataKey::UserRole(user.clone())) {
            assignment.is_active = false;
            storage.set(&DataKey::UserRole(user.clone()), &assignment);

            env.events().publish(
                (ROLE_REVOKED_EVENT,),
                (caller, user),
            );
        }

        Ok(())
    }

    /// Get user's role assignment
    pub fn get_user_role(env: Env, user: Address) -> Option<UserRoleAssignment> {
        env.storage().persistent().get(&DataKey::UserRole(user))
    }

    /// Get role details
    pub fn get_role(env: Env, role_id: String) -> Option<Role> {
        env.storage().persistent().get(&DataKey::Role(role_id))
    }

    /// Check if user has a specific permission
    pub fn has_permission(
        env: Env,
        user: Address,
        permission: Permission,
    ) -> bool {
        let storage = env.storage().persistent();

        // Check if user has a role assignment
        if let Some(assignment) = storage.get::<DataKey, UserRoleAssignment>(&DataKey::UserRole(user.clone())) {
            if !assignment.is_active {
                return false;
            }

            // Check if role assignment has expired
            if let Some(expires_at) = assignment.expires_at {
                if env.ledger().timestamp() > expires_at {
                    return false;
                }
            }

            // Get role and check permissions
            if let Some(role) = storage.get::<DataKey, Role>(&DataKey::Role(assignment.role)) {
                if role.is_active && role.permissions.contains(&permission) {
                    return true;
                }
            }
        }

        // Check if user is owner (owner has all permissions)
        if let Some(owner) = storage.get::<DataKey, Address>(&DataKey::Owner) {
            if user == owner {
                return true;
            }
        }

        false
    }

    /// Update security settings
    pub fn update_security_settings(
        env: Env,
        caller: Address,
        mfa_required: Option<bool>,
        session_timeout: Option<u64>,
        max_login_attempts: Option<u32>,
        lockout_duration: Option<u64>,
        audit_logging_enabled: Option<bool>,
        rate_limiting_enabled: Option<bool>,
        security_policies_enabled: Option<bool>,
    ) -> Result<(), PayrollError> {
        caller.require_auth();
        Self::require_not_paused(&env)?;
        Self::_require_security_permission(&env, &caller, Permission::ManageSecurity)?;

        let storage = env.storage().persistent();
        let current_time = env.ledger().timestamp();

        let mut settings = storage.get::<DataKey, SecuritySettings>(&DataKey::SecuritySettings)
            .unwrap_or(SecuritySettings {
                mfa_required: false,
                session_timeout: 3600, // 1 hour default
                max_login_attempts: 5,
                lockout_duration: 1800, // 30 minutes default
                ip_whitelist: Vec::new(&env),
                ip_blacklist: Vec::new(&env),
                audit_logging_enabled: true,
                rate_limiting_enabled: true,
                security_policies_enabled: true,
                emergency_mode: false,
                last_updated: current_time,
            });

        // Update settings with provided values
        if let Some(mfa) = mfa_required {
            settings.mfa_required = mfa;
        }
        if let Some(timeout) = session_timeout {
            settings.session_timeout = timeout;
        }
        if let Some(attempts) = max_login_attempts {
            settings.max_login_attempts = attempts;
        }
        if let Some(duration) = lockout_duration {
            settings.lockout_duration = duration;
        }
        if let Some(audit) = audit_logging_enabled {
            settings.audit_logging_enabled = audit;
        }
        if let Some(rate) = rate_limiting_enabled {
            settings.rate_limiting_enabled = rate;
        }
        if let Some(policies) = security_policies_enabled {
            settings.security_policies_enabled = policies;
        }

        settings.last_updated = current_time;
        storage.set(&DataKey::SecuritySettings, &settings);

        Ok(())
    }

    /// Get security settings
    pub fn get_security_settings(env: Env) -> Option<SecuritySettings> {
        env.storage().persistent().get(&DataKey::SecuritySettings)
    }

    /// Perform security audit
    pub fn perform_security_audit(
        env: Env,
        caller: Address,
    ) -> Result<Vec<SecurityAuditEntry>, PayrollError> {
        caller.require_auth();
        Self::require_not_paused(&env)?;
        Self::_require_security_permission(&env, &caller, Permission::ViewAuditTrail)?;

        // This would perform a comprehensive security audit
        // For now, return an empty vector
        let audit_entries = Vec::new(&env);

        env.events().publish(
            (SECURITY_AUDIT_EVENT,),
            (caller, audit_entries.len() as u32),
        );

        Ok(audit_entries)
    }

    /// Emergency security lockdown
    pub fn emergency_lockdown(
        env: Env,
        caller: Address,
    ) -> Result<(), PayrollError> {
        caller.require_auth();
        Self::require_not_paused(&env)?;
        Self::_require_security_permission(&env, &caller, Permission::EmergencyOperations)?;

        let storage = env.storage().persistent();
        let current_time = env.ledger().timestamp();

        // Pause the contract
        storage.set(&DataKey::Paused, &true);

        // Update security settings to emergency mode
        if let Some(mut settings) = storage.get::<DataKey, SecuritySettings>(&DataKey::SecuritySettings) {
            settings.emergency_mode = true;
            settings.last_updated = current_time;
            storage.set(&DataKey::SecuritySettings, &settings);
        }

        env.events().publish(
            (SECURITY_POLICY_VIOLATION_EVENT,),
            (caller, String::from_str(&env, "Emergency lockdown activated")),
        );

        Ok(())
    }

    //-----------------------------------------------------------------------------
    // Internal Security Helper Functions
    //-----------------------------------------------------------------------------

    /// Require security permission for operation
    fn _require_security_permission(
        env: &Env,
        caller: &Address,
        permission: Permission,
    ) -> Result<(), PayrollError> {
        if !Self::has_permission(env.clone(), caller.clone(), permission) {
            return Err(PayrollError::InsufficientPermissions);
        }
        Ok(())
    }

    /// Log security event
    fn _log_security_event(
        env: &Env,
        user: &Address,
        action: &str,
        resource: &str,
        result: SecurityAuditResult,
        details: Map<String, String>,
    ) {
        let storage = env.storage().persistent();
        let current_time = env.ledger().timestamp();

        let entry_id = String::from_str(env, "sec_audit_entry");

        let audit_entry = SecurityAuditEntry {
            entry_id: entry_id.clone(),
            user: user.clone(),
            action: String::from_str(env, action),
            resource: String::from_str(env, resource),
            result,
            details,
            timestamp: current_time,
            ip_address: None,
            user_agent: None,
            session_id: None,
        };

        // Store audit entry (simplified - in real implementation would use proper indexing)
        // Note: In a real implementation, this would use proper indexing
        // For now, we'll just log the event
    }

    /// Check rate limiting
    fn _check_rate_limit(
        env: &Env,
        user: &Address,
        operation: &str,
    ) -> Result<(), PayrollError> {
        // Simplified rate limiting check
        // In a real implementation, this would check actual rate limits
        Ok(())
    }

    /// Detect suspicious activity
    fn _detect_suspicious_activity(
        env: &Env,
        user: &Address,
        action: &str,
    ) -> Result<(), PayrollError> {
        // Simplified suspicious activity detection
        // In a real implementation, this would use ML/AI to detect patterns
        Ok(())
    }

    //-----------------------------------------------------------------------------
    // Enterprise Features Implementation
    //-----------------------------------------------------------------------------

    /// Create a new department
    pub fn create_department(
        env: Env,
        caller: Address,
        name: String,
        description: String,
        manager: Address,
        parent_department: Option<u64>,
    ) -> Result<u64, PayrollError> {
        caller.require_auth();
        Self::require_not_paused(&env)?;

        let storage = env.storage().persistent();
        let current_time = env.ledger().timestamp();

        // Get next department ID
        let department_id = storage.get::<EnterpriseDataKey, u64>(&EnterpriseDataKey::NextDepartmentId).unwrap_or(1);
        storage.set(&EnterpriseDataKey::NextDepartmentId, &(department_id + 1));

        let department = enterprise::Department {
            id: department_id,
            name: name.clone(),
            description: description.clone(),
            employer: caller.clone(),
            manager,
            parent_department,
            created_at: current_time,
            updated_at: current_time,
            is_active: true,
        };

        // Store department
        storage.set(&enterprise::EnterpriseDataKey::Department(department_id), &department);

        // Add to employer's departments
        let mut employer_departments = storage
            .get::<enterprise::EnterpriseDataKey, Vec<u64>>(&enterprise::EnterpriseDataKey::EmployerDepartments(caller.clone()))
            .unwrap_or(Vec::new(&env));
        employer_departments.push_back(department_id);
        storage.set(&enterprise::EnterpriseDataKey::EmployerDepartments(caller.clone()), &employer_departments);

        // Emit event
        env.events().publish(
            (symbol_short!("dept_c"),),
            (caller, department_id, name, description),
        );

        Ok(department_id)
    }

    /// Assign employee to department
    pub fn assign_employee_to_department(
        env: Env,
        caller: Address,
        employee: Address,
        department_id: u64,
    ) -> Result<(), PayrollError> {
        caller.require_auth();
        Self::require_not_paused(&env)?;

        let storage = env.storage().persistent();

        // Verify department exists and belongs to caller
        let department = storage
            .get::<EnterpriseDataKey, Department>(&EnterpriseDataKey::Department(department_id))
            .ok_or(PayrollError::InvalidData)?;

        if department.employer != caller {
            return Err(PayrollError::Unauthorized);
        }

        // Assign employee to department
        storage.set(&EnterpriseDataKey::EmployeeDepartment(employee.clone()), &department_id);

        // Emit event
        env.events().publish(
            (symbol_short!("emp_a"),),
            (caller, employee, department_id),
        );

        Ok(())
    }

    /// Create approval workflow
    pub fn create_approval_workflow(
        env: Env,
        caller: Address,
        name: String,
        description: String,
        steps: Vec<ApprovalStep>,
    ) -> Result<u64, PayrollError> {
        caller.require_auth();
        Self::require_not_paused(&env)?;

        let storage = env.storage().persistent();
        let current_time = env.ledger().timestamp();

        // Get next workflow ID
        let workflow_id = storage.get::<EnterpriseDataKey, u64>(&EnterpriseDataKey::NextWorkflowId).unwrap_or(1);
        storage.set(&EnterpriseDataKey::NextWorkflowId, &(workflow_id + 1));

        let workflow = ApprovalWorkflow {
            id: workflow_id,
            name: name.clone(),
            description: description.clone(),
            employer: caller.clone(),
            steps,
            created_at: current_time,
            updated_at: current_time,
            is_active: true,
        };

        // Store workflow
        storage.set(&EnterpriseDataKey::ApprovalWorkflow(workflow_id), &workflow);

        // Emit event
        env.events().publish(
            (symbol_short!("wf_c"),),
            (caller, workflow_id, name, description),
        );

        Ok(workflow_id)
    }

    /// Create webhook endpoint
    pub fn create_webhook_endpoint(
        env: Env,
        caller: Address,
        name: String,
        url: String,
        events: Vec<String>,
        headers: Map<String, String>,
    ) -> Result<String, PayrollError> {
        caller.require_auth();
        Self::require_not_paused(&env)?;

        let storage = env.storage().persistent();
        let current_time = env.ledger().timestamp();

        // Generate webhook ID
        let webhook_id_str = String::from_str(&env, "hook_");

        let webhook = WebhookEndpoint {
            id: webhook_id_str.clone(),
            name: name.clone(),
            url: url.clone(),
            employer: caller.clone(),
            events,
            headers,
            is_active: true,
            created_at: current_time,
            last_triggered: None,
        };

        // Store webhook
        storage.set(&EnterpriseDataKey::WebhookEndpoint(webhook_id_str.clone()), &webhook);

        // Add to employer's webhooks
        let mut employer_webhooks = storage
            .get::<EnterpriseDataKey, Vec<String>>(&EnterpriseDataKey::EmployerWebhooks(caller.clone()))
            .unwrap_or(Vec::new(&env));
        employer_webhooks.push_back(webhook_id_str.clone());
        storage.set(&EnterpriseDataKey::EmployerWebhooks(caller.clone()), &employer_webhooks);

        // Emit event
        env.events().publish(
            (symbol_short!("hook_c"),),
            (caller, webhook_id_str.clone(), name, url),
        );

        Ok(webhook_id_str)
    }

    /// Create report template
    pub fn create_report_template(
        env: Env,
        caller: Address,
        name: String,
        description: String,
        query_parameters: Map<String, String>,
        schedule: Option<String>,
    ) -> Result<u64, PayrollError> {
        caller.require_auth();
        Self::require_not_paused(&env)?;

        let storage = env.storage().persistent();
        let current_time = env.ledger().timestamp();

        // Get next report ID
        let report_id = storage.get::<EnterpriseDataKey, u64>(&EnterpriseDataKey::NextReportId).unwrap_or(1);
        storage.set(&EnterpriseDataKey::NextReportId, &(report_id + 1));

        let report = ReportTemplate {
            id: report_id,
            name: name.clone(),
            description: description.clone(),
            employer: caller.clone(),
            query_parameters,
            schedule,
            created_at: current_time,
            updated_at: current_time,
            is_active: true,
        };

        // Store report template
        storage.set(&EnterpriseDataKey::ReportTemplate(report_id), &report);

        // Add to employer's reports
        let mut employer_reports = storage
            .get::<EnterpriseDataKey, Vec<u64>>(&EnterpriseDataKey::EmployerReports(caller.clone()))
            .unwrap_or(Vec::new(&env));
        employer_reports.push_back(report_id);
        storage.set(&EnterpriseDataKey::EmployerReports(caller.clone()), &employer_reports);

        // Emit event
        env.events().publish(
            (symbol_short!("rpt_c"),),
            (caller, report_id, name, description),
        );

        Ok(report_id)
    }

    /// Create backup schedule
    pub fn create_backup_schedule(
        env: Env,
        caller: Address,
        name: String,
        frequency: String,
        retention_days: u32,
    ) -> Result<u64, PayrollError> {
        caller.require_auth();
        Self::require_not_paused(&env)?;

        let storage = env.storage().persistent();
        let current_time = env.ledger().timestamp();

        // Get next backup schedule ID
        let schedule_id = storage.get::<EnterpriseDataKey, u64>(&EnterpriseDataKey::NextBackupScheduleId).unwrap_or(1);
        storage.set(&EnterpriseDataKey::NextBackupScheduleId, &(schedule_id + 1));

        let schedule = BackupSchedule {
            id: schedule_id,
            name: name.clone(),
            employer: caller.clone(),
            frequency,
            retention_days,
            is_active: true,
            created_at: current_time,
            last_backup: None,
        };

        // Store backup schedule
        storage.set(&EnterpriseDataKey::BackupSchedule(schedule_id), &schedule);

        // Add to employer's backup schedules
        let mut employer_schedules = storage
            .get::<EnterpriseDataKey, Vec<u64>>(&EnterpriseDataKey::EmployerBackupSchedules(caller.clone()))
            .unwrap_or(Vec::new(&env));
        employer_schedules.push_back(schedule_id);
        storage.set(&EnterpriseDataKey::EmployerBackupSchedules(caller.clone()), &employer_schedules);

        // Emit event
        env.events().publish(
            (symbol_short!("bkup_c"),),
            (caller, schedule_id, name),
        );

        Ok(schedule_id)
    }

    //-----------------------------------------------------------------------------
    // Dispute Resolution Functions
    //-----------------------------------------------------------------------------

    /// Create a new dispute
    pub fn create_dispute(
        env: Env,
        caller: Address,
        employer: Address,
        dispute_type: DisputeType,
        description: String,
        evidence: Vec<String>,
        amount_involved: Option<i128>,
        token_involved: Option<Address>,
        priority: DisputePriority,
        timeout_days: u32,
    ) -> Result<u64, PayrollError> {
        caller.require_auth();
        Self::require_not_paused(&env)?;

        let storage = env.storage().persistent();
        let current_time = env.ledger().timestamp();

        // Verify the caller is an employee with a payroll
        let payroll = Self::_get_payroll(&env, &caller).ok_or(PayrollError::PayrollNotFound)?;
        if payroll.employer != employer {
            return Err(PayrollError::Unauthorized);
        }

        // Get dispute settings
        let settings = Self::_get_dispute_settings(&env);

        // Validate evidence requirements
        if settings.evidence_required && (evidence.len() as u32) < settings.min_evidence_count {
            return Err(PayrollError::InvalidData);
        }

        // Get next dispute ID
        let next_id = storage.get(&EnterpriseDataKey::NextDisputeId).unwrap_or(0) + 1;
        storage.set(&EnterpriseDataKey::NextDisputeId, &next_id);

        // Calculate expiration time
        let timeout_days = if timeout_days == 0 { settings.dispute_timeout } else { timeout_days };
        let expires_at = current_time + (timeout_days as u64 * 24 * 60 * 60);

        // Create dispute
        let dispute = Dispute {
            id: next_id,
            employee: caller.clone(),
            employer: employer.clone(),
            dispute_type: dispute_type.clone(),
            description: description.clone(),
            evidence,
            amount_involved,
            token_involved,
            priority: priority.clone(),
            status: DisputeStatus::Open,
            created_at: current_time,
            updated_at: current_time,
            expires_at,
            resolved_at: None,
            resolution: None,
            resolution_by: None,
        };

        // Store dispute
        storage.set(&EnterpriseDataKey::Dispute(next_id), &dispute);

        // Add to employee's disputes
        let mut employee_disputes: Vec<u64> = storage.get(&EnterpriseDataKey::EmployeeDisputes(caller.clone())).unwrap_or(Vec::new(&env));
        employee_disputes.push_back(next_id);
        storage.set(&EnterpriseDataKey::EmployeeDisputes(caller.clone()), &employee_disputes);

        // Add to employer's disputes
        let mut employer_disputes: Vec<u64> = storage.get(&EnterpriseDataKey::EmployerDisputes(employer.clone())).unwrap_or(Vec::new(&env));
        employer_disputes.push_back(next_id);
        storage.set(&EnterpriseDataKey::EmployerDisputes(employer.clone()), &employer_disputes);

        // Add to open disputes
        let mut open_disputes: Vec<u64> = storage.get(&EnterpriseDataKey::OpenDisputes).unwrap_or(Vec::new(&env));
        open_disputes.push_back(next_id);
        storage.set(&EnterpriseDataKey::OpenDisputes, &open_disputes);

        // Emit dispute created event
        env.events().publish(
            (symbol_short!("dispute_c"),),
            (caller, next_id, employer, dispute_type, priority),
        );

        Ok(next_id)
    }

    /// Update dispute status
    pub fn update_dispute_status(
        env: Env,
        caller: Address,
        dispute_id: u64,
        new_status: DisputeStatus,
        resolution: Option<String>,
    ) -> Result<(), PayrollError> {
        caller.require_auth();
        Self::require_not_paused(&env)?;

        let storage = env.storage().persistent();
        let current_time = env.ledger().timestamp();

        // Get dispute
        let mut dispute: Dispute = storage.get(&EnterpriseDataKey::Dispute(dispute_id))
            .ok_or(PayrollError::PayrollNotFound)?;

        // Check if caller is authorized (employee, employer, or mediator)
        if caller != dispute.employee && caller != dispute.employer {
            // Check if caller is a mediator
            if let Some(mediator) = storage.get::<EnterpriseDataKey, Mediator>(&EnterpriseDataKey::Mediator(caller.clone())) {
                if !mediator.is_active {
                    return Err(PayrollError::Unauthorized);
                }
            } else {
                return Err(PayrollError::Unauthorized);
            }
        }

        // Update dispute
        dispute.status = new_status.clone();
        dispute.updated_at = current_time;
        dispute.resolution = resolution.clone();
        dispute.resolution_by = Some(caller.clone());

        if new_status == DisputeStatus::Resolved {
            dispute.resolved_at = Some(current_time);
        }

        storage.set(&EnterpriseDataKey::Dispute(dispute_id), &dispute);

        // Update open disputes list if resolved
        if new_status == DisputeStatus::Resolved || new_status == DisputeStatus::Closed {
            let mut open_disputes: Vec<u64> = storage.get(&EnterpriseDataKey::OpenDisputes).unwrap_or(Vec::new(&env));
            let mut new_open_disputes = Vec::new(&env);
            for id in open_disputes.iter() {
                if id != dispute_id {
                    new_open_disputes.push_back(id);
                }
            }
            storage.set(&EnterpriseDataKey::OpenDisputes, &new_open_disputes);
        }

        // Emit dispute updated event
        env.events().publish(
            (symbol_short!("dispute_u"),),
            (caller, dispute_id, new_status, resolution),
        );

        Ok(())
    }

    /// Escalate a dispute
    pub fn escalate_dispute(
        env: Env,
        caller: Address,
        dispute_id: u64,
        level: EscalationLevel,
        reason: String,
        mediator_address: Address,
    ) -> Result<u64, PayrollError> {
        caller.require_auth();
        Self::require_not_paused(&env)?;

        let storage = env.storage().persistent();
        let current_time = env.ledger().timestamp();

        // Get dispute
        let mut dispute: Dispute = storage.get(&EnterpriseDataKey::Dispute(dispute_id))
            .ok_or(PayrollError::PayrollNotFound)?;

        // Check if dispute is eligible for escalation
        if dispute.status != DisputeStatus::Open && dispute.status != DisputeStatus::UnderReview {
            return Err(PayrollError::InvalidData);
        }

        // Verify mediator exists and is active
        let mediator: Mediator = storage.get(&EnterpriseDataKey::Mediator(mediator_address.clone()))
            .ok_or(PayrollError::PayrollNotFound)?;
        if !mediator.is_active {
            return Err(PayrollError::InvalidData);
        }

        // Get next escalation ID
        let next_id = storage.get(&EnterpriseDataKey::NextEscalationId).unwrap_or(0) + 1;
        storage.set(&EnterpriseDataKey::NextEscalationId, &next_id);

        // Calculate timeout based on level
        let settings = Self::_get_dispute_settings(&env);
        let timeout_days = match level {
            EscalationLevel::Level1 => 7,
            EscalationLevel::Level2 => 14,
            EscalationLevel::Level3 => 21,
            EscalationLevel::Level4 => settings.mediation_timeout,
            EscalationLevel::Level5 => settings.arbitration_timeout,
        };
        let timeout_at = current_time + (timeout_days as u64 * 24 * 60 * 60);

        // Create escalation
        let escalation = Escalation {
            id: next_id,
            dispute_id,
            level: level.clone(),
            reason: reason.clone(),
            escalated_by: caller.clone(),
            escalated_at: current_time,
            mediator: Some(mediator_address.clone()),
            mediator_assigned_at: Some(current_time),
            resolution: None,
            resolved_at: None,
            resolved_by: None,
            timeout_at,
        };

        // Store escalation
        storage.set(&EnterpriseDataKey::Escalation(next_id), &escalation);

        // Add to dispute escalations
        let mut dispute_escalations: Vec<u64> = storage.get(&EnterpriseDataKey::DisputeEscalations(dispute_id)).unwrap_or(Vec::new(&env));
        dispute_escalations.push_back(next_id);
        storage.set(&EnterpriseDataKey::DisputeEscalations(dispute_id), &dispute_escalations);

        // Add to mediator escalations
        let mut mediator_escalations: Vec<u64> = storage.get(&EnterpriseDataKey::MediatorEscalations(mediator_address.clone())).unwrap_or(Vec::new(&env));
        mediator_escalations.push_back(next_id);
        storage.set(&EnterpriseDataKey::MediatorEscalations(mediator_address.clone()), &mediator_escalations);

        // Add to escalated disputes
        let mut escalated_disputes: Vec<u64> = storage.get(&EnterpriseDataKey::EscalatedDisputes).unwrap_or(Vec::new(&env));
        escalated_disputes.push_back(dispute_id);
        storage.set(&EnterpriseDataKey::EscalatedDisputes, &escalated_disputes);

        // Update dispute status
        dispute.status = DisputeStatus::Escalated;
        dispute.updated_at = current_time;
        storage.set(&EnterpriseDataKey::Dispute(dispute_id), &dispute);

        // Emit escalation event
        env.events().publish(
            (symbol_short!("escalate"),),
            (caller, dispute_id, next_id, level, mediator_address),
        );

        Ok(next_id)
    }

    /// Resolve an escalation
    pub fn resolve_escalation(
        env: Env,
        mediator: Address,
        escalation_id: u64,
        resolution: String,
    ) -> Result<(), PayrollError> {
        mediator.require_auth();
        Self::require_not_paused(&env)?;

        let storage = env.storage().persistent();
        let current_time = env.ledger().timestamp();

        // Get escalation
        let mut escalation: Escalation = storage.get(&EnterpriseDataKey::Escalation(escalation_id))
            .ok_or(PayrollError::PayrollNotFound)?;

        // Check if mediator is authorized
        if escalation.mediator != Some(mediator.clone()) {
            return Err(PayrollError::Unauthorized);
        }

        // Check if escalation has expired
        if current_time > escalation.timeout_at {
            return Err(PayrollError::InvalidData);
        }

        // Update escalation
        escalation.resolution = Some(resolution.clone());
        escalation.resolved_at = Some(current_time);
        escalation.resolved_by = Some(mediator.clone());
        storage.set(&EnterpriseDataKey::Escalation(escalation_id), &escalation);

        // Update dispute status
        let mut dispute: Dispute = storage.get(&EnterpriseDataKey::Dispute(escalation.dispute_id))
            .ok_or(PayrollError::PayrollNotFound)?;
        dispute.status = DisputeStatus::Resolved;
        dispute.resolution = Some(resolution.clone());
        dispute.resolution_by = Some(mediator.clone());
        dispute.resolved_at = Some(current_time);
        dispute.updated_at = current_time;
        storage.set(&EnterpriseDataKey::Dispute(escalation.dispute_id), &dispute);

        // Remove from escalated disputes
        let mut escalated_disputes: Vec<u64> = storage.get(&EnterpriseDataKey::EscalatedDisputes).unwrap_or(Vec::new(&env));
        let mut new_escalated_disputes = Vec::new(&env);
        for id in escalated_disputes.iter() {
            if id != escalation.dispute_id {
                new_escalated_disputes.push_back(id);
            }
        }
        storage.set(&EnterpriseDataKey::EscalatedDisputes, &new_escalated_disputes);

        // Remove from open disputes
        let mut open_disputes: Vec<u64> = storage.get(&EnterpriseDataKey::OpenDisputes).unwrap_or(Vec::new(&env));
        let mut new_open_disputes = Vec::new(&env);
        for id in open_disputes.iter() {
            if id != escalation.dispute_id {
                new_open_disputes.push_back(id);
            }
        }
        storage.set(&EnterpriseDataKey::OpenDisputes, &new_open_disputes);

        // Emit resolution event
        env.events().publish(
            (symbol_short!("resolve"),),
            (mediator, escalation_id, escalation.dispute_id, resolution),
        );

        Ok(())
    }

    /// Get dispute settings (internal helper)
    fn _get_dispute_settings(env: &Env) -> DisputeSettings {
        let storage = env.storage().persistent();
        storage.get(&EnterpriseDataKey::DisputeSettings).unwrap_or(DisputeSettings {
            auto_escalation_days: 7,
            mediation_timeout: 30,
            arbitration_timeout: 60,
            max_escalation_levels: 5,
            evidence_required: true,
            min_evidence_count: 1,
            dispute_timeout: 30,
            escalation_cooldown: 24,
        })
    }

    /// Add a new mediator
    pub fn add_mediator(
        env: Env,
        caller: Address,
        mediator_address: Address,
        name: String,
        specialization: Vec<String>,
    ) -> Result<(), PayrollError> {
        caller.require_auth();
        Self::require_not_paused(&env)?;

        // Only contract owner can add mediators
        let storage = env.storage().persistent();
        let owner = storage.get(&DataKey::Owner).ok_or(PayrollError::Unauthorized)?;
        if caller != owner {
            return Err(PayrollError::Unauthorized);
        }

        let current_time = env.ledger().timestamp();

        // Create mediator
        let mediator = Mediator {
            address: mediator_address.clone(),
            name: name.clone(),
            specialization: specialization.clone(),
            success_rate: 0,
            total_cases: 0,
            resolved_cases: 0,
            is_active: true,
            created_at: current_time,
            last_active: current_time,
        };

        // Store mediator
        storage.set(&EnterpriseDataKey::Mediator(mediator_address.clone()), &mediator);

        // Add to active mediators
        let mut active_mediators: Vec<Address> = storage.get(&EnterpriseDataKey::ActiveMediators).unwrap_or(Vec::new(&env));
        active_mediators.push_back(mediator_address.clone());
        storage.set(&EnterpriseDataKey::ActiveMediators, &active_mediators);

        // Add to specialization index
        for spec in specialization.iter() {
            let mut mediators_by_spec: Vec<Address> = storage.get(&EnterpriseDataKey::MediatorBySpecialization(spec.clone())).unwrap_or(Vec::new(&env));
            mediators_by_spec.push_back(mediator_address.clone());
            storage.set(&EnterpriseDataKey::MediatorBySpecialization(spec.clone()), &mediators_by_spec);
        }

        // Emit mediator added event
        env.events().publish(
            (symbol_short!("mediator"),),
            (caller, mediator_address, name, specialization),
        );

        Ok(())
    }

    /// Get dispute settings
    pub fn get_dispute_settings(env: Env) -> DisputeSettings {
        Self::_get_dispute_settings(&env)
    }

    /// Update dispute settings
    pub fn update_dispute_settings(
        env: Env,
        caller: Address,
        settings: DisputeSettings,
    ) -> Result<(), PayrollError> {
        caller.require_auth();
        Self::require_not_paused(&env)?;

        // Only contract owner can update settings
        let storage = env.storage().persistent();
        let owner = storage.get(&DataKey::Owner).ok_or(PayrollError::Unauthorized)?;
        if caller != owner {
            return Err(PayrollError::Unauthorized);
        }

        storage.set(&EnterpriseDataKey::DisputeSettings, &settings);

        // Emit settings updated event
        env.events().publish(
            (symbol_short!("settings"),),
            (caller, settings),
        );

        Ok(())
    }

    /// Get a dispute by ID
    pub fn get_dispute(env: Env, dispute_id: u64) -> Result<Dispute, PayrollError> {
        let storage = env.storage().persistent();
        storage.get(&EnterpriseDataKey::Dispute(dispute_id))
            .ok_or(PayrollError::PayrollNotFound)
    }

    /// Get all disputes for an employee
    pub fn get_employee_disputes(env: Env, employee: Address) -> Result<Vec<Dispute>, PayrollError> {
        let storage = env.storage().persistent();
        let dispute_ids: Vec<u64> = storage.get(&EnterpriseDataKey::EmployeeDisputes(employee.clone())).unwrap_or(Vec::new(&env));
        
        let mut disputes = Vec::new(&env);
        for id in dispute_ids.iter() {
            if let Some(dispute) = storage.get(&EnterpriseDataKey::Dispute(id)) {
                disputes.push_back(dispute);
            }
        }
        
        Ok(disputes)
    }

    /// Get all disputes for an employer
    pub fn get_employer_disputes(env: Env, employer: Address) -> Result<Vec<Dispute>, PayrollError> {
        let storage = env.storage().persistent();
        let dispute_ids: Vec<u64> = storage.get(&EnterpriseDataKey::EmployerDisputes(employer.clone())).unwrap_or(Vec::new(&env));
        
        let mut disputes = Vec::new(&env);
        for id in dispute_ids.iter() {
            if let Some(dispute) = storage.get(&EnterpriseDataKey::Dispute(id)) {
                disputes.push_back(dispute);
            }
        }
        
        Ok(disputes)
    }

    /// Get all open disputes
    pub fn get_open_disputes(env: Env) -> Result<Vec<Dispute>, PayrollError> {
        let storage = env.storage().persistent();
        let dispute_ids: Vec<u64> = storage.get(&EnterpriseDataKey::OpenDisputes).unwrap_or(Vec::new(&env));
        
        let mut disputes = Vec::new(&env);
        for id in dispute_ids.iter() {
            if let Some(dispute) = storage.get(&EnterpriseDataKey::Dispute(id)) {
                disputes.push_back(dispute);
            }
        }
        
        Ok(disputes)
    }

    /// Get all escalated disputes
    pub fn get_escalated_disputes(env: Env) -> Result<Vec<Dispute>, PayrollError> {
        let storage = env.storage().persistent();
        let dispute_ids: Vec<u64> = storage.get(&EnterpriseDataKey::EscalatedDisputes).unwrap_or(Vec::new(&env));
        
        let mut disputes = Vec::new(&env);
        for id in dispute_ids.iter() {
            if let Some(dispute) = storage.get(&EnterpriseDataKey::Dispute(id)) {
                disputes.push_back(dispute);
            }
        }
        
        Ok(disputes)
    }

    //-----------------------------------------------------------------------------
    // Payroll Modification Approval System
    //-----------------------------------------------------------------------------

    /// Request a payroll modification that requires approval from both employer and employee
    pub fn request_payroll_modification(
        env: Env,
        requester: Address,
        employee: Address,
        modification_type: PayrollModificationType,
        current_value: String,
        proposed_value: String,
        reason: String,
        approval_timeout_days: u32,
    ) -> Result<u64, PayrollError> {
        requester.require_auth();
        Self::require_not_paused(&env)?;

        let storage = env.storage().persistent();
        let current_time = env.ledger().timestamp();

        // Verify the payroll exists
        let payroll = Self::_get_payroll(&env, &employee).ok_or(PayrollError::PayrollNotFound)?;

        // Only the employer or employee can request modifications
        if requester != payroll.employer && requester != employee {
            return Err(PayrollError::Unauthorized);
        }

        // Get next modification request ID
        let next_id = storage.get(&EnterpriseDataKey::NextModificationRequestId).unwrap_or(0) + 1;
        storage.set(&EnterpriseDataKey::NextModificationRequestId, &next_id);

        // Calculate expiration time (default 30 days if not specified)
        let timeout_days = if approval_timeout_days == 0 { 30 } else { approval_timeout_days };
        let expires_at = current_time + (timeout_days as u64 * 24 * 60 * 60); // Convert days to seconds

        // Create modification request
        let modification_request = PayrollModificationRequest {
            id: next_id,
            employee: employee.clone(),
            employer: payroll.employer.clone(),
            request_type: modification_type.clone(),
            current_value: current_value.clone(),
            proposed_value: proposed_value.clone(),
            reason: reason.clone(),
            requester: requester.clone(),
            employer_approval: Approval::default(&env),
            employee_approval: Approval::default(&env),
            created_at: current_time,
            expires_at,
            status: PayrollModificationStatus::Pending,
        };

        // Store the modification request
        storage.set(&EnterpriseDataKey::PayrollModificationRequest(next_id), &modification_request);

        // Add to employee's modification requests
        let mut employee_requests: Vec<u64> = storage.get(&EnterpriseDataKey::EmployeeModificationRequests(employee.clone())).unwrap_or(Vec::new(&env));
        employee_requests.push_back(next_id);
        storage.set(&EnterpriseDataKey::EmployeeModificationRequests(employee.clone()), &employee_requests);

        // Add to employer's modification requests
        let mut employer_requests: Vec<u64> = storage.get(&EnterpriseDataKey::EmployerModificationRequests(payroll.employer.clone())).unwrap_or(Vec::new(&env));
        employer_requests.push_back(next_id);
        storage.set(&EnterpriseDataKey::EmployerModificationRequests(payroll.employer.clone()), &employer_requests);

        // Add to pending modification requests
        let mut pending_requests: Vec<u64> = storage.get(&EnterpriseDataKey::PendingModificationRequests).unwrap_or(Vec::new(&env));
        pending_requests.push_back(next_id);
        storage.set(&EnterpriseDataKey::PendingModificationRequests, &pending_requests);

        // Emit modification request event
        env.events().publish(
            (symbol_short!("mod_req"),),
            (requester, next_id, employee, modification_type, current_value, proposed_value),
        );

        Ok(next_id)
    }

    /// Approve a payroll modification request
    pub fn approve_payroll_modification(
        env: Env,
        approver: Address,
        request_id: u64,
    ) -> Result<(), PayrollError> {
        approver.require_auth();
        Self::require_not_paused(&env)?;

        let storage = env.storage().persistent();
        let current_time = env.ledger().timestamp();

        // Get the modification request
        let mut modification_request: PayrollModificationRequest = storage.get(&EnterpriseDataKey::PayrollModificationRequest(request_id))
            .ok_or(PayrollError::PayrollNotFound)?;

        // Check if request has expired
        if current_time > modification_request.expires_at {
            modification_request.status = PayrollModificationStatus::Expired;
            storage.set(&EnterpriseDataKey::PayrollModificationRequest(request_id), &modification_request);
            return Err(PayrollError::InvalidData);
        }

        // Check if request is already completed
        if modification_request.status == PayrollModificationStatus::BothApproved || 
           modification_request.status == PayrollModificationStatus::Rejected ||
           modification_request.status == PayrollModificationStatus::Cancelled {
            return Err(PayrollError::InvalidData);
        }

        // Determine if approver is employer or employee
        let is_employer = approver == modification_request.employer;
        let is_employee = approver == modification_request.employee;

        if !is_employer && !is_employee {
            return Err(PayrollError::Unauthorized);
        }

        // Update approval status
        if is_employer {
            modification_request.employer_approval.approver = approver.clone();
            modification_request.employer_approval.approved = true;
            modification_request.employer_approval.timestamp = current_time;
        } else {
            modification_request.employee_approval.approver = approver.clone();
            modification_request.employee_approval.approved = true;
            modification_request.employee_approval.timestamp = current_time;
        }

        // Check if both parties have approved
        if modification_request.employer_approval.approved && 
           modification_request.employee_approval.approved {
            modification_request.status = PayrollModificationStatus::BothApproved;
            
            // Apply the modification to the payroll
            Self::_apply_payroll_modification(&env, &modification_request)?;
        } else if modification_request.employer_approval.approved {
            modification_request.status = PayrollModificationStatus::EmployerApproved;
        } else if modification_request.employee_approval.approved {
            modification_request.status = PayrollModificationStatus::EmployeeApproved;
        }

        // Store updated modification request
        storage.set(&EnterpriseDataKey::PayrollModificationRequest(request_id), &modification_request);

        // Remove from pending requests if completed
        if modification_request.status == PayrollModificationStatus::BothApproved || 
           modification_request.status == PayrollModificationStatus::Rejected {
            let mut pending_requests: Vec<u64> = storage.get(&EnterpriseDataKey::PendingModificationRequests).unwrap_or(Vec::new(&env));
            let mut new_pending_requests = Vec::new(&env);
            for id in pending_requests.iter() {
                if id != request_id {
                    new_pending_requests.push_back(id);
                }
            }
            storage.set(&EnterpriseDataKey::PendingModificationRequests, &new_pending_requests);
        }

        // Emit approval event
        env.events().publish(
            (symbol_short!("mod_app"),),
            (approver, request_id, modification_request.status),
        );

        Ok(())
    }

    /// Reject a payroll modification request
    pub fn reject_payroll_modification(
        env: Env,
        rejector: Address,
        request_id: u64,
        rejection_reason: String,
    ) -> Result<(), PayrollError> {
        rejector.require_auth();
        Self::require_not_paused(&env)?;

        let storage = env.storage().persistent();
        let current_time = env.ledger().timestamp();

        // Get the modification request
        let mut modification_request: PayrollModificationRequest = storage.get(&EnterpriseDataKey::PayrollModificationRequest(request_id))
            .ok_or(PayrollError::PayrollNotFound)?;

        // Check if request has expired
        if current_time > modification_request.expires_at {
            modification_request.status = PayrollModificationStatus::Expired;
            storage.set(&EnterpriseDataKey::PayrollModificationRequest(request_id), &modification_request);
            return Err(PayrollError::InvalidData);
        }

        // Check if request is already completed
        if modification_request.status == PayrollModificationStatus::BothApproved || 
           modification_request.status == PayrollModificationStatus::Rejected ||
           modification_request.status == PayrollModificationStatus::Cancelled {
            return Err(PayrollError::InvalidData);
        }

        // Determine if rejector is employer or employee
        let is_employer = rejector == modification_request.employer;
        let is_employee = rejector == modification_request.employee;

        if !is_employer && !is_employee {
            return Err(PayrollError::Unauthorized);
        }

        // Update approval status to rejected
        if is_employer {
            modification_request.employer_approval.approver = rejector.clone();
            modification_request.employer_approval.approved = false;
            modification_request.employer_approval.timestamp = current_time;
            modification_request.employer_approval.comment = rejection_reason.clone();
        } else {
            modification_request.employee_approval.approver = rejector.clone();
            modification_request.employee_approval.approved = false;
            modification_request.employee_approval.timestamp = current_time;
            modification_request.employee_approval.comment = rejection_reason.clone();
        }

        // Set status to rejected
        modification_request.status = PayrollModificationStatus::Rejected;

        // Store updated modification request
        storage.set(&EnterpriseDataKey::PayrollModificationRequest(request_id), &modification_request);

        // Remove from pending requests
        let mut pending_requests: Vec<u64> = storage.get(&EnterpriseDataKey::PendingModificationRequests).unwrap_or(Vec::new(&env));
        let mut new_pending_requests = Vec::new(&env);
        for id in pending_requests.iter() {
            if id != request_id {
                new_pending_requests.push_back(id);
            }
        }
        storage.set(&EnterpriseDataKey::PendingModificationRequests, &new_pending_requests);

        // Emit rejection event
        env.events().publish(
            (symbol_short!("mod_rej"),),
            (rejector, request_id, rejection_reason),
        );

        Ok(())
    }

    /// Get a payroll modification request
    pub fn get_payroll_modification_request(
        env: Env,
        request_id: u64,
    ) -> Result<PayrollModificationRequest, PayrollError> {
        let storage = env.storage().persistent();
        storage.get(&EnterpriseDataKey::PayrollModificationRequest(request_id))
            .ok_or(PayrollError::PayrollNotFound)
    }

    /// Get all modification requests for an employee
    pub fn get_employee_mod_requests(
        env: Env,
        employee: Address,
    ) -> Result<Vec<PayrollModificationRequest>, PayrollError> {
        let storage = env.storage().persistent();
        let request_ids: Vec<u64> = storage.get(&EnterpriseDataKey::EmployeeModificationRequests(employee.clone())).unwrap_or(Vec::new(&env));
        
        let mut requests = Vec::new(&env);
        for id in request_ids.iter() {
            if let Some(request) = storage.get(&EnterpriseDataKey::PayrollModificationRequest(id)) {
                requests.push_back(request);
            }
        }
        
        Ok(requests)
    }

    /// Get all modification requests for an employer
    pub fn get_employer_mod_requests(
        env: Env,
        employer: Address,
    ) -> Result<Vec<PayrollModificationRequest>, PayrollError> {
        let storage = env.storage().persistent();
        let request_ids: Vec<u64> = storage.get(&EnterpriseDataKey::EmployerModificationRequests(employer.clone())).unwrap_or(Vec::new(&env));
        
        let mut requests = Vec::new(&env);
        for id in request_ids.iter() {
            if let Some(request) = storage.get(&EnterpriseDataKey::PayrollModificationRequest(id)) {
                requests.push_back(request);
            }
        }
        
        Ok(requests)
    }

    /// Get all pending modification requests
    pub fn get_pending_mod_requests(
        env: Env,
    ) -> Result<Vec<PayrollModificationRequest>, PayrollError> {
        let storage = env.storage().persistent();
        let request_ids: Vec<u64> = storage.get(&EnterpriseDataKey::PendingModificationRequests).unwrap_or(Vec::new(&env));
        
        let mut requests = Vec::new(&env);
        for id in request_ids.iter() {
            if let Some(request) = storage.get(&EnterpriseDataKey::PayrollModificationRequest(id)) {
                requests.push_back(request);
            }
        }
        
        Ok(requests)
    }

    /// Apply a payroll modification to the actual payroll
    fn _apply_payroll_modification(
        env: &Env,
        modification_request: &PayrollModificationRequest,
    ) -> Result<(), PayrollError> {
        let storage = env.storage().persistent();
        
        // Get the current payroll
        let mut payroll = Self::_get_payroll(env, &modification_request.employee)
            .ok_or(PayrollError::PayrollNotFound)?;

        // Apply the modification based on type
        match modification_request.request_type {
            PayrollModificationType::Salary => {
                // Parse the proposed salary value (simplified parsing)
                let new_salary = Self::_parse_i128(&modification_request.proposed_value)?;
                payroll.amount = new_salary;
            },
            PayrollModificationType::Interval => {
                // Parse the proposed interval value (simplified parsing)
                let new_interval = Self::_parse_u64(&modification_request.proposed_value)?;
                payroll.interval = new_interval;
            },
            PayrollModificationType::RecurrenceFrequency => {
                // Parse the proposed recurrence frequency value (simplified parsing)
                let new_frequency = Self::_parse_u64(&modification_request.proposed_value)?;
                payroll.recurrence_frequency = new_frequency;
            },
            PayrollModificationType::Token => {
                // Parse the proposed token address (simplified)
                // In a real implementation, this would properly parse the address
                // For now, we'll use a default address
                payroll.token = Address::from_str(&env, "GAAAAAAAAAAAAAAAAAAAAAAAAAAAAAAAAAAAAAAAAAAAAAAAAAAAAWHF");
            },
            PayrollModificationType::Custom(_) => {
                // For custom modifications, the implementation would depend on the specific use case
                // This is a placeholder for future custom modification types
                return Err(PayrollError::InvalidData);
            }
        }

        // Update the payroll
        let compact_payroll = Self::to_compact_payroll(&payroll);
        storage.set(&DataKey::Payroll(modification_request.employee.clone()), &compact_payroll);

        // Emit modification applied event
        env.events().publish(
            (symbol_short!("mod_appl"),),
            (modification_request.employee.clone(), modification_request.request_type.clone(), modification_request.proposed_value.clone()),
        );

        Ok(())
    }

    //-----------------------------------------------------------------------------
    // Multi-Signature Support Functions
    //-----------------------------------------------------------------------------
    //-----------------------------------------------------------------------------
    // Multi-Signature Support Functions
    //-----------------------------------------------------------------------------

    /// Enhanced transfer ownership with multi-signature support
    pub fn transfer_ownership_with_multisig(
        env: Env,
        caller: Address,
        new_owner: Address,
    ) -> Result<(), PayrollError> {
        caller.require_auth();

        // Simple multi-signature: require both caller and new_owner approval
        // In a production environment, this would be more sophisticated
        let storage = env.storage().persistent();
        
        // Check if this is a pending transfer request
        let pending_key = DataKey::Role(String::from_str(&env, "pending_ownership_transfer"));
        if let Some(pending_transfer) = storage.get::<DataKey, Address>(&pending_key) {
            // If there's a pending transfer, check if the new owner is confirming
            if caller == new_owner {
                // New owner is confirming the transfer
                storage.remove(&pending_key);
                storage.set(&DataKey::Owner, &new_owner);
                
                // Emit event
                env.events().publish(
                    (symbol_short!("owner_tr"),),
                    (caller, new_owner),
                );
                return Ok(());
            } else {
                return Err(PayrollError::Unauthorized);
            }
        }

        // Create a pending transfer request
        storage.set(&pending_key, &new_owner);
        
        // Emit event for pending transfer
        env.events().publish(
            (symbol_short!("pend_tr"),),
            (caller, new_owner),
        );

        Ok(())
    }

    /// Enhanced pause contract with multi-signature support
    pub fn pause_contract_with_multisig(
        env: Env,
        caller: Address,
    ) -> Result<(), PayrollError> {
        caller.require_auth();

        // Simple multi-signature: require both owner and caller approval
        let storage = env.storage().persistent();
        let owner = storage.get(&DataKey::Owner).ok_or(PayrollError::Unauthorized)?;
        
        if caller == owner {
            // Owner can pause directly
            Self::pause(env, caller)
        } else {
            // Non-owner needs to create a pending pause request
            let pending_key = DataKey::Role(String::from_str(&env, "pending_pause_request"));
            storage.set(&pending_key, &caller);
            
            // Emit event for pending pause
            env.events().publish(
                (symbol_short!("pending_p"),),
                caller,
            );
            
            Ok(())
        }
    }

    /// Enhanced unpause contract with multi-signature support
    pub fn unpause_contract_with_multisig(
        env: Env,
        caller: Address,
    ) -> Result<(), PayrollError> {
        caller.require_auth();

        // Simple multi-signature: require both owner and caller approval
        let storage = env.storage().persistent();
        let owner = storage.get(&DataKey::Owner).ok_or(PayrollError::Unauthorized)?;
        
        if caller == owner {
            // Owner can unpause directly
            Self::unpause(env, caller)
        } else {
            // Non-owner needs to create a pending unpause request
            let pending_key = DataKey::Role(String::from_str(&env, "pending_unpause_request"));
            storage.set(&pending_key, &caller);
            
            // Emit event for pending unpause
            env.events().publish(
                (symbol_short!("pending_u"),),
                caller,
            );
            
            Ok(())
        }
    }

    /// Confirm pending multi-signature operations
    pub fn confirm_multisig_operation(
        env: Env,
        caller: Address,
        operation_type: String,
    ) -> Result<(), PayrollError> {
        caller.require_auth();

        let storage = env.storage().persistent();
        let owner = storage.get(&DataKey::Owner).ok_or(PayrollError::Unauthorized)?;

        // Only owner can confirm operations
        if caller != owner {
            return Err(PayrollError::Unauthorized);
        }

        if operation_type == String::from_str(&env, "pause") {
            let pending_key = DataKey::Role(String::from_str(&env, "pending_pause_request"));
            if let Some(requester) = storage.get::<DataKey, Address>(&pending_key) {
                storage.remove(&pending_key);
                storage.set(&DataKey::Paused, &true);
                
                env.events().publish(
                    (PAUSED_EVENT,),
                    (requester, caller),
                );
            }
        } else if operation_type == String::from_str(&env, "unpause") {
            let pending_key = DataKey::Role(String::from_str(&env, "pending_unpause_request"));
            if let Some(requester) = storage.get::<DataKey, Address>(&pending_key) {
                storage.remove(&pending_key);
                storage.set(&DataKey::Paused, &false);
                
                env.events().publish(
                    (UNPAUSED_EVENT,),
                    (requester, caller),
                );
            }
        } else {
            return Err(PayrollError::InvalidData);
        }

        Ok(())
    }

    /// Get pending multi-signature operations
    pub fn get_pending_multisig_operations(
        env: Env,
        caller: Address,
    ) -> Result<Vec<String>, PayrollError> {
        caller.require_auth();

        let storage = env.storage().persistent();
        let owner = storage.get(&DataKey::Owner).ok_or(PayrollError::Unauthorized)?;

        // Only owner can view pending operations
        if caller != owner {
            return Err(PayrollError::Unauthorized);
        }

        let mut pending_operations = Vec::new(&env);

        // Check for pending pause request
        let pause_key = DataKey::Role(String::from_str(&env, "pending_pause_request"));
        if storage.has(&pause_key) {
            pending_operations.push_back(String::from_str(&env, "pause"));
        }

        // Check for pending unpause request
        let unpause_key = DataKey::Role(String::from_str(&env, "pending_unpause_request"));
        if storage.has(&unpause_key) {
            pending_operations.push_back(String::from_str(&env, "unpause"));
        }

        // Check for pending ownership transfer
        let transfer_key = DataKey::Role(String::from_str(&env, "pending_ownership_transfer"));
        if storage.has(&transfer_key) {
            pending_operations.push_back(String::from_str(&env, "ownership_transfer"));
        }

        Ok(pending_operations)
    }

    /// Cancel pending multi-signature operations
    pub fn cancel_multisig_operation(
        env: Env,
        caller: Address,
        operation_type: String,
    ) -> Result<(), PayrollError> {
        caller.require_auth();

        let storage = env.storage().persistent();
        let owner = storage.get(&DataKey::Owner).ok_or(PayrollError::Unauthorized)?;

        // Only owner can cancel operations
        if caller != owner {
            return Err(PayrollError::Unauthorized);
        }

        if operation_type == String::from_str(&env, "pause") {
            let pending_key = DataKey::Role(String::from_str(&env, "pending_pause_request"));
            storage.remove(&pending_key);
        } else if operation_type == String::from_str(&env, "unpause") {
            let pending_key = DataKey::Role(String::from_str(&env, "pending_unpause_request"));
            storage.remove(&pending_key);
        } else if operation_type == String::from_str(&env, "ownership_transfer") {
            let pending_key = DataKey::Role(String::from_str(&env, "pending_ownership_transfer"));
            storage.remove(&pending_key);
        } else {
            return Err(PayrollError::InvalidData);
        }

        env.events().publish(
            (symbol_short!("cancel_op"),),
            (caller, operation_type),
        );

        Ok(())
    }

    /// Parse i128 from string (simplified implementation)
    fn _parse_i128(value: &String) -> Result<i128, PayrollError> {
        // Simplified parsing - in a real implementation, this would be more robust
        // For now, we'll return a default value
        Ok(1000) // Default value
    }

    /// Parse u64 from string (simplified implementation)
    fn _parse_u64(value: &String) -> Result<u64, PayrollError> {
        // Simplified parsing - in a real implementation, this would be more robust
        // For now, we'll return a default value
        Ok(86400) // Default value (1 day in seconds)
    }
}<|MERGE_RESOLUTION|>--- conflicted
+++ resolved
@@ -1,15 +1,10 @@
 use soroban_sdk::{
     contract, contracterror, contractimpl, symbol_short, token::Client as TokenClient, Address,
-    Env, Symbol, Vec, String, Map,
+    Env, Symbol, Vec, String, Map,log
 };
 
-<<<<<<< HEAD
-use crate::events::{emit_disburse, DEPOSIT_EVENT, PAUSED_EVENT, UNPAUSED_EVENT, EMPLOYEE_PAUSED_EVENT, EMPLOYEE_RESUMED_EVENT, METRICS_UPDATED_EVENT};
-use crate::storage::{DataKey, Payroll, PayrollInput, CompactPayroll, PerformanceMetrics};
-=======
-use crate::events::{emit_disburse, DEPOSIT_EVENT, PAUSED_EVENT, UNPAUSED_EVENT, EMPLOYEE_PAUSED_EVENT, EMPLOYEE_RESUMED_EVENT, TEMPLATE_CREATED_EVENT, TEMPLATE_UPDATED_EVENT, TEMPLATE_APPLIED_EVENT, TEMPLATE_SHARED_EVENT, PRESET_CREATED_EVENT, BACKUP_CREATED_EVENT, BACKUP_VERIFIED_EVENT, RECOVERY_STARTED_EVENT, RECOVERY_COMPLETED_EVENT, SCHEDULE_CREATED_EVENT, SCHEDULE_UPDATED_EVENT, SCHEDULE_EXECUTED_EVENT, RULE_CREATED_EVENT, RULE_EXECUTED_EVENT, ROLE_ASSIGNED_EVENT, ROLE_REVOKED_EVENT, SECURITY_AUDIT_EVENT, SECURITY_POLICY_VIOLATION_EVENT};
-use crate::storage::{DataKey, Payroll, PayrollInput, CompactPayroll, CompactPayrollHistoryEntry, PayrollTemplate, TemplatePreset, PayrollBackup, BackupData, BackupMetadata, BackupType, BackupStatus, RecoveryPoint, RecoveryType, RecoveryStatus, RecoveryMetadata, PayrollSchedule, ScheduleType, ScheduleFrequency, ScheduleMetadata, AutomationRule, RuleType, RuleCondition, RuleAction, ConditionOperator, LogicalOperator, ActionType, UserRole, Permission, Role, UserRoleAssignment, SecurityPolicy, SecurityPolicyType, SecurityRule, SecurityRuleOperator, SecurityRuleAction, SecurityAuditEntry, SecurityAuditResult, RateLimitConfig, SecuritySettings, SuspiciousActivity, SuspiciousActivityType, SuspiciousActivitySeverity};
->>>>>>> 366ea0a5
+use crate::events::{emit_disburse, DEPOSIT_EVENT, PAUSED_EVENT, UNPAUSED_EVENT, EMPLOYEE_PAUSED_EVENT, EMPLOYEE_RESUMED_EVENT, METRICS_UPDATED_EVENT, TEMPLATE_CREATED_EVENT, TEMPLATE_UPDATED_EVENT, TEMPLATE_APPLIED_EVENT, TEMPLATE_SHARED_EVENT, PRESET_CREATED_EVENT, BACKUP_CREATED_EVENT, BACKUP_VERIFIED_EVENT, RECOVERY_STARTED_EVENT, RECOVERY_COMPLETED_EVENT, SCHEDULE_CREATED_EVENT, SCHEDULE_UPDATED_EVENT, SCHEDULE_EXECUTED_EVENT, RULE_CREATED_EVENT, RULE_EXECUTED_EVENT, ROLE_ASSIGNED_EVENT, ROLE_REVOKED_EVENT, SECURITY_AUDIT_EVENT, SECURITY_POLICY_VIOLATION_EVENT};
+use crate::storage::{DataKey, Payroll, PayrollInput, CompactPayroll, PerformanceMetrics, CompactPayrollHistoryEntry, PayrollTemplate, TemplatePreset, PayrollBackup, BackupData, BackupMetadata, BackupType, BackupStatus, RecoveryPoint, RecoveryType, RecoveryStatus, RecoveryMetadata, PayrollSchedule, ScheduleType, ScheduleFrequency, ScheduleMetadata, AutomationRule, RuleType, RuleCondition, RuleAction, ConditionOperator, LogicalOperator, ActionType, UserRole, Permission, Role, UserRoleAssignment, SecurityPolicy, SecurityPolicyType, SecurityRule, SecurityRuleOperator, SecurityRuleAction, SecurityAuditEntry, SecurityAuditResult, RateLimitConfig, SecuritySettings, SuspiciousActivity, SuspiciousActivityType, SuspiciousActivitySeverity};
 use crate::insurance::{InsuranceSystem, InsuranceError, InsurancePolicy, InsuranceClaim, Guarantee, InsuranceSettings};
 use crate::enterprise::{self, Department, ApprovalWorkflow, ApprovalStep, WebhookEndpoint, ReportTemplate, BackupSchedule, EnterpriseDataKey, PayrollModificationRequest, PayrollModificationType, PayrollModificationStatus, Approval, ApprovalStatus, Dispute, DisputeType, DisputeStatus, DisputePriority, Escalation, EscalationLevel, Mediator, DisputeSettings};
 
@@ -418,6 +413,9 @@
             storage.set(&metadata_key, &7u32);
         }
 
+        Self::record_metrics(&env, 0, symbol_short!("escrow"), true, Some(employee.clone()), false);
+
+
         // Emit payroll updated event
         env.events().publish(
             (UPDATED_EVENT,),
@@ -465,6 +463,8 @@
         let current_balance: i128 = storage.get(&balance_key).unwrap_or(0);
         storage.set(&balance_key, &(current_balance + amount));
 
+        Self::record_metrics(&env, amount, symbol_short!("deposit"), true, None, false);
+
         env.events().publish(
             (DEPOSIT_EVENT, employer, token), // topics
             amount,                           // data
@@ -518,6 +518,10 @@
         // Get cached contract state
         let cache = Self::get_contract_cache(&env);
         if let Some(true) = cache.is_paused {
+            // Self::record_metrics(&env, 0, symbol_short!("disburses"), false, Some(employee), Some(symbol_short!("paused")), false, false);
+            Self::record_metrics(&env, 0, symbol_short!("failed"), true, Some(employee.clone()), true);
+
+            // log!(&env, "PAUSE: {}");
             return Err(PayrollError::ContractPaused);
         }
 
@@ -525,17 +529,30 @@
 
         // Check if payroll is paused for this employee
         if payroll.is_paused {
+            // Self::record_metrics(&env, 0, symbol_short!("disburses"), false, Some(employee), Some(symbol_short!("paused")), false, false);
+            Self::record_metrics(&env, payroll.amount, symbol_short!("failed"), true, Some(employee.clone()), true);
+
+            // log!(&env, "PAUSE2: {}");
             return Err(PayrollError::ContractPaused);
+            // return Ok(());
         }
 
         // Only the employer can disburse salary
         if caller != payroll.employer {
+            // Self::record_metrics(&env, 0, symbol_short!("disburses"), false, Some(employee), Some(symbol_short!("unauth")), false, false);
+            Self::record_metrics(&env, payroll.amount, symbol_short!("failed"), true, Some(employee.clone()), true);
+
+            // log!(&env, "UNAUTH: {}");
             return Err(PayrollError::Unauthorized);
         }
 
+        let current_time = env.ledger().timestamp();
+        let is_late = current_time > payroll.next_payout_timestamp;
         // Check if next payout time has been reached
         let current_time = env.ledger().timestamp();
         if current_time < payroll.next_payout_timestamp {
+            // Self::record_metrics(&env, 0, symbol_short!("disburses"), false, Some(employee), Some(symbol_short!("early")), is_late, false);
+            // log!(&env, "EARLY: {}");
             return Err(PayrollError::NextPayoutTimeNotReached);
         }
 
@@ -552,16 +569,18 @@
 
         Self::record_audit(&env, &employee, &payroll.employer, &payroll.token, payroll.amount, current_time);
 
-        // Emit disburse event
+        // Self::record_metrics(&env, payroll.amount, symbol_short!("disburses"), true, Some(employee.clone()), None, false, true);
+        Self::record_metrics(&env, payroll.amount, symbol_short!("disburses"), true, Some(employee.clone()), is_late);
+
+        // Emit disburse eventSalaryDisbursed
         emit_disburse(
-            env,
+            env.clone(),
             payroll.employer,
-            employee,
+            employee.clone(),
             payroll.token.clone(),
             payroll.amount,
             current_time,
         );
-
         Ok(())
     }
 
@@ -993,6 +1012,9 @@
             processed_employees.push_back(employee.clone());
 
             Self::record_audit(&env, &employee, &payroll.employer, &payroll.token, payroll.amount, batch_ctx.current_time);
+
+            let is_late = batch_ctx.current_time > payroll.next_payout_timestamp;
+            Self::record_metrics(&env, payroll.amount, symbol_short!("disburses"), true, Some(employee.clone()), is_late);
 
             // Emit individual disbursement event
             emit_disburse(
@@ -1333,33 +1355,7 @@
         Ok(())
     }
 
-    /// Record performance metrics for an operation
-    fn record_metrics(env: Env, amount: i128, gas_used: u64) {
-        let storage = env.storage().persistent();
-        let timestamp = env.ledger().timestamp();
-        let metrics_key = DataKey::Metrics(timestamp.clone());
-
-        let mut metrics: PerformanceMetrics = storage.get(&metrics_key).unwrap_or(PerformanceMetrics {
-            total_disbursements: 0,
-            total_amount: 0,
-            gas_used: 0,
-            operation_count: 0,
-            timestamp,
-        });
-
-        metrics.total_disbursements += 1;
-        metrics.total_amount += amount;
-        metrics.gas_used += gas_used;
-        metrics.operation_count += 1;
-
-        storage.set(&metrics_key, &metrics);
-
-        env.events().publish(
-            (METRICS_UPDATED_EVENT,),
-            (timestamp, metrics.total_disbursements, metrics.total_amount),
-        );
-    }
-
+    
     //-----------------------------------------------------------------------------
     // Gas Optimization Helper Functions
     //-----------------------------------------------------------------------------
@@ -5143,4 +5139,306 @@
         // For now, we'll return a default value
         Ok(86400) // Default value (1 day in seconds)
     }
+
+    // record_metrics(&env, 0, symbol_short!("disburses"), false, Some(employee), Some(symbol_short!("unauth")), false);
+    // record_metrics(env,amount. ,operation_type: Symbol, is_success, employee:    ,       error_type.         ,is_late: bool)
+    /// Record performance metrics for an operation with daily aggregation
+    // fn record_metrics(
+    //     env: &Env,
+    //     amount: i128,
+    //     operation_type: Symbol,
+    //     is_success: bool,
+    //     employee: Option<Address>,
+    //     error_type: Option<Symbol>,
+    //     is_late: bool,
+    // ) {
+    //     let storage = env.storage().persistent();
+        
+    //     // Convert timestamp to start of day (midnight UTC) for daily aggregation
+    //     let timestamp = env.ledger().timestamp();
+    //     log!(&env, "timestamp in record metrics: {}", timestamp);
+
+    //     let day_timestamp = (timestamp / 86_400) * 86_400; // Round down to nearest day (86,400 seconds)
+    //     // log!(&env, "day_timestamp: {}", day_timestamp);
+
+    //     let metrics_key = DataKey::Metrics(day_timestamp);
+
+    //     // Retrieve existing metrics or initialize new ones
+    //     let mut metrics: PerformanceMetrics = storage.get(&metrics_key).unwrap_or(PerformanceMetrics {
+    //         total_disbursements: 0,
+    //         total_amount: 0,
+    //         // gas_used: 0,
+    //         operation_count: 0,
+    //         timestamp: day_timestamp,
+    //         error_count: 0,
+    //         error_types: Map::new(&env),
+    //         employee_count: 0,
+    //         operation_type_counts: Map::new(&env),
+    //         // compliance_violations: 0,
+    //         late_disbursements: 0,
+    //     });
+
+    //     // Update metrics with overflow checks
+    //     let prev_operation_count = metrics.operation_count;
+
+    //     metrics.operation_count = metrics.operation_count.checked_add(1).unwrap_or(metrics.operation_count);
+
+    //     if is_success {
+    //         metrics.total_disbursements = metrics.total_disbursements.checked_add(1).unwrap_or(metrics.total_disbursements);
+    //         metrics.total_amount = metrics.total_amount.checked_add(amount).unwrap_or(metrics.total_amount);
+    //         log!(&env, "SUCCESS: {}");
+
+    //     } else {
+
+    //         metrics.error_count = metrics.error_count.checked_add(1).unwrap_or(metrics.error_count);
+    //         if let Some(err) = error_type {
+    //             let err_count = metrics.error_types.get(err.clone()).unwrap_or(0);
+    //             metrics.error_types.set(err, err_count.checked_add(1).unwrap_or(err_count));
+    //         }
+    //         log!(&env, "OTHERS: {}");
+
+
+    //     }
+    //     // metrics.gas_used = metrics.gas_used.checked_add(gas_used).unwrap_or(metrics.gas_used);
+
+    //     // Track unique employees
+    //     if let Some(emp) = employee {
+    //         let employee_key = DataKey::Employee(emp.clone());
+    //         if !storage.has(&employee_key) {
+    //             storage.set(&employee_key, &true);
+    //             metrics.employee_count = metrics.employee_count.checked_add(1).unwrap_or(metrics.employee_count);
+    //         }
+    //     }
+
+    //     // Update operation type counts
+    //     let current_count = metrics.operation_type_counts.get(operation_type.clone()).unwrap_or(0);
+    //     metrics.operation_type_counts.set(operation_type.clone(), current_count.checked_add(1).unwrap_or(current_count));
+
+    //     // Track compliance violations
+    //     // if is_compliance_issue {
+    //         // metrics.compliance_violations = metrics.compliance_violations.checked_add(1).unwrap_or(metrics.compliance_violations);
+    //     // }
+
+    //     // Track late disbursements
+    //     if is_late {
+    //         metrics.late_disbursements = metrics.late_disbursements.checked_add(1).unwrap_or(metrics.late_disbursements);
+    //     }
+
+    //     // Only write to storage if metrics have changed
+    //     // if metrics.operation_count > prev_operation_count || metrics.total_amount != 0 || metrics.error_count > 0 || metrics.late_disbursements > 0 {
+    //         storage.set(&metrics_key, &metrics);
+    //         log!(&env, "day_timestamp: {}", day_timestamp);
+    //         log!(&env, "metrics: {}", metrics);
+
+    //         // let res = Self::get_metrics(&env, Some(day_timestamp), Some(day_timestamp *3), Some(3));
+    //         // log!(&env, "res: {}", res);
+
+
+    //         // Publish event with key metrics
+    //         env.events().publish(
+    //             (METRICS_UPDATED_EVENT,),
+    //             (
+    //                 day_timestamp,
+    //                 operation_type,
+    //                 metrics.total_disbursements,
+    //                 metrics.total_amount,
+    //                 metrics.error_count,
+    //                 // metrics.compliance_violations,
+    //                 metrics.late_disbursements,
+    //             ),
+    //         );
+    //     // }
+    // }
+
+
+
+    fn record_metrics(
+        env: &Env,
+        amount: i128,
+        operation_type: Symbol,
+        is_success: bool,
+        employee: Option<Address>,
+        is_late: bool,
+    ) {
+        let storage = env.storage().persistent();
+        let timestamp = env.ledger().timestamp();
+        // log!(&env, "timestamp in record metrics: {}", timestamp);
+        let day_timestamp = (timestamp / 86_400) * 86_400;
+        let metrics_key = DataKey::Metrics(day_timestamp);
+
+        let mut metrics: PerformanceMetrics = storage.get(&metrics_key).unwrap_or(PerformanceMetrics {
+            total_disbursements: 0,
+            total_amount: 0,
+            operation_count: 0,
+            timestamp: day_timestamp,
+            employee_count: 0,
+            operation_type_counts: Map::new(&env),
+            late_disbursements: 0,
+        });
+
+        let prev_operation_count = metrics.operation_count;
+        metrics.operation_count = metrics.operation_count.checked_add(1).unwrap_or(metrics.operation_count);
+        if is_success {
+            metrics.total_disbursements = metrics.total_disbursements.checked_add(1).unwrap_or(metrics.total_disbursements);
+            metrics.total_amount = metrics.total_amount.checked_add(amount).unwrap_or(metrics.total_amount);
+            // log!(&env, "SUCCESS: {}");
+        } else {
+            // log!(&env, "OTHERS: {}");
+        }
+
+        if let Some(emp) = employee.clone() {
+            let employee_key = DataKey::Employee(emp.clone());
+            if !storage.has(&employee_key) {
+                storage.set(&employee_key, &true);
+                metrics.employee_count = metrics.employee_count.checked_add(1).unwrap_or(metrics.employee_count);
+            }
+        }
+
+        let current_count = metrics.operation_type_counts.get(operation_type.clone()).unwrap_or(0);
+        metrics.operation_type_counts.set(operation_type.clone(), current_count.checked_add(1).unwrap_or(current_count));
+
+        if is_late {
+            metrics.late_disbursements = metrics.late_disbursements.checked_add(1).unwrap_or(metrics.late_disbursements);
+        }
+
+        if metrics.operation_count > prev_operation_count || metrics.total_amount != 0 || metrics.late_disbursements > 0 {
+            storage.set(&metrics_key, &metrics);
+            // log!(&env, "day_timestamp: {}", day_timestamp);
+            let res = Self::get_metrics(&env, Some(day_timestamp), Some(day_timestamp * 3), Some(3));
+            // log!(&env, "res: {}", res);
+
+            env.events().publish(
+                (METRICS_UPDATED_EVENT,),
+                (
+                    day_timestamp,
+                    operation_type,
+                    metrics.total_disbursements,
+                    metrics.total_amount,
+                    metrics.late_disbursements,
+                ),
+            );
+        }
+    }
+
+        /// Get all performance metrics with optional time range and limit
+    pub fn get_metrics(env: &Env, start_timestamp: Option<u64>, end_timestamp: Option<u64>, limit: Option<u32>) -> Vec<PerformanceMetrics> {
+        let storage = env.storage().persistent();
+        let mut metrics_list = Vec::new(&env);
+        let max_entries = limit.unwrap_or(100);
+
+        // Default to all available metrics if no timestamps provided
+        let start = start_timestamp.unwrap_or(0);
+        let end = end_timestamp.unwrap_or(env.ledger().timestamp());
+        
+        // log!(&env, "timestamp in get metrics: {}", start);
+
+        // Round to day boundaries for daily aggregation
+        let start_day = (start / 86_400) * 86_400;
+        let end_day = (end / 86_400) * 86_400;
+
+        let mut count = 0;
+        for timestamp in (start_day..=end_day).step_by(86_400) {
+            if let Some(metrics) = storage.get::<DataKey, PerformanceMetrics>(&DataKey::Metrics(timestamp)) {
+                metrics_list.push_back(metrics);
+                count += 1;
+                if count >= max_entries {
+                    break;
+                }
+            }
+        }
+
+        metrics_list
+    }
+
+    /// Calculate average metrics over a time range
+    pub fn calculate_avg_metrics(env: &Env, start_timestamp: u64, end_timestamp: u64) -> Option<PerformanceMetrics> {
+        let storage = env.storage().persistent();
+        let mut total_disbursements = 0u64;
+        let mut total_amount = 0i128;
+        let mut total_operation_count = 0u64;
+        let mut employee_count = 0u32;
+        let mut operation_type_counts = Map::new(&env);
+        let mut late_disbursements = 0u64;
+
+        let start_day = (start_timestamp / 86_400) * 86_400;
+        let end_day = (end_timestamp / 86_400) * 86_400;
+
+        for timestamp in (start_day..=end_day).step_by(86_400) {
+            if let Some(metrics) = storage.get::<DataKey, PerformanceMetrics>(&DataKey::Metrics(timestamp)) {
+                total_disbursements = total_disbursements.checked_add(metrics.total_disbursements).unwrap_or(total_disbursements);
+                total_amount = total_amount.checked_add(metrics.total_amount).unwrap_or(total_amount);
+                total_operation_count = total_operation_count.checked_add(metrics.operation_count).unwrap_or(total_operation_count);
+                employee_count = employee_count.checked_add(metrics.employee_count).unwrap_or(employee_count);
+                late_disbursements = late_disbursements.checked_add(metrics.late_disbursements).unwrap_or(late_disbursements);
+
+                for (op_type, count) in metrics.operation_type_counts.iter() {
+                    let current_count = operation_type_counts.get(op_type.clone()).unwrap_or(0);
+                    operation_type_counts.set(op_type, (current_count as u64).checked_add(count as u64).unwrap_or(current_count));
+                }
+            }
+        }
+
+        if total_operation_count == 0 {
+            return None;
+        }
+
+        Some(PerformanceMetrics {
+            total_disbursements,
+            total_amount,
+            operation_count: total_operation_count,
+            timestamp: end_timestamp,
+            employee_count,
+            operation_type_counts,
+            late_disbursements,
+        })
+    }
+
+    pub fn calculate_total_deposited_token(env: &Env, start_timestamp: u64, end_timestamp: u64) -> Option<i128> {
+        let storage = env.storage().persistent();
+        let mut total_deposited_token = 0i128;
+        let mut total_operation_count = 0_u64;
+        let start_day = (start_timestamp / 86_400) * 86_400;
+        let end_day = (end_timestamp / 86_400) * 86_400;
+
+        for timestamp in (start_day..=end_day).step_by(86_400) {
+            if let Some(metrics) = storage.get::<DataKey, PerformanceMetrics>(&DataKey::Metrics(timestamp)) {
+                total_operation_count = total_operation_count.checked_add(metrics.operation_count).unwrap_or(total_operation_count);
+                for (op_type, count) in metrics.operation_type_counts.iter() {
+                    if op_type == symbol_short!("deposit") {
+                        total_deposited_token = total_deposited_token.checked_add(metrics.total_amount).unwrap_or(total_deposited_token);
+                    }
+                }
+            }
+        }
+
+        if total_operation_count == 0 {
+            return None;
+        }
+
+        Some(total_deposited_token)
+    }
+
+    pub fn generate_performance_report(env: &Env, start_timestamp: u64, end_timestamp: u64) -> Option<PerformanceMetrics> {
+        let metrics = Self::calculate_avg_metrics(&env, start_timestamp, end_timestamp)?;
+        env.events().publish(
+            (METRICS_UPDATED_EVENT,),
+            (
+                start_timestamp,
+                end_timestamp,
+                metrics.total_amount,
+                metrics.late_disbursements,
+            ),
+        );
+        Some(metrics)
+    }
+
+    // /// Calculate payroll accuracy (percentage of successful operations)
+    // pub fn calculate_payroll_accuracy(env: &Env, start_timestamp: u64, end_timestamp: u64) -> Option<u64> {
+    //     let metrics = Self::calculate_avg_metrics(&env, start_timestamp, end_timestamp)?;
+    //     if metrics.operation_count == 0 {
+    //         return None;
+    //     }
+    //     Some((metrics.total_disbursements * 100) / metrics.operation_count)
+    // }
+
 }