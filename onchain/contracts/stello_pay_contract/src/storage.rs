use soroban_sdk::{contracttype, Address, Symbol};

//-----------------------------------------------------------------------------
// Data Structures
//-----------------------------------------------------------------------------

#[contracttype]
#[derive(Clone, Debug, PartialEq)]
pub struct Payroll {
    pub employer: Address,
    pub token: Address,
    pub amount: i128,
    pub interval: u64,
    pub last_payment_time: u64,
    pub recurrence_frequency: u64, // Frequency in seconds (e.g., 2592000 for 30 days)
    pub next_payout_timestamp: u64, // Next scheduled payout timestamp
    pub is_paused: bool,
}

/// Input structure for batch payroll creation
#[contracttype]
#[derive(Clone, Debug, PartialEq)]
pub struct PayrollInput {
    pub employee: Address,
    pub token: Address,
    pub amount: i128,
    pub interval: u64,
    pub recurrence_frequency: u64,
}

/// Compact payroll data for storage optimization
#[contracttype]
#[derive(Clone, Debug, PartialEq)]
pub struct CompactPayroll {
    pub employer: Address,
    pub token: Address,
    pub amount: i128,
    pub interval: u32, // Reduced from u64 to u32 for most use cases
    pub last_payment_time: u64,
    pub recurrence_frequency: u32, // Reduced from u64 to u32 for most use cases
    pub next_payout_timestamp: u64,
    pub is_paused: bool,
}

/// Structure for compact history storage
#[contracttype]
#[derive(Clone, Debug, PartialEq)]
pub struct CompactPayrollHistoryEntry {
    pub employee: Address,
    pub employer: Address,
    pub token: Address,
    pub amount: i128,
    pub interval: u32,
    pub recurrence_frequency: u32,
    pub timestamp: u64,
    pub last_payment_time: u64,
    pub next_payout_timestamp: u64,
    pub action: Symbol,
    pub id: u64,
}

//-----------------------------------------------------------------------------
// Storage Keys
//-----------------------------------------------------------------------------

#[contracttype]
pub enum DataKey {
    // Consolidated payroll storage - single key per employee
    Payroll(Address), // employee -> Payroll struct

    // Indexing for efficient queries
    EmployerEmployees(Address), // employer -> Vec<Employee>
    TokenEmployees(Address),    // token -> Vec<Employee>

    // Employer balance, keyed by (employer, token)
    Balance(Address, Address),

    // Admin
    Owner,
    Paused,

    SupportedToken(Address),
    TokenMetadata(Address),

    // Insurance-related storage keys
    InsurancePolicy(Address),            // employee -> InsurancePolicy
    InsuranceClaim(u64),                 // claim_id -> InsuranceClaim
    NextClaimId,                         // Next available claim ID
    InsurancePool(Address),              // token -> InsurancePool
    GuaranteeFund(Address),              // token -> GuaranteeFund
    Guarantee(u64),                      // guarantee_id -> Guarantee
    NextGuaranteeId,                     // Next available guarantee ID
    EmployerGuarantees(Address),         // employer -> Vec<u64> (guarantee IDs)
    RiskAssessment(Address),             // employee -> u32 (risk score)
    InsuranceSettings,                   // Global insurance settings

<<<<<<< HEAD
    // PayrollHistory
    PayrollHistoryEntry(Address),        // (employee) -> history_entry
    PayrollHistoryIdCounter(Address),    // (employee) -> history_entry
    AuditTrail(Address),                 // (employee) -> audit_entry
    AuditTrailIdCounter(Address),
=======
    // Compliance-related storage keys
    JurisdictionConfig(Address),         // jurisdiction_hash -> JurisdictionConfig
    ComplianceMetrics(Address),          // jurisdiction_hash -> ComplianceMetrics
    RegulatoryReport(Address),           // report_id_hash -> RegulatoryReport
    AuditEntry(Address),                 // entry_id_hash -> AuditEntry
    AuditIndex(Address),                 // address -> Vec<Address> (audit entry ID hashes)
    ComplianceSettings,                  // Global compliance settings
>>>>>>> 37b9a05f
}<|MERGE_RESOLUTION|>--- conflicted
+++ resolved
@@ -94,19 +94,17 @@
     RiskAssessment(Address),             // employee -> u32 (risk score)
     InsuranceSettings,                   // Global insurance settings
 
-<<<<<<< HEAD
     // PayrollHistory
     PayrollHistoryEntry(Address),        // (employee) -> history_entry
     PayrollHistoryIdCounter(Address),    // (employee) -> history_entry
     AuditTrail(Address),                 // (employee) -> audit_entry
     AuditTrailIdCounter(Address),
-=======
-    // Compliance-related storage keys
+
+  // Compliance-related storage keys
     JurisdictionConfig(Address),         // jurisdiction_hash -> JurisdictionConfig
     ComplianceMetrics(Address),          // jurisdiction_hash -> ComplianceMetrics
     RegulatoryReport(Address),           // report_id_hash -> RegulatoryReport
     AuditEntry(Address),                 // entry_id_hash -> AuditEntry
     AuditIndex(Address),                 // address -> Vec<Address> (audit entry ID hashes)
     ComplianceSettings,                  // Global compliance settings
->>>>>>> 37b9a05f
 }