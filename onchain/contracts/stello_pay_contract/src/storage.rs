use soroban_sdk::{contracttype, Address, Symbol, String, Vec, Map};

// Import insurance types for backup functionality
use crate::insurance::InsurancePolicy;

//-----------------------------------------------------------------------------
// Data Structures
//-----------------------------------------------------------------------------

#[contracttype]
#[derive(Clone, Debug, PartialEq)]
pub struct Payroll {
    pub employer: Address,
    pub token: Address,
    pub amount: i128,
    pub interval: u64,
    pub last_payment_time: u64,
    pub recurrence_frequency: u64, // Frequency in seconds (e.g., 2592000 for 30 days)
    pub next_payout_timestamp: u64, // Next scheduled payout timestamp
    pub is_paused: bool,
}

/// Input structure for batch payroll creation
#[contracttype]
#[derive(Clone, Debug, PartialEq)]
pub struct PayrollInput {
    pub employee: Address,
    pub token: Address,
    pub amount: i128,
    pub interval: u64,
    pub recurrence_frequency: u64,
}

/// Compact payroll data for storage optimization
#[contracttype]
#[derive(Clone, Debug, PartialEq)]
pub struct CompactPayroll {
    pub employer: Address,
    pub token: Address,
    pub amount: i128,
    pub interval: u32, // Reduced from u64 to u32 for most use cases
    pub last_payment_time: u64,
    pub recurrence_frequency: u32, // Reduced from u64 to u32 for most use cases
    pub next_payout_timestamp: u64,
    pub is_paused: bool,
}

<<<<<<< HEAD
/// Structure to store performance metrics
#[derive(Clone)]
#[contracttype]
pub struct PerformanceMetrics {
    pub total_disbursements: u64,
    pub total_amount: i128,
    pub gas_used: u64,
    pub operation_count: u64,
    pub timestamp: u64,
}

=======
/// Structure for compact history storage
#[contracttype]
#[derive(Clone, Debug, PartialEq)]
pub struct CompactPayrollHistoryEntry {
    pub employee: Address,
    pub employer: Address,
    pub token: Address,
    pub amount: i128,
    pub interval: u32,
    pub recurrence_frequency: u32,
    pub timestamp: u64,
    pub last_payment_time: u64,
    pub next_payout_timestamp: u64,
    pub action: Symbol,
    pub id: u64,
}

/// Payroll template structure for reusable payroll configurations
#[contracttype]
#[derive(Clone, Debug, PartialEq)]
pub struct PayrollTemplate {
    pub id: u64,
    pub name: String,
    pub description: String,
    pub employer: Address,
    pub token: Address,
    pub amount: i128,
    pub interval: u64,
    pub recurrence_frequency: u64,
    pub is_public: bool,
    pub created_at: u64,
    pub updated_at: u64,
    pub usage_count: u32,
}

/// Template preset structure for predefined configurations
#[contracttype]
#[derive(Clone, Debug, PartialEq)]
pub struct TemplatePreset {
    pub id: u64,
    pub name: String,
    pub description: String,
    pub token: Address,
    pub amount: i128,
    pub interval: u64,
    pub recurrence_frequency: u64,
    pub category: String,
    pub is_active: bool,
    pub created_at: u64,
}

/// Payroll backup structure for data recovery
#[contracttype]
#[derive(Clone, Debug, PartialEq)]
pub struct PayrollBackup {
    pub id: u64,
    pub name: String,
    pub description: String,
    pub employer: Address,
    pub created_at: u64,
    pub backup_type: BackupType,
    pub status: BackupStatus,
    pub checksum: String,
    pub data_hash: String,
    pub size_bytes: u64,
    pub version: u32,
}

/// Backup type enumeration
#[contracttype]
#[derive(Clone, Debug, PartialEq)]
pub enum BackupType {
    Full,           // Complete system backup
    Employer,       // Employer-specific backup
    Employee,       // Employee-specific backup
    Template,       // Template backup
    Insurance,      // Insurance data backup
    Compliance,     // Compliance data backup
}

/// Backup status enumeration
#[contracttype]
#[derive(Clone, Debug, PartialEq)]
pub enum BackupStatus {
    Creating,       // Backup is being created
    Completed,      // Backup completed successfully
    Failed,         // Backup failed
    Verifying,      // Backup is being verified
    Verified,       // Backup verified successfully
    Restoring,      // Backup is being restored
    Restored,       // Backup restored successfully
}

/// Backup data structure for storing actual backup content
#[contracttype]
#[derive(Clone, Debug, PartialEq)]
pub struct BackupData {
    pub backup_id: u64,
    pub payroll_data: Vec<Payroll>,
    pub template_data: Vec<PayrollTemplate>,
    pub preset_data: Vec<TemplatePreset>,
    pub insurance_data: Vec<InsurancePolicy>,
    pub compliance_data: String, // Serialized compliance data as string
    pub metadata: BackupMetadata,
}

/// Backup metadata for additional information
#[contracttype]
#[derive(Clone, Debug, PartialEq)]
pub struct BackupMetadata {
    pub total_employees: u32,
    pub total_templates: u32,
    pub total_presets: u32,
    pub total_insurance_policies: u32,
    pub backup_timestamp: u64,
    pub contract_version: String,
    pub data_integrity_hash: String,
}

/// Recovery point structure for disaster recovery
#[contracttype]
#[derive(Clone, Debug, PartialEq)]
pub struct RecoveryPoint {
    pub id: u64,
    pub name: String,
    pub description: String,
    pub created_at: u64,
    pub backup_id: u64,
    pub recovery_type: RecoveryType,
    pub status: RecoveryStatus,
    pub checksum: String,
    pub metadata: RecoveryMetadata,
}

/// Recovery type enumeration
#[contracttype]
#[derive(Clone, Debug, PartialEq)]
pub enum RecoveryType {
    Full,           // Complete system recovery
    Partial,        // Partial system recovery
    Emergency,      // Emergency recovery
    Test,           // Test recovery
}

/// Recovery status enumeration
#[contracttype]
#[derive(Clone, Debug, PartialEq)]
pub enum RecoveryStatus {
    Pending,        // Recovery pending
    InProgress,     // Recovery in progress
    Completed,      // Recovery completed
    Failed,         // Recovery failed
    RolledBack,     // Recovery rolled back
}

/// Recovery metadata for additional information
#[contracttype]
#[derive(Clone, Debug, PartialEq)]
pub struct RecoveryMetadata {
    pub total_operations: u32,
    pub success_count: u32,
    pub failure_count: u32,
    pub recovery_timestamp: u64,
    pub duration_seconds: u64,
    pub data_verification_status: String,
}

/// Payroll schedule structure for automated disbursements
#[contracttype]
#[derive(Clone, Debug, PartialEq)]
pub struct PayrollSchedule {
    pub id: u64,
    pub name: String,
    pub description: String,
    pub employer: Address,
    pub schedule_type: ScheduleType,
    pub frequency: ScheduleFrequency,
    pub start_date: u64,
    pub end_date: Option<u64>,
    pub next_execution: u64,
    pub is_active: bool,
    pub created_at: u64,
    pub updated_at: u64,
    pub execution_count: u32,
    pub last_execution: Option<u64>,
    pub metadata: ScheduleMetadata,
}

/// Schedule type enumeration
#[contracttype]
#[derive(Clone, Debug, PartialEq)]
pub enum ScheduleType {
    Recurring,      // Regular recurring payroll
    OneTime,        // One-time scheduled payroll
    Conditional,    // Conditional payroll based on triggers
    Batch,          // Batch payroll processing
    Emergency,      // Emergency payroll processing
}

/// Schedule frequency enumeration
#[contracttype]
#[derive(Clone, Debug, PartialEq)]
pub enum ScheduleFrequency {
    Daily,          // Daily execution
    Weekly,         // Weekly execution
    BiWeekly,       // Bi-weekly execution
    Monthly,        // Monthly execution
    Quarterly,      // Quarterly execution
    Yearly,         // Yearly execution
    Custom(u64),    // Custom frequency in seconds
}

/// Schedule metadata for additional information
#[contracttype]
#[derive(Clone, Debug, PartialEq)]
pub struct ScheduleMetadata {
    pub total_employees: u32,
    pub total_amount: i128,
    pub token_address: Address,
    pub priority: u32,
    pub retry_count: u32,
    pub max_retries: u32,
    pub success_rate: u32, // Success rate as percentage (0-100)
    pub average_execution_time: u64,
}

/// Automation rule structure for conditional triggers
#[contracttype]
#[derive(Clone, Debug, PartialEq)]
pub struct AutomationRule {
    pub id: u64,
    pub name: String,
    pub description: String,
    pub employer: Address,
    pub rule_type: RuleType,
    pub conditions: Vec<RuleCondition>,
    pub actions: Vec<RuleAction>,
    pub is_active: bool,
    pub created_at: u64,
    pub updated_at: u64,
    pub execution_count: u32,
    pub last_execution: Option<u64>,
    pub priority: u32,
}

/// Rule type enumeration
#[contracttype]
#[derive(Clone, Debug, PartialEq)]
pub enum RuleType {
    Balance,        // Balance-based triggers
    Time,           // Time-based triggers
    Employee,       // Employee-based triggers
    Compliance,     // Compliance-based triggers
    Custom,         // Custom triggers
}

/// Rule condition structure
#[contracttype]
#[derive(Clone, Debug, PartialEq)]
pub struct RuleCondition {
    pub field: String,
    pub operator: ConditionOperator,
    pub value: String,
    pub logical_operator: LogicalOperator,
}

/// Condition operator enumeration
#[contracttype]
#[derive(Clone, Debug, PartialEq)]
pub enum ConditionOperator {
    Equals,
    NotEquals,
    GreaterThan,
    LessThan,
    GreaterThanOrEqual,
    LessThanOrEqual,
    Contains,
    NotContains,
    IsEmpty,
    IsNotEmpty,
}

/// Logical operator enumeration
#[contracttype]
#[derive(Clone, Debug, PartialEq)]
pub enum LogicalOperator {
    And,
    Or,
    Not,
}

/// Rule action structure
#[contracttype]
#[derive(Clone, Debug, PartialEq)]
pub struct RuleAction {
    pub action_type: ActionType,
    pub parameters: Vec<String>,
    pub delay_seconds: u64,
    pub retry_count: u32,
}

/// Action type enumeration
#[contracttype]
#[derive(Clone, Debug, PartialEq)]
pub enum ActionType {
    DisburseSalary,
    PausePayroll,
    ResumePayroll,
    CreateBackup,
    SendNotification,
    UpdateSchedule,
    ExecuteRecovery,
    Custom,
}

/// Schedule execution record
#[contracttype]
#[derive(Clone, Debug, PartialEq)]
pub struct ScheduleExecution {
    pub id: u64,
    pub schedule_id: u64,
    pub execution_time: u64,
    pub status: ExecutionStatus,
    pub result: ExecutionResult,
    pub duration: u64,
    pub error_message: Option<String>,
    pub metadata: ExecutionMetadata,
}

/// Rule execution record
#[contracttype]
#[derive(Clone, Debug, PartialEq)]
pub struct RuleExecution {
    pub id: u64,
    pub rule_id: u64,
    pub execution_time: u64,
    pub status: ExecutionStatus,
    pub result: ExecutionResult,
    pub duration: u64,
    pub error_message: Option<String>,
    pub triggered_conditions: Vec<RuleCondition>,
    pub executed_actions: Vec<RuleAction>,
}

/// Execution status enumeration
#[contracttype]
#[derive(Clone, Debug, PartialEq)]
pub enum ExecutionStatus {
    Pending,
    InProgress,
    Completed,
    Failed,
    Cancelled,
    Retrying,
}

/// Execution result enumeration
#[contracttype]
#[derive(Clone, Debug, PartialEq)]
pub enum ExecutionResult {
    Success,
    PartialSuccess,
    Failure,
    Skipped,
    Timeout,
}

/// Execution metadata
#[contracttype]
#[derive(Clone, Debug, PartialEq)]
pub struct ExecutionMetadata {
    pub total_operations: u32,
    pub success_count: u32,
    pub failure_count: u32,
    pub gas_used: u64,
    pub memory_used: u64,
}

//-----------------------------------------------------------------------------
// Security & Access Control Data Structures
//-----------------------------------------------------------------------------

/// User role enumeration
#[contracttype]
#[derive(Clone, Debug, PartialEq)]
pub enum UserRole {
    Owner,
    Admin,
    Manager,
    Employee,
    Auditor,
    ComplianceOfficer,
    SecurityOfficer,
    Custom(String),
}

/// Permission enumeration
#[contracttype]
#[derive(Clone, Debug, PartialEq)]
pub enum Permission {
    CreatePayroll,
    UpdatePayroll,
    DeletePayroll,
    DisburseSalary,
    PausePayroll,
    ResumePayroll,
    CreateTemplate,
    UpdateTemplate,
    ShareTemplate,
    CreateBackup,
    RestoreBackup,
    CreateSchedule,
    UpdateSchedule,
    ExecuteSchedule,
    CreateRule,
    UpdateRule,
    ExecuteRule,
    ViewAuditTrail,
    ManageRoles,
    ManageSecurity,
    EmergencyOperations,
    ComplianceReporting,
    InsuranceManagement,
    TokenManagement,
    BatchOperations,
    Custom(String),
}

/// Role-based access control structure
#[contracttype]
#[derive(Clone, Debug, PartialEq)]
pub struct Role {
    pub id: String,
    pub name: String,
    pub description: String,
    pub permissions: Vec<Permission>,
    pub is_active: bool,
    pub created_at: u64,
    pub updated_at: u64,
}

/// User role assignment
#[contracttype]
#[derive(Clone, Debug, PartialEq)]
pub struct UserRoleAssignment {
    pub user: Address,
    pub role: String,
    pub assigned_by: Address,
    pub assigned_at: u64,
    pub expires_at: Option<u64>,
    pub is_active: bool,
}

/// Security policy structure
#[contracttype]
#[derive(Clone, Debug, PartialEq)]
pub struct SecurityPolicy {
    pub id: String,
    pub name: String,
    pub description: String,
    pub policy_type: SecurityPolicyType,
    pub rules: Vec<SecurityRule>,
    pub is_active: bool,
    pub priority: u32,
    pub created_at: u64,
    pub updated_at: u64,
}

/// Security policy type enumeration
#[contracttype]
#[derive(Clone, Debug, PartialEq)]
pub enum SecurityPolicyType {
    AccessControl,
    RateLimiting,
    AuditLogging,
    DataProtection,
    Compliance,
    Emergency,
    Custom(String),
}

/// Security rule structure
#[contracttype]
#[derive(Clone, Debug, PartialEq)]
pub struct SecurityRule {
    pub field: String,
    pub operator: SecurityRuleOperator,
    pub value: String,
    pub action: SecurityRuleAction,
    pub priority: u32,
}

/// Security rule operator enumeration
#[contracttype]
#[derive(Clone, Debug, PartialEq)]
pub enum SecurityRuleOperator {
    Equals,
    NotEquals,
    GreaterThan,
    LessThan,
    GreaterThanOrEqual,
    LessThanOrEqual,
    Contains,
    NotContains,
    In,
    NotIn,
    Regex,
    Custom(String),
}

/// Security rule action enumeration
#[contracttype]
#[derive(Clone, Debug, PartialEq)]
pub enum SecurityRuleAction {
    Allow,
    Deny,
    RequireMFA,
    Log,
    Alert,
    Block,
    RateLimit,
    Custom(String),
}

/// Security audit log entry
#[contracttype]
#[derive(Clone, Debug, PartialEq)]
pub struct SecurityAuditEntry {
    pub entry_id: String,
    pub user: Address,
    pub action: String,
    pub resource: String,
    pub result: SecurityAuditResult,
    pub details: Map<String, String>,
    pub timestamp: u64,
    pub ip_address: Option<String>,
    pub user_agent: Option<String>,
    pub session_id: Option<String>,
}

/// Security audit result enumeration
#[contracttype]
#[derive(Clone, Debug, PartialEq)]
pub enum SecurityAuditResult {
    Success,
    Failure,
    Denied,
    Suspicious,
    Blocked,
    RateLimited,
}

/// Rate limiting configuration
#[contracttype]
#[derive(Clone, Debug, PartialEq)]
pub struct RateLimitConfig {
    pub user: Address,
    pub operation: String,
    pub max_requests: u32,
    pub time_window: u64, // in seconds
    pub current_count: u32,
    pub reset_time: u64,
    pub is_blocked: bool,
    pub block_until: Option<u64>,
}

/// Security settings structure
#[contracttype]
#[derive(Clone, Debug, PartialEq)]
pub struct SecuritySettings {
    pub mfa_required: bool,
    pub session_timeout: u64, // in seconds
    pub max_login_attempts: u32,
    pub lockout_duration: u64, // in seconds
    pub ip_whitelist: Vec<String>,
    pub ip_blacklist: Vec<String>,
    pub audit_logging_enabled: bool,
    pub rate_limiting_enabled: bool,
    pub security_policies_enabled: bool,
    pub emergency_mode: bool,
    pub last_updated: u64,
}

/// Suspicious activity detection
#[contracttype]
#[derive(Clone, Debug, PartialEq)]
pub struct SuspiciousActivity {
    pub id: String,
    pub user: Address,
    pub activity_type: SuspiciousActivityType,
    pub severity: SuspiciousActivitySeverity,
    pub details: Map<String, String>,
    pub detected_at: u64,
    pub is_resolved: bool,
    pub resolved_at: Option<u64>,
    pub resolved_by: Option<Address>,
}

/// Suspicious activity type enumeration
#[contracttype]
#[derive(Clone, Debug, PartialEq)]
pub enum SuspiciousActivityType {
    UnusualAccess,
    MultipleFailedLogins,
    UnauthorizedAccess,
    DataExfiltration,
    PrivilegeEscalation,
    RateLimitViolation,
    PolicyViolation,
    Custom(String),
}

/// Suspicious activity severity enumeration
#[contracttype]
#[derive(Clone, Debug, PartialEq)]
pub enum SuspiciousActivitySeverity {
    Low,
    Medium,
    High,
    Critical,
}



>>>>>>> 366ea0a5
//-----------------------------------------------------------------------------
// Storage Keys
//-----------------------------------------------------------------------------

#[contracttype]
pub enum DataKey {
    // Consolidated payroll storage - single key per employee
    Payroll(Address), // employee -> Payroll struct

    // Indexing for efficient queries
    EmployerEmployees(Address), // employer -> Vec<Employee>
    TokenEmployees(Address),    // token -> Vec<Employee>

    // Employer balance, keyed by (employer, token)
    Balance(Address, Address),

    Metrics(u64),

    // Admin
    Owner,
    Paused,

    SupportedToken(Address),
    TokenMetadata(Address),

    // Insurance-related storage keys
    InsurancePolicy(Address),            // employee -> InsurancePolicy
    InsuranceClaim(u64),                 // claim_id -> InsuranceClaim
    NextClaimId,                         // Next available claim ID
    InsurancePool(Address),              // token -> InsurancePool
    GuaranteeFund(Address),              // token -> GuaranteeFund
    Guarantee(u64),                      // guarantee_id -> Guarantee
    NextGuaranteeId,                     // Next available guarantee ID
    EmployerGuarantees(Address),         // employer -> Vec<u64> (guarantee IDs)
    RiskAssessment(Address),             // employee -> u32 (risk score)
    InsuranceSettings,                   // Global insurance settings

    // PayrollHistory
    PayrollHistoryEntry(Address),        // (employee) -> history_entry
    PayrollHistoryCounter(Address),      // (employee) -> history_entry
    AuditTrail(Address),                 // (employee) -> audit_entry

    // Webhook system keys - CORE FUNCTIONALITY
    Webhook(u64),                        // webhook_id -> Webhook
    NextWebhookId,                       // counter for webhook IDs
    
    // Audit and History - ESSENTIAL
    AuditIdCounter(Address),
    
    // Templates - MINIMAL SET
    NextTmplId,                          // Next available template ID
    Template(u64),                       // template_id -> PayrollTemplate
    EmpTemplates(Address),               // employer -> Vec<u64> (template IDs)  
    PubTemplates,                        // Vec<u64> (public template IDs)
    Preset(u64),                         // preset_id -> TemplatePreset
    NextPresetId,                        // Next available preset ID
    PresetCat(String),                   // category -> Vec<u64> (preset IDs)
    ActivePresets,                       // Vec<u64> (active preset IDs)

    // Backup - MINIMAL SET  
    Backup(u64),                         // backup_id -> PayrollBackup
    NextBackupId,                        // Next available backup ID
    EmpBackups(Address),                 // employer -> Vec<u64> (backup IDs)
    BackupData(u64),                     // backup_id -> BackupData
    BackupIndex,                         // Vec<u64> (all backup IDs)
    Recovery(u64),                       // recovery_point_id -> RecoveryPoint
    NextRecoveryId,                      // Next available recovery point ID

    // Scheduling - MINIMAL SET
    Schedule(u64),                       // schedule_id -> PayrollSchedule
    NextSchedId,                         // Next available schedule ID
    EmpSchedules(Address),               // employer -> Vec<u64> (schedule IDs)
    Rule(u64),                           // rule_id -> AutomationRule
    NextRuleId,                          // Next available rule ID
    EmpRules(Address),                   // employer -> Vec<u64> (rule IDs)

    // Security - MINIMAL SET 
    Role(String),                        // role_id -> Role
    UserRole(Address),                   // user -> UserRoleAssignment
    SecuritySettings                     // Global security settings
}<|MERGE_RESOLUTION|>--- conflicted
+++ resolved
@@ -45,19 +45,19 @@
     pub is_paused: bool,
 }
 
-<<<<<<< HEAD
 /// Structure to store performance metrics
 #[derive(Clone)]
 #[contracttype]
 pub struct PerformanceMetrics {
     pub total_disbursements: u64,
     pub total_amount: i128,
-    pub gas_used: u64,
     pub operation_count: u64,
     pub timestamp: u64,
-}
-
-=======
+    pub employee_count: u32,
+    pub operation_type_counts: Map<Symbol, u64>,
+    pub late_disbursements: u64,
+}
+
 /// Structure for compact history storage
 #[contracttype]
 #[derive(Clone, Debug, PartialEq)]
@@ -682,7 +682,6 @@
 
 
 
->>>>>>> 366ea0a5
 //-----------------------------------------------------------------------------
 // Storage Keys
 //-----------------------------------------------------------------------------
@@ -699,7 +698,11 @@
     // Employer balance, keyed by (employer, token)
     Balance(Address, Address),
 
-    Metrics(u64),
+    // Metrics storage - daily aggregated metrics
+    Metrics(u64), // timestamp -> PerformanceMetrics
+
+    // Unique employee tracking
+    Employee(Address), // employee -> bool
 
     // Admin
     Owner,
