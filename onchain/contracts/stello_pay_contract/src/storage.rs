use soroban_sdk::{contracttype, Address, Map, String, Symbol, Vec};

// Import insurance types for backup functionality
use crate::insurance::InsurancePolicy;

//-----------------------------------------------------------------------------
// Data Structures
//-----------------------------------------------------------------------------

#[contracttype]
#[derive(Clone, Debug, PartialEq)]
pub struct Payroll {
    pub employer: Address,
    pub token: Address,
    pub amount: i128,
    pub interval: u64,
    pub last_payment_time: u64,
    pub recurrence_frequency: u64, // Frequency in seconds (e.g., 2592000 for 30 days)
    pub next_payout_timestamp: u64, // Next scheduled payout timestamp
    pub is_paused: bool,
}

/// Input structure for batch payroll creation
#[contracttype]
#[derive(Clone, Debug, PartialEq)]
pub struct PayrollInput {
    pub employee: Address,
    pub token: Address,
    pub amount: i128,
    pub interval: u64,
    pub recurrence_frequency: u64,
}

/// Compact payroll data for storage optimization
#[contracttype]
#[derive(Clone, Debug, PartialEq)]
pub struct CompactPayroll {
    pub employer: Address,
    pub token: Address,
    pub amount: i128,
    pub interval: u32, // Reduced from u64 to u32 for most use cases
    pub last_payment_time: u64,
    pub recurrence_frequency: u32, // Reduced from u64 to u32 for most use cases
    pub next_payout_timestamp: u64,
    pub is_paused: bool,
}

/// Structure to store performance metrics
#[derive(Clone)]
#[contracttype]
pub struct PerformanceMetrics {
    pub total_disbursements: u64,
    pub total_amount: i128,
    pub operation_count: u64,
    pub timestamp: u64,
    pub employee_count: u32,
    pub operation_type_counts: Map<Symbol, u64>,
    pub late_disbursements: u64,
}

/// Structure for compact history storage
#[contracttype]
#[derive(Clone, Debug, PartialEq)]
pub struct CompactPayrollHistoryEntry {
    pub employee: Address,
    pub employer: Address,
    pub token: Address,
    pub amount: i128,
    pub interval: u32,
    pub recurrence_frequency: u32,
    pub timestamp: u64,
    pub last_payment_time: u64,
    pub next_payout_timestamp: u64,
    pub action: Symbol,
    pub id: u64,
}

/// Payroll template structure for reusable payroll configurations
#[contracttype]
#[derive(Clone, Debug, PartialEq)]
pub struct PayrollTemplate {
    pub id: u64,
    pub name: String,
    pub description: String,
    pub employer: Address,
    pub token: Address,
    pub amount: i128,
    pub interval: u64,
    pub recurrence_frequency: u64,
    pub is_public: bool,
    pub created_at: u64,
    pub updated_at: u64,
    pub usage_count: u32,
}

/// Template preset structure for predefined configurations
#[contracttype]
#[derive(Clone, Debug, PartialEq)]
pub struct TemplatePreset {
    pub id: u64,
    pub name: String,
    pub description: String,
    pub token: Address,
    pub amount: i128,
    pub interval: u64,
    pub recurrence_frequency: u64,
    pub category: String,
    pub is_active: bool,
    pub created_at: u64,
}

/// Payroll backup structure for data recovery
#[contracttype]
#[derive(Clone, Debug, PartialEq)]
pub struct PayrollBackup {
    pub id: u64,
    pub name: String,
    pub description: String,
    pub employer: Address,
    pub created_at: u64,
    pub backup_type: String,
    pub status: BackupStatus,
    pub checksum: String,
    pub data_hash: String,
    pub size_bytes: u64,
    pub version: u32,
}

/// Backup type enumeration
#[contracttype]
#[derive(Clone, Debug, PartialEq)]
pub enum BackupType {
    Full,       // Complete system backup
    Employer,   // Employer-specific backup
    Employee,   // Employee-specific backup
    Template,   // Template backup
    Insurance,  // Insurance data backup
    Compliance, // Compliance data backup
}

/// Backup status enumeration
#[contracttype]
#[derive(Clone, Debug, PartialEq)]
pub enum BackupStatus {
    Creating,  // Backup is being created
    Completed, // Backup completed successfully
    Failed,    // Backup failed
    Verifying, // Backup is being verified
    Verified,  // Backup verified successfully
    Restoring, // Backup is being restored
    Restored,  // Backup restored successfully
}

/// Backup data structure for storing actual backup content
#[contracttype]
#[derive(Clone, Debug, PartialEq)]
pub struct BackupData {
    pub backup_id: u64,
    pub payroll_data: Vec<Payroll>,
    pub template_data: Vec<PayrollTemplate>,
    pub preset_data: Vec<TemplatePreset>,
    pub insurance_data: Vec<InsurancePolicy>,
    pub compliance_data: String, // Serialized compliance data as string
    pub metadata: BackupMetadata,
}

/// Backup metadata for additional information
#[contracttype]
#[derive(Clone, Debug, PartialEq)]
pub struct BackupMetadata {
    pub total_employees: u32,
    pub total_templates: u32,
    pub total_presets: u32,
    pub total_insurance_policies: u32,
    pub backup_timestamp: u64,
    pub contract_version: String,
    pub data_integrity_hash: String,
}

/// Recovery point structure for disaster recovery
#[contracttype]
#[derive(Clone, Debug, PartialEq)]
pub struct RecoveryPoint {
    pub id: u64,
    pub name: String,
    pub description: String,
    pub created_at: u64,
    pub backup_id: u64,
    pub recovery_type: RecoveryType,
    pub status: RecoveryStatus,
    pub checksum: String,
    pub metadata: RecoveryMetadata,
}

/// Recovery type enumeration
#[contracttype]
#[derive(Clone, Debug, PartialEq)]
pub enum RecoveryType {
    Full,      // Complete system recovery
    Partial,   // Partial system recovery
    Emergency, // Emergency recovery
    Test,      // Test recovery
}

/// Recovery status enumeration
#[contracttype]
#[derive(Clone, Debug, PartialEq)]
pub enum RecoveryStatus {
    Pending,    // Recovery pending
    InProgress, // Recovery in progress
    Completed,  // Recovery completed
    Failed,     // Recovery failed
    RolledBack, // Recovery rolled back
}

/// Recovery metadata for additional information
#[contracttype]
#[derive(Clone, Debug, PartialEq)]
pub struct RecoveryMetadata {
    pub total_operations: u32,
    pub success_count: u32,
    pub failure_count: u32,
    pub recovery_timestamp: u64,
    pub duration_seconds: u64,
    pub data_verification_status: String,
}

/// Payroll schedule structure for automated disbursements
#[contracttype]
#[derive(Clone, Debug, PartialEq)]
pub struct PayrollSchedule {
    pub id: u64,
    pub name: String,
    pub description: String,
    pub employer: Address,
    pub schedule_type: ScheduleType,
    pub frequency: ScheduleFrequency,
    pub start_date: u64,
    pub end_date: Option<u64>,
    pub next_execution: u64,
    pub is_active: bool,
    pub created_at: u64,
    pub updated_at: u64,
    pub execution_count: u32,
    pub last_execution: Option<u64>,
    pub metadata: ScheduleMetadata,
}

/// Schedule type enumeration
#[contracttype]
#[derive(Clone, Debug, PartialEq)]
pub enum ScheduleType {
    Recurring,   // Regular recurring payroll
    OneTime,     // One-time scheduled payroll
    Conditional, // Conditional payroll based on triggers
    Batch,       // Batch payroll processing
    Emergency,   // Emergency payroll processing
}

/// Schedule frequency enumeration
#[contracttype]
#[derive(Clone, Debug, PartialEq)]
pub enum ScheduleFrequency {
    Daily,       // Daily execution
    Weekly,      // Weekly execution
    BiWeekly,    // Bi-weekly execution
    Monthly,     // Monthly execution
    Quarterly,   // Quarterly execution
    Yearly,      // Yearly execution
    Custom(u64), // Custom frequency in seconds
}

/// Schedule metadata for additional information
#[contracttype]
#[derive(Clone, Debug, PartialEq)]
pub struct ScheduleMetadata {
    pub total_employees: u32,
    pub total_amount: i128,
    pub token_address: Address,
    pub priority: u32,
    pub retry_count: u32,
    pub max_retries: u32,
    pub success_rate: u32, // Success rate as percentage (0-100)
    pub average_execution_time: u64,
}

/// Automation rule structure for conditional triggers
#[contracttype]
#[derive(Clone, Debug, PartialEq)]
pub struct AutomationRule {
    pub id: u64,
    pub name: String,
    pub description: String,
    pub employer: Address,
    pub rule_type: RuleType,
    pub conditions: Vec<RuleCondition>,
    pub actions: Vec<RuleAction>,
    pub is_active: bool,
    pub created_at: u64,
    pub updated_at: u64,
    pub execution_count: u32,
    pub last_execution: Option<u64>,
    pub priority: u32,
}

/// Rule type enumeration
#[contracttype]
#[derive(Clone, Debug, PartialEq)]
pub enum RuleType {
    Balance,    // Balance-based triggers
    Time,       // Time-based triggers
    Employee,   // Employee-based triggers
    Compliance, // Compliance-based triggers
    Custom,     // Custom triggers
}

/// Rule condition structure
#[contracttype]
#[derive(Clone, Debug, PartialEq)]
pub struct RuleCondition {
    pub field: String,
    pub operator: ConditionOperator,
    pub value: String,
    pub logical_operator: LogicalOperator,
}

/// Condition operator enumeration
#[contracttype]
#[derive(Clone, Debug, PartialEq)]
pub enum ConditionOperator {
    Equals,
    NotEquals,
    GreaterThan,
    LessThan,
    GreaterThanOrEqual,
    LessThanOrEqual,
    Contains,
    NotContains,
    IsEmpty,
    IsNotEmpty,
}

/// Logical operator enumeration
#[contracttype]
#[derive(Clone, Debug, PartialEq)]
pub enum LogicalOperator {
    And,
    Or,
    Not,
}

/// Rule action structure
#[contracttype]
#[derive(Clone, Debug, PartialEq)]
pub struct RuleAction {
    pub action_type: ActionType,
    pub parameters: Vec<String>,
    pub delay_seconds: u64,
    pub retry_count: u32,
}

/// Action type enumeration
#[contracttype]
#[derive(Clone, Debug, PartialEq)]
pub enum ActionType {
    DisburseSalary,
    PausePayroll,
    ResumePayroll,
    CreateBackup,
    SendNotification,
    UpdateSchedule,
    ExecuteRecovery,
    Custom,
}

/// Schedule execution record
#[contracttype]
#[derive(Clone, Debug, PartialEq)]
pub struct ScheduleExecution {
    pub id: u64,
    pub schedule_id: u64,
    pub execution_time: u64,
    pub status: ExecutionStatus,
    pub result: ExecutionResult,
    pub duration: u64,
    pub error_message: Option<String>,
    pub metadata: ExecutionMetadata,
}

/// Rule execution record
#[contracttype]
#[derive(Clone, Debug, PartialEq)]
pub struct RuleExecution {
    pub id: u64,
    pub rule_id: u64,
    pub execution_time: u64,
    pub status: ExecutionStatus,
    pub result: ExecutionResult,
    pub duration: u64,
    pub error_message: Option<String>,
    pub triggered_conditions: Vec<RuleCondition>,
    pub executed_actions: Vec<RuleAction>,
}

/// Execution status enumeration
#[contracttype]
#[derive(Clone, Debug, PartialEq)]
pub enum ExecutionStatus {
    Pending,
    InProgress,
    Completed,
    Failed,
    Cancelled,
    Retrying,
}

/// Execution result enumeration
#[contracttype]
#[derive(Clone, Debug, PartialEq)]
pub enum ExecutionResult {
    Success,
    PartialSuccess,
    Failure,
    Skipped,
    Timeout,
}

/// Execution metadata
#[contracttype]
#[derive(Clone, Debug, PartialEq)]
pub struct ExecutionMetadata {
    pub total_operations: u32,
    pub success_count: u32,
    pub failure_count: u32,
    pub gas_used: u64,
    pub memory_used: u64,
}

//-----------------------------------------------------------------------------
// Security & Access Control Data Structures
//-----------------------------------------------------------------------------

/// User role enumeration
#[contracttype]
#[derive(Clone, Debug, PartialEq)]
pub enum UserRole {
    Owner,
    Admin,
    Manager,
    Employee,
    Auditor,
    ComplianceOfficer,
    SecurityOfficer,
    Custom(String),
}

/// Permission enumeration
#[contracttype]
#[derive(Clone, Debug, PartialEq)]
pub enum Permission {
    CreatePayroll,
    UpdatePayroll,
    DeletePayroll,
    DisburseSalary,
    PausePayroll,
    ResumePayroll,
    CreateTemplate,
    UpdateTemplate,
    ShareTemplate,
    CreateBackup,
    RestoreBackup,
    CreateSchedule,
    UpdateSchedule,
    ExecuteSchedule,
    CreateRule,
    UpdateRule,
    ExecuteRule,
    ViewAuditTrail,
    ManageRoles,
    ManageSecurity,
    EmergencyOperations,
    ComplianceReporting,
    InsuranceManagement,
    TokenManagement,
    BatchOperations,
    Custom(String),
}

/// Role-based access control structure
#[contracttype]
#[derive(Clone, Debug, PartialEq)]
pub struct Role {
    pub id: String,
    pub name: String,
    pub description: String,
    pub permissions: Vec<Permission>,
    pub is_active: bool,
    pub created_at: u64,
    pub updated_at: u64,
}

/// User role assignment
#[contracttype]
#[derive(Clone, Debug, PartialEq)]
pub struct UserRoleAssignment {
    pub user: Address,
    pub role: String,
    pub assigned_by: Address,
    pub assigned_at: u64,
    pub expires_at: Option<u64>,
    pub is_active: bool,
}

/// Security policy structure
#[contracttype]
#[derive(Clone, Debug, PartialEq)]
pub struct SecurityPolicy {
    pub id: String,
    pub name: String,
    pub description: String,
    pub policy_type: SecurityPolicyType,
    pub rules: Vec<SecurityRule>,
    pub is_active: bool,
    pub priority: u32,
    pub created_at: u64,
    pub updated_at: u64,
}

/// Security policy type enumeration
#[contracttype]
#[derive(Clone, Debug, PartialEq)]
pub enum SecurityPolicyType {
    AccessControl,
    RateLimiting,
    AuditLogging,
    DataProtection,
    Compliance,
    Emergency,
    Custom(String),
}

/// Security rule structure
#[contracttype]
#[derive(Clone, Debug, PartialEq)]
pub struct SecurityRule {
    pub field: String,
    pub operator: SecurityRuleOperator,
    pub value: String,
    pub action: SecurityRuleAction,
    pub priority: u32,
}

/// Security rule operator enumeration
#[contracttype]
#[derive(Clone, Debug, PartialEq)]
pub enum SecurityRuleOperator {
    Equals,
    NotEquals,
    GreaterThan,
    LessThan,
    GreaterThanOrEqual,
    LessThanOrEqual,
    Contains,
    NotContains,
    In,
    NotIn,
    Regex,
    Custom(String),
}

/// Security rule action enumeration
#[contracttype]
#[derive(Clone, Debug, PartialEq)]
pub enum SecurityRuleAction {
    Allow,
    Deny,
    RequireMFA,
    Log,
    Alert,
    Block,
    RateLimit,
    Custom(String),
}

/// Security audit log entry
#[contracttype]
#[derive(Clone, Debug, PartialEq)]
pub struct SecurityAuditEntry {
    pub entry_id: String,
    pub user: Address,
    pub action: String,
    pub resource: String,
    pub result: SecurityAuditResult,
    pub details: Map<String, String>,
    pub timestamp: u64,
    pub ip_address: Option<String>,
    pub user_agent: Option<String>,
    pub session_id: Option<String>,
}

/// Security audit result enumeration
#[contracttype]
#[derive(Clone, Debug, PartialEq)]
pub enum SecurityAuditResult {
    Success,
    Failure,
    Denied,
    Suspicious,
    Blocked,
    RateLimited,
}

/// Rate limiting configuration
#[contracttype]
#[derive(Clone, Debug, PartialEq)]
pub struct RateLimitConfig {
    pub user: Address,
    pub operation: String,
    pub max_requests: u32,
    pub time_window: u64, // in seconds
    pub current_count: u32,
    pub reset_time: u64,
    pub is_blocked: bool,
    pub block_until: Option<u64>,
}

/// Security settings structure
#[contracttype]
#[derive(Clone, Debug, PartialEq)]
pub struct SecuritySettings {
    pub mfa_required: bool,
    pub session_timeout: u64, // in seconds
    pub max_login_attempts: u32,
    pub lockout_duration: u64, // in seconds
    pub ip_whitelist: Vec<String>,
    pub ip_blacklist: Vec<String>,
    pub audit_logging_enabled: bool,
    pub rate_limiting_enabled: bool,
    pub security_policies_enabled: bool,
    pub emergency_mode: bool,
    pub last_updated: u64,
}

/// Suspicious activity detection
#[contracttype]
#[derive(Clone, Debug, PartialEq)]
pub struct SuspiciousActivity {
    pub id: String,
    pub user: Address,
    pub activity_type: SuspiciousActivityType,
    pub severity: SuspiciousActivitySeverity,
    pub details: Map<String, String>,
    pub detected_at: u64,
    pub is_resolved: bool,
    pub resolved_at: Option<u64>,
    pub resolved_by: Option<Address>,
}

/// Suspicious activity type enumeration
#[contracttype]
#[derive(Clone, Debug, PartialEq)]
pub enum SuspiciousActivityType {
    UnusualAccess,
    MultipleFailedLogins,
    UnauthorizedAccess,
    DataExfiltration,
    PrivilegeEscalation,
    RateLimitViolation,
    PolicyViolation,
    Custom(String),
}

/// Suspicious activity severity enumeration
#[contracttype]
#[derive(Clone, Debug, PartialEq)]
pub enum SuspiciousActivitySeverity {
    Low,
    Medium,
    High,
    Critical,
}

<<<<<<< HEAD
// Role delegation record: from -> to for a role, optional expiry
#[contracttype]
#[derive(Clone, Debug, PartialEq)]
pub struct RoleDelegation {
    pub id: u64,
    pub role_id: String,
    pub from: Address,
    pub to: Address,
    pub delegated_at: u64,
    pub expires_at: Option<u64>,
    pub accepted: bool,
}

// Temporary role assignment applied by admin/employer
#[contracttype]
#[derive(Clone, Debug, PartialEq)]
pub struct TempRoleAssignment {
    pub id: u64,
    pub role_id: String,
    pub user: Address,
    pub assigned_by: Address,
    pub assigned_at: u64,
    pub expires_at: u64,
}

#[contracttype]
#[derive(Clone, Debug, PartialEq)]
pub struct PermissionAuditEntry {
    pub id: u64,
    pub actor: Address,     // who triggered the action/check
    pub subject: Address,   // user whose permissions were checked/changed
    pub permission: String, // permission name
    pub action: String,     // "check", "assign", "revoke", "delegate", ...
    pub result: String,     // "allowed" / "denied" / "granted" / "revoked"
    pub timestamp: u64,
    pub details: String, // optional JSON or text
}

#[contracttype]
#[derive(Clone, Debug, PartialEq)]
pub struct UserRolesResponse {
    pub direct_roles: Vec<String>,
    pub temp_roles: Vec<TempRoleAssignment>,
    pub delegated_roles: Vec<RoleDelegation>,
}

#[contracttype]
#[derive(Clone, Debug, PartialEq)]
pub struct RoleDetails {
    pub role: Role,
    pub parent_role: Option<String>,
    pub members: Vec<Address>,
    pub all_permissions: Vec<Permission>,
}

=======
>>>>>>> af87a11e
//-----------------------------------------------------------------------------
// Storage Keys
//-----------------------------------------------------------------------------

#[contracttype]
pub enum DataKey {
    // Consolidated payroll storage - single key per employee
    Payroll(Address), // employee -> Payroll struct

    // Indexing for efficient queries
    EmployerEmployees(Address), // employer -> Vec<Employee>
    TokenEmployees(Address),    // token -> Vec<Employee>

    // Employer balance, keyed by (employer, token)
    Balance(Address, Address),

    // Metrics storage - daily aggregated metrics
    Metrics(u64), // timestamp -> PerformanceMetrics

    // Unique employee tracking
    Employee(Address), // employee -> bool

    // Admin
    Owner,
    Paused,

    SupportedToken(Address),
    TokenMetadata(Address),

    // Insurance-related storage keys
    InsurancePolicy(Address),    // employee -> InsurancePolicy
    InsuranceClaim(u64),         // claim_id -> InsuranceClaim
    NextClaimId,                 // Next available claim ID
    InsurancePool(Address),      // token -> InsurancePool
    GuaranteeFund(Address),      // token -> GuaranteeFund
    Guarantee(u64),              // guarantee_id -> Guarantee
    NextGuaranteeId,             // Next available guarantee ID
    EmployerGuarantees(Address), // employer -> Vec<u64> (guarantee IDs)
    RiskAssessment(Address),     // employee -> u32 (risk score)
    InsuranceSettings,           // Global insurance settings

    // PayrollHistory
    PayrollHistoryEntry(Address),   // (employee) -> history_entry
    PayrollHistoryCounter(Address), // (employee) -> history_entry
    AuditTrail(Address),            // (employee) -> audit_entry

    // Webhook system keys - CORE FUNCTIONALITY
    Webhook(u64),  // webhook_id -> Webhook
    NextWebhookId, // counter for webhook IDs

    // Audit and History - ESSENTIAL
    AuditIdCounter(Address),

    // Templates - MINIMAL SET
    NextTmplId,            // Next available template ID
    Template(u64),         // template_id -> PayrollTemplate
    EmpTemplates(Address), // employer -> Vec<u64> (template IDs)
    PubTemplates,          // Vec<u64> (public template IDs)
    Preset(u64),           // preset_id -> TemplatePreset
    NextPresetId,          // Next available preset ID
    PresetCat(String),     // category -> Vec<u64> (preset IDs)
    ActivePresets,         // Vec<u64> (active preset IDs)

    // Backup - MINIMAL SET
    Backup(u64),         // backup_id -> PayrollBackup
    NextBackupId,        // Next available backup ID
    EmpBackups(Address), // employer -> Vec<u64> (backup IDs)
    BackupData(u64),     // backup_id -> BackupData
    BackupIndex,         // Vec<u64> (all backup IDs)
    Recovery(u64),       // recovery_point_id -> RecoveryPoint
    NextRecoveryId,      // Next available recovery point ID

    // Scheduling - MINIMAL SET
    Schedule(u64),         // schedule_id -> PayrollSchedule
    NextSchedId,           // Next available schedule ID
    EmpSchedules(Address), // employer -> Vec<u64> (schedule IDs)
    Rule(u64),             // rule_id -> AutomationRule
    NextRuleId,            // Next available rule ID
    EmpRules(Address),     // employer -> Vec<u64> (rule IDs)

    // Security - MINIMAL SET
<<<<<<< HEAD
    SecuritySettings, // Global security settings
}

#[contracttype]
pub enum RoleDataKey {
    // --- RBAC core ---
    Role(String),        // role_id -> Role
    RoleMembers(String), // role_id -> Vec<Address>
    RoleParent(String),  // role_id -> Option<String>
    UserRole(Address),   // user -> Vec<String> (assigned role ids)

    // --- Delegation ---
    Delegation(u64),  // delegation_id -> RoleDelegation
    NextDelegationId, // counter for delegation ids

    // --- Temporary role assignments ---
    TempRole(u64),  // temp_role_id -> TempRoleAssignment
    NextTempRoleId, // counter for temp assignments

    // --- Auditing ---
    Audit(u64),  // audit_id -> PermissionAuditEntry
    NextAuditId, // counter for audits
=======
    Role(String),      // role_id -> Role
    UserRole(Address), // user -> UserRoleAssignment
    SecuritySettings,  // Global security settings
>>>>>>> af87a11e
}<|MERGE_RESOLUTION|>--- conflicted
+++ resolved
@@ -680,7 +680,7 @@
     Critical,
 }
 
-<<<<<<< HEAD
+
 // Role delegation record: from -> to for a role, optional expiry
 #[contracttype]
 #[derive(Clone, Debug, PartialEq)]
@@ -736,8 +736,7 @@
     pub all_permissions: Vec<Permission>,
 }
 
-=======
->>>>>>> af87a11e
+
 //-----------------------------------------------------------------------------
 // Storage Keys
 //-----------------------------------------------------------------------------
@@ -819,7 +818,7 @@
     EmpRules(Address),     // employer -> Vec<u64> (rule IDs)
 
     // Security - MINIMAL SET
-<<<<<<< HEAD
+
     SecuritySettings, // Global security settings
 }
 
@@ -842,9 +841,5 @@
     // --- Auditing ---
     Audit(u64),  // audit_id -> PermissionAuditEntry
     NextAuditId, // counter for audits
-=======
-    Role(String),      // role_id -> Role
-    UserRole(Address), // user -> UserRoleAssignment
-    SecuritySettings,  // Global security settings
->>>>>>> af87a11e
+
 }