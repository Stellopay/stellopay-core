use soroban_sdk::{contracttype, Address, Env, Map, String, Symbol, Vec};

// Import insurance types for backup functionality
use crate::insurance::InsurancePolicy;

//-----------------------------------------------------------------------------
// Data Structures
//-----------------------------------------------------------------------------

#[contracttype]
#[derive(Clone, Debug, PartialEq)]
pub struct Payroll {
    pub employer: Address,
    pub token: Address,
    pub amount: i128,
    pub interval: u64,
    pub last_payment_time: u64,
    pub recurrence_frequency: u64, // Frequency in seconds (e.g., 2592000 for 30 days)
    pub next_payout_timestamp: u64, // Next scheduled payout timestamp
    pub is_paused: bool,
}

// -----------------------------------------------------------------------------
// Multi-currency hedging & taxation data structures (top-level)
// -----------------------------------------------------------------------------

#[contracttype]
#[derive(Clone, Debug, PartialEq)]
pub struct HedgeSettings {
    pub enabled: bool,
    pub target_coverage_bps: u32, // e.g., 5000 = 50%
    pub max_tenor_days: u32,
    pub rebalance_threshold_bps: u32,
    pub last_updated: u64,
}

#[contracttype]
#[derive(Clone, Debug, PartialEq)]
pub enum HedgeSide {
    Buy,
    Sell,
}

#[contracttype]
#[derive(Clone, Debug, PartialEq)]
pub struct HedgingPosition {
    pub id: u64,
    pub employer: Address,
    pub base_token: Address,
    pub quote_token: Address,
    pub side: HedgeSide,
    pub notional: i128,
    pub opened_at: u64,
    pub expires_at: Option<u64>,
    pub is_open: bool,
}

#[contracttype]
#[derive(Clone, Debug, PartialEq)]
pub struct TaxBracket {
    pub up_to: i128,
    pub rate_bps: u32,
}

#[contracttype]
#[derive(Clone, Debug, PartialEq)]
pub struct TaxConfig {
    pub jurisdiction: crate::compliance::Jurisdiction,
    pub brackets: Vec<TaxBracket>,
    pub flat_withholding_bps: u32,
    pub allowance: i128,
    pub last_updated: u64,
}

#[contracttype]
pub enum FxExtendedKey {
    EmployerHedgeSettings(Address),
    HedgePosition(u64),
    NextHedgeId,
    EmployerHedges(Address),
    TaxConfig(crate::compliance::Jurisdiction),
}

/// Input structure for batch payroll creation
#[contracttype]
#[derive(Clone, Debug, PartialEq)]
pub struct PayrollInput {
    pub employee: Address,
    pub token: Address,
    pub amount: i128,
    pub interval: u64,
    pub recurrence_frequency: u64,
}

/// Compact payroll data for storage optimization
#[contracttype]
#[derive(Clone, Debug, PartialEq)]
pub struct CompactPayroll {
    pub employer: Address,
    pub token: Address,
    pub amount: i128,
    pub interval: u32, // Reduced from u64 to u32 for most use cases
    pub last_payment_time: u64,
    pub recurrence_frequency: u32, // Reduced from u64 to u32 for most use cases
    pub next_payout_timestamp: u64,
    pub is_paused: bool,
}

/// Structure to store performance metrics
#[derive(Clone)]
#[contracttype]
pub struct PerformanceMetrics {
    pub total_disbursements: u64,
    pub total_amount: i128,
    pub operation_count: u64,
    pub timestamp: u64,
    pub employee_count: u32,
    pub operation_type_counts: Map<Symbol, u64>,
    pub late_disbursements: u64,
}

/// Structure for compact history storage
#[contracttype]
#[derive(Clone, Debug, PartialEq)]
pub struct CompactPayrollHistoryEntry {
    pub employee: Address,
    pub employer: Address,
    pub token: Address,
    pub amount: i128,
    pub interval: u32,
    pub recurrence_frequency: u32,
    pub timestamp: u64,
    pub last_payment_time: u64,
    pub next_payout_timestamp: u64,
    pub action: Symbol,
    pub id: u64,
}

/// Payroll template structure for reusable payroll configurations
#[contracttype]
#[derive(Clone, Debug, PartialEq)]
pub struct PayrollTemplate {
    pub id: u64,
    pub name: String,
    pub description: String,
    pub employer: Address,
    pub token: Address,
    pub amount: i128,
    pub interval: u64,
    pub recurrence_frequency: u64,
    pub is_public: bool,
    pub created_at: u64,
    pub updated_at: u64,
    pub usage_count: u32,
}

/// Template preset structure for predefined configurations
#[contracttype]
#[derive(Clone, Debug, PartialEq)]
pub struct TemplatePreset {
    pub id: u64,
    pub name: String,
    pub description: String,
    pub token: Address,
    pub amount: i128,
    pub interval: u64,
    pub recurrence_frequency: u64,
    pub category: String,
    pub is_active: bool,
    pub created_at: u64,
}

/// Payroll backup structure for data recovery
#[contracttype]
#[derive(Clone, Debug, PartialEq)]
pub struct PayrollBackup {
    pub id: u64,
    pub name: String,
    pub description: String,
    pub employer: Address,
    pub created_at: u64,
    pub backup_type: BackupType,
    pub status: BackupStatus,
    pub checksum: String,
    pub data_hash: String,
    pub size_bytes: u64,
    pub version: u32,
}

/// Backup type enumeration
#[contracttype]
#[derive(Clone, Debug, PartialEq)]
pub enum BackupType {
    Full,       // Complete system backup
    Employer,   // Employer-specific backup
    Employee,   // Employee-specific backup
    Template,   // Template backup
    Insurance,  // Insurance data backup
    Compliance, // Compliance data backup
}

/// Backup status enumeration
#[contracttype]
#[derive(Clone, Debug, PartialEq)]
pub enum BackupStatus {
    Creating,  // Backup is being created
    Completed, // Backup completed successfully
    Failed,    // Backup failed
    Verifying, // Backup is being verified
    Verified,  // Backup verified successfully
    Restoring, // Backup is being restored
    Restored,  // Backup restored successfully
}

/// Backup data structure for storing actual backup content
#[contracttype]
#[derive(Clone, Debug, PartialEq)]
pub struct BackupData {
    pub backup_id: u64,
    pub payroll_data: Vec<Payroll>,
    pub template_data: Vec<PayrollTemplate>,
    pub preset_data: Vec<TemplatePreset>,
    pub insurance_data: Vec<InsurancePolicy>,
    pub compliance_data: String, // Serialized compliance data as string
    pub metadata: BackupMetadata,
}

/// Backup metadata for additional information
#[contracttype]
#[derive(Clone, Debug, PartialEq)]
pub struct BackupMetadata {
    pub total_employees: u32,
    pub total_templates: u32,
    pub total_presets: u32,
    pub total_insurance_policies: u32,
    pub backup_timestamp: u64,
    pub contract_version: String,
    pub data_integrity_hash: String,
}

/// Recovery point structure for disaster recovery
#[contracttype]
#[derive(Clone, Debug, PartialEq)]
pub struct RecoveryPoint {
    pub id: u64,
    pub name: String,
    pub description: String,
    pub created_at: u64,
    pub backup_id: u64,
    pub recovery_type: RecoveryType,
    pub status: RecoveryStatus,
    pub checksum: String,
    pub metadata: RecoveryMetadata,
}

/// Recovery type enumeration
#[contracttype]
#[derive(Clone, Debug, PartialEq)]
pub enum RecoveryType {
    Full,      // Complete system recovery
    Partial,   // Partial system recovery
    Emergency, // Emergency recovery
    Test,      // Test recovery
}

/// Recovery status enumeration
#[contracttype]
#[derive(Clone, Debug, PartialEq)]
pub enum RecoveryStatus {
    Pending,    // Recovery pending
    InProgress, // Recovery in progress
    Completed,  // Recovery completed
    Failed,     // Recovery failed
    RolledBack, // Recovery rolled back
}

/// Recovery metadata for additional information
#[contracttype]
#[derive(Clone, Debug, PartialEq)]
pub struct RecoveryMetadata {
    pub total_operations: u32,
    pub success_count: u32,
    pub failure_count: u32,
    pub recovery_timestamp: u64,
    pub duration_seconds: u64,
    pub data_verification_status: String,
}

/// Payroll schedule structure for automated disbursements
#[contracttype]
#[derive(Clone, Debug, PartialEq)]
pub struct PayrollSchedule {
    pub id: u64,
    pub name: String,
    pub description: String,
    pub employer: Address,
    pub schedule_type: ScheduleType,
    pub frequency: ScheduleFrequency,
    pub start_date: u64,
    pub end_date: Option<u64>,
    pub next_execution: u64,
    pub is_active: bool,
    pub created_at: u64,
    pub updated_at: u64,
    pub execution_count: u32,
    pub last_execution: Option<u64>,
    pub metadata: ScheduleMetadata,
}

/// Schedule type enumeration
#[contracttype]
#[derive(Clone, Debug, PartialEq)]
pub enum ScheduleType {
    Recurring,   // Regular recurring payroll
    OneTime,     // One-time scheduled payroll
    Conditional, // Conditional payroll based on triggers
    Batch,       // Batch payroll processing
    Emergency,   // Emergency payroll processing
}

/// Schedule frequency enumeration
#[contracttype]
#[derive(Clone, Debug, PartialEq)]
pub enum ScheduleFrequency {
    Daily,       // Daily execution
    Weekly,      // Weekly execution
    BiWeekly,    // Bi-weekly execution
    Monthly,     // Monthly execution
    Quarterly,   // Quarterly execution
    Yearly,      // Yearly execution
    Custom(u64), // Custom frequency in seconds
}

/// Schedule metadata for additional information
#[contracttype]
#[derive(Clone, Debug, PartialEq)]
pub struct ScheduleMetadata {
    pub total_employees: u32,
    pub total_amount: i128,
    pub token_address: Address,
    pub priority: u32,
    pub retry_count: u32,
    pub max_retries: u32,
    pub success_rate: u32, // Success rate as percentage (0-100)
    pub average_execution_time: u64,
}

/// Automation rule structure for conditional triggers
#[contracttype]
#[derive(Clone, Debug, PartialEq)]
pub struct AutomationRule {
    pub id: u64,
    pub name: String,
    pub description: String,
    pub employer: Address,
    pub rule_type: RuleType,
    pub conditions: Vec<RuleCondition>,
    pub actions: Vec<RuleAction>,
    pub is_active: bool,
    pub created_at: u64,
    pub updated_at: u64,
    pub execution_count: u32,
    pub last_execution: Option<u64>,
    pub priority: u32,
}

/// Rule type enumeration
#[contracttype]
#[derive(Clone, Debug, PartialEq)]
pub enum RuleType {
    Balance,    // Balance-based triggers
    Time,       // Time-based triggers
    Employee,   // Employee-based triggers
    Compliance, // Compliance-based triggers
    Custom,     // Custom triggers
}

/// Rule condition structure
#[contracttype]
#[derive(Clone, Debug, PartialEq)]
pub struct RuleCondition {
    pub field: String,
    pub operator: ConditionOperator,
    pub value: String,
    pub logical_operator: LogicalOperator,
}

/// Condition operator enumeration
#[contracttype]
#[derive(Clone, Debug, PartialEq)]
pub enum ConditionOperator {
    Equals,
    NotEquals,
    GreaterThan,
    LessThan,
    GreaterThanOrEqual,
    LessThanOrEqual,
    Contains,
    NotContains,
    IsEmpty,
    IsNotEmpty,
}

/// Logical operator enumeration
#[contracttype]
#[derive(Clone, Debug, PartialEq)]
pub enum LogicalOperator {
    And,
    Or,
    Not,
}

/// Rule action structure
#[contracttype]
#[derive(Clone, Debug, PartialEq)]
pub struct RuleAction {
    pub action_type: ActionType,
    pub parameters: Vec<String>,
    pub delay_seconds: u64,
    pub retry_count: u32,
}

/// Action type enumeration
#[contracttype]
#[derive(Clone, Debug, PartialEq)]
pub enum ActionType {
    DisburseSalary,
    PausePayroll,
    ResumePayroll,
    CreateBackup,
    SendNotification,
    UpdateSchedule,
    ExecuteRecovery,
    Custom,
}

/// Schedule execution record
#[contracttype]
#[derive(Clone, Debug, PartialEq)]
pub struct ScheduleExecution {
    pub id: u64,
    pub schedule_id: u64,
    pub execution_time: u64,
    pub status: ExecutionStatus,
    pub result: ExecutionResult,
    pub duration: u64,
    pub error_message: Option<String>,
    pub metadata: ExecutionMetadata,
}

/// Rule execution record
#[contracttype]
#[derive(Clone, Debug, PartialEq)]
pub struct RuleExecution {
    pub id: u64,
    pub rule_id: u64,
    pub execution_time: u64,
    pub status: ExecutionStatus,
    pub result: ExecutionResult,
    pub duration: u64,
    pub error_message: Option<String>,
    pub triggered_conditions: Vec<RuleCondition>,
    pub executed_actions: Vec<RuleAction>,
}

/// Execution status enumeration
#[contracttype]
#[derive(Clone, Debug, PartialEq)]
pub enum ExecutionStatus {
    Pending,
    InProgress,
    Completed,
    Failed,
    Cancelled,
    Retrying,
}

/// Execution result enumeration
#[contracttype]
#[derive(Clone, Debug, PartialEq)]
pub enum ExecutionResult {
    Success,
    PartialSuccess,
    Failure,
    Skipped,
    Timeout,
}

/// Execution metadata
#[contracttype]
#[derive(Clone, Debug, PartialEq)]
pub struct ExecutionMetadata {
    pub total_operations: u32,
    pub success_count: u32,
    pub failure_count: u32,
    pub gas_used: u64,
    pub memory_used: u64,
}

//-----------------------------------------------------------------------------
// Security & Access Control Data Structures
//-----------------------------------------------------------------------------

/// User role enumeration
#[contracttype]
#[derive(Clone, Debug, PartialEq)]
pub enum UserRole {
    Owner,
    Admin,
    Manager,
    Employee,
    Auditor,
    ComplianceOfficer,
    SecurityOfficer,
    Custom(String),
}

/// Permission enumeration
#[contracttype]
#[derive(Clone, Debug, PartialEq)]
pub enum Permission {
    CreatePayroll,
    UpdatePayroll,
    DeletePayroll,
    DisburseSalary,
    PausePayroll,
    ResumePayroll,
    CreateTemplate,
    UpdateTemplate,
    ShareTemplate,
    CreateBackup,
    RestoreBackup,
    CreateSchedule,
    UpdateSchedule,
    ExecuteSchedule,
    CreateRule,
    UpdateRule,
    ExecuteRule,
    ViewAuditTrail,
    ManageRoles,
    ManageSecurity,
    EmergencyOperations,
    ComplianceReporting,
    InsuranceManagement,
    TokenManagement,
    BatchOperations,
    Custom(String),
}

/// Role-based access control structure
#[contracttype]
#[derive(Clone, Debug, PartialEq)]
pub struct Role {
    pub id: String,
    pub name: String,
    pub description: String,
    pub permissions: Vec<Permission>,
    pub is_active: bool,
    pub created_at: u64,
    pub updated_at: u64,
}

/// User role assignment
#[contracttype]
#[derive(Clone, Debug, PartialEq)]
pub struct UserRoleAssignment {
    pub user: Address,
    pub role: String,
    pub assigned_by: Address,
    pub assigned_at: u64,
    pub expires_at: Option<u64>,
    pub is_active: bool,
}

/// Security policy structure
#[contracttype]
#[derive(Clone, Debug, PartialEq)]
pub struct SecurityPolicy {
    pub id: String,
    pub name: String,
    pub description: String,
    pub policy_type: SecurityPolicyType,
    pub rules: Vec<SecurityRule>,
    pub is_active: bool,
    pub priority: u32,
    pub created_at: u64,
    pub updated_at: u64,
}

/// Security policy type enumeration
#[contracttype]
#[derive(Clone, Debug, PartialEq)]
pub enum SecurityPolicyType {
    AccessControl,
    RateLimiting,
    AuditLogging,
    DataProtection,
    Compliance,
    Emergency,
    Custom(String),
}

/// Security rule structure
#[contracttype]
#[derive(Clone, Debug, PartialEq)]
pub struct SecurityRule {
    pub field: String,
    pub operator: SecurityRuleOperator,
    pub value: String,
    pub action: SecurityRuleAction,
    pub priority: u32,
}

/// Security rule operator enumeration
#[contracttype]
#[derive(Clone, Debug, PartialEq)]
pub enum SecurityRuleOperator {
    Equals,
    NotEquals,
    GreaterThan,
    LessThan,
    GreaterThanOrEqual,
    LessThanOrEqual,
    Contains,
    NotContains,
    In,
    NotIn,
    Regex,
    Custom(String),
}

/// Security rule action enumeration
#[contracttype]
#[derive(Clone, Debug, PartialEq)]
pub enum SecurityRuleAction {
    Allow,
    Deny,
    RequireMFA,
    Log,
    Alert,
    Block,
    RateLimit,
    Custom(String),
}

/// Security audit log entry
#[contracttype]
#[derive(Clone, Debug, PartialEq)]
pub struct SecurityAuditEntry {
    pub entry_id: String,
    pub user: Address,
    pub action: String,
    pub resource: String,
    pub result: SecurityAuditResult,
    pub details: Map<String, String>,
    pub timestamp: u64,
    pub ip_address: Option<String>,
    pub user_agent: Option<String>,
    pub session_id: Option<String>,
}

/// Security audit result enumeration
#[contracttype]
#[derive(Clone, Debug, PartialEq)]
pub enum SecurityAuditResult {
    Success,
    Failure,
    Denied,
    Suspicious,
    Blocked,
    RateLimited,
}

/// Rate limiting configuration
#[contracttype]
#[derive(Clone, Debug, PartialEq)]
pub struct RateLimitConfig {
    pub user: Address,
    pub operation: String,
    pub max_requests: u32,
    pub time_window: u64, // in seconds
    pub current_count: u32,
    pub reset_time: u64,
    pub is_blocked: bool,
    pub block_until: Option<u64>,
}

/// Security settings structure
#[contracttype]
#[derive(Clone, Debug, PartialEq)]
pub struct SecuritySettings {
    pub mfa_required: bool,
    pub session_timeout: u64, // in seconds
    pub max_login_attempts: u32,
    pub lockout_duration: u64, // in seconds
    pub ip_whitelist: Vec<String>,
    pub ip_blacklist: Vec<String>,
    pub audit_logging_enabled: bool,
    pub rate_limiting_enabled: bool,
    pub security_policies_enabled: bool,
    pub emergency_mode: bool,
    pub last_updated: u64,
}

/// Suspicious activity detection
#[contracttype]
#[derive(Clone, Debug, PartialEq)]
pub struct SuspiciousActivity {
    pub id: String,
    pub user: Address,
    pub activity_type: SuspiciousActivityType,
    pub severity: SuspiciousActivitySeverity,
    pub details: Map<String, String>,
    pub detected_at: u64,
    pub is_resolved: bool,
    pub resolved_at: Option<u64>,
    pub resolved_by: Option<Address>,
}

/// Suspicious activity type enumeration
#[contracttype]
#[derive(Clone, Debug, PartialEq)]
pub enum SuspiciousActivityType {
    UnusualAccess,
    MultipleFailedLogins,
    UnauthorizedAccess,
    DataExfiltration,
    PrivilegeEscalation,
    RateLimitViolation,
    PolicyViolation,
    Custom(String),
}

/// Suspicious activity severity enumeration
#[contracttype]
#[derive(Clone, Debug, PartialEq)]
pub enum SuspiciousActivitySeverity {
    Low,
    Medium,
    High,
    Critical,
}

// Role delegation record: from -> to for a role, optional expiry
#[contracttype]
#[derive(Clone, Debug, PartialEq)]
pub struct RoleDelegation {
    pub id: u64,
    pub role_id: String,
    pub from: Address,
    pub to: Address,
    pub delegated_at: u64,
    pub expires_at: Option<u64>,
    pub accepted: bool,
}

// Temporary role assignment applied by admin/employer
#[contracttype]
#[derive(Clone, Debug, PartialEq)]
pub struct TempRoleAssignment {
    pub id: u64,
    pub role_id: String,
    pub user: Address,
    pub assigned_by: Address,
    pub assigned_at: u64,
    pub expires_at: u64,
}

#[contracttype]
#[derive(Clone, Debug, PartialEq)]
pub struct PermissionAuditEntry {
    pub id: u64,
    pub actor: Address,     // who triggered the action/check
    pub subject: Address,   // user whose permissions were checked/changed
    pub permission: String, // permission name
    pub action: String,     // "check", "assign", "revoke", "delegate", ...
    pub result: String,     // "allowed" / "denied" / "granted" / "revoked"
    pub timestamp: u64,
    pub details: String, // optional JSON or text
}

#[contracttype]
#[derive(Clone, Debug, PartialEq)]
pub struct UserRolesResponse {
    pub direct_roles: Vec<String>,
    pub temp_roles: Vec<TempRoleAssignment>,
    pub delegated_roles: Vec<RoleDelegation>,
}

#[contracttype]
#[derive(Clone, Debug, PartialEq)]
pub struct RoleDetails {
    pub role: Role,
    pub parent_role: Option<String>,
    pub members: Vec<Address>,
    pub all_permissions: Vec<Permission>,
}

//-----------------------------------------------------------------------------
// Storage Keys
//-----------------------------------------------------------------------------

// Core DataKey enum - essential functionality only
#[contracttype]
pub enum DataKey {
    // Consolidated payroll storage - single key per employee
    Payroll(Address), // employee -> Payroll struct

    // Indexing for efficient queries
    EmployerEmployees(Address), // employer -> Vec<Employee>
    TokenEmployees(Address),    // token -> Vec<Employee>

    // Employer balance, keyed by (employer, token)
    Balance(Address, Address),

    // Metrics storage - daily aggregated metrics
    Metrics(u64), // timestamp -> PerformanceMetrics

    // Unique employee tracking
    Employee(Address), // employee -> bool

    // Admin
    Owner,
    Paused,

    SupportedToken(Address),
    TokenMetadata(Address),

    // Insurance-related storage keys
    InsurancePolicy(Address),    // employee -> InsurancePolicy
    InsuranceClaim(u64),         // claim_id -> InsuranceClaim
    NextClaimId,                 // Next available claim ID
    InsurancePool(Address),      // token -> InsurancePool
    GuaranteeFund(Address),      // token -> GuaranteeFund
    Guarantee(u64),              // guarantee_id -> Guarantee
    NextGuaranteeId,             // Next available guarantee ID
    EmployerGuarantees(Address), // employer -> Vec<u64> (guarantee IDs)
    RiskAssessment(Address),     // employee -> u32 (risk score)
    InsuranceSettings,           // Global insurance settings

    // PayrollHistory
    PayrollHistoryEntry(Address),   // (employee) -> history_entry
    PayrollHistoryCounter(Address), // (employee) -> history_entry
    AuditTrail(Address),            // (employee) -> audit_entry

    // Webhook system keys - CORE FUNCTIONALITY
    Webhook(u64),           // webhook_id -> Webhook
    NextWebhookId,          // counter for webhook IDs
    NextWebhookAttemptId,   // counter for webhook attempt IDs
    OwnerWebhooks(Address), // owner -> Vec<u64> (webhook IDs)
    WebhookRateLimit(u64),  // webhook_id -> last_request_timestamp

    // Audit and History - ESSENTIAL
    AuditIdCounter(Address),

    // Security - MINIMAL SET
    SecuritySettings, // Global security settings

    // -----------------------------
    // Multi-currency & FX (used by token_swap.rs)
    // -----------------------------
    /// Token pair configuration key. Uses a deterministic Address key derived by TokenSwapSystem
    TokenPair(Address),
    /// Conversion rate for a token pair. Key must match TokenPair(Address)
    ConversionRate(Address),
    /// Global swap fee configuration
    SwapFee,
    /// Swap request/result/history
    SwapRequest(String),
    SwapResult(String),
    SwapHistoryEntry(String),
    SwapHistoryIndex(Address),
    /// Global token swap settings
    TokenSwapSettings,

    // -----------------------------
    // International Compliance & Reporting (used by compliance.rs)
    // -----------------------------
    /// Global compliance settings
    ComplianceSettings,
    /// Metrics per jurisdiction
    ComplianceMetrics(crate::compliance::Jurisdiction),
    /// Jurisdiction configuration
    JurisdictionConfig(crate::compliance::Jurisdiction),
    /// Audit trail storage
    AuditEntry(String),
    AuditIndex(Address),
    /// Regulatory report storage
    RegulatoryReport(String),

    // Employee region/jurisdiction mapping
    EmployeeJurisdiction(Address),
}

// Extended functionality keys - separate enum to avoid size limits
#[contracttype]
pub enum ExtendedDataKey {
    // Templates - MINIMAL SET
    NextTmplId,            // Next available template ID
    Template(u64),         // template_id -> PayrollTemplate
    EmpTemplates(Address), // employer -> Vec<u64> (template IDs)
    PubTemplates,          // Vec<u64> (public template IDs)
    Preset(u64),           // preset_id -> TemplatePreset
    NextPresetId,          // Next available preset ID
    PresetCat(String),     // category -> Vec<u64> (preset IDs)
    ActivePresets,         // Vec<u64> (active preset IDs)

    // Backup - MINIMAL SET
    Backup(u64),         // backup_id -> PayrollBackup
    NextBackupId,        // Next available backup ID
    EmpBackups(Address), // employer -> Vec<u64> (backup IDs)
    BackupData(u64),     // backup_id -> BackupData
    BackupIndex,         // Vec<u64> (all backup IDs)
    Recovery(u64),       // recovery_point_id -> RecoveryPoint
    NextRecoveryId,      // Next available recovery point ID

    // Scheduling - MINIMAL SET
    Schedule(u64),         // schedule_id -> PayrollSchedule
    NextSchedId,           // Next available schedule ID
    EmpSchedules(Address), // employer -> Vec<u64> (schedule IDs)
    Rule(u64),             // rule_id -> AutomationRule
    NextRuleId,            // Next available rule ID
    EmpRules(Address),     // employer -> Vec<u64> (rule IDs)
}

#[contracttype]
pub enum RoleDataKey {
    // --- RBAC core ---
    Role(String),        // role_id -> Role
    RoleMembers(String), // role_id -> Vec<Address>
    RoleParent(String),  // role_id -> Option<String>
    UserRole(Address),   // user -> Vec<String> (assigned role ids)

    // --- Delegation ---
    Delegation(u64),  // delegation_id -> RoleDelegation
    NextDelegationId, // counter for delegation ids

    // --- Temporary role assignments ---
    TempRole(u64),  // temp_role_id -> TempRoleAssignment
    NextTempRoleId, // counter for temp assignments

    // --- Auditing ---
    Audit(u64),  // audit_id -> PermissionAuditEntry
    NextAuditId, // counter for audits
}

//-----------------------------------------------------------------------------
// Employee Lifecycle Management Data Structures
//-----------------------------------------------------------------------------

/// Employee status enumeration
#[contracttype]
#[derive(Clone, Debug, PartialEq)]
pub enum EmployeeStatus {
    Pending,    // Onboarding in progress
    Active,     // Active employee
    Inactive,   // Temporarily inactive
    Terminated, // Terminated employee
    OnLeave,    // On leave
    Suspended,  // Suspended
}

/// Employee profile structure
#[contracttype]
#[derive(Clone, Debug, PartialEq)]
pub struct EmployeeProfile {
    pub employee: Address,
    pub employer: Address,
    pub department_id: Option<u64>,
    pub status: EmployeeStatus,
    pub hire_date: u64,
    pub termination_date: Option<u64>,
    pub job_title: String,
    pub employee_id: String,
    pub manager: Option<Address>,
    pub created_at: u64,
    pub updated_at: u64,
    pub metadata: Map<String, String>,
}

/// Onboarding workflow structure
#[contracttype]
#[derive(Clone, Debug, PartialEq)]
pub struct OnboardingWorkflow {
    pub id: u64,
    pub employee: Address,
    pub employer: Address,
    pub status: WorkflowStatus,
    pub checklist: Vec<OnboardingTask>,
    pub approvals: Vec<WorkflowApproval>,
    pub created_at: u64,
    pub completed_at: Option<u64>,
    pub expires_at: u64,
}

/// Offboarding workflow structure
#[contracttype]
#[derive(Clone, Debug, PartialEq)]
pub struct OffboardingWorkflow {
    pub id: u64,
    pub employee: Address,
    pub employer: Address,
    pub status: WorkflowStatus,
    pub checklist: Vec<OffboardingTask>,
    pub has_final_payment: bool,
    pub approvals: Vec<WorkflowApproval>,
    pub created_at: u64,
    pub completed_at: Option<u64>,
    pub termination_reason: String,
}

/// Workflow status enumeration
#[contracttype]
#[derive(Clone, Debug, PartialEq)]
pub enum WorkflowStatus {
    Pending,
    InProgress,
    Completed,
    Cancelled,
    Expired,
}

/// Onboarding task structure
#[contracttype]
#[derive(Clone, Debug, PartialEq)]
pub struct OnboardingTask {
    pub id: u32,
    pub name: String,
    pub description: String,
    pub required: bool,
    pub completed: bool,
    pub completed_at: Option<u64>,
    pub completed_by: Option<Address>,
    pub due_date: Option<u64>,
}

/// Offboarding task structure
#[contracttype]
#[derive(Clone, Debug, PartialEq)]
pub struct OffboardingTask {
    pub id: u32,
    pub name: String,
    pub description: String,
    pub required: bool,
    pub completed: bool,
    pub completed_at: Option<u64>,
    pub completed_by: Option<Address>,
    pub due_date: Option<u64>,
}

/// Workflow approval structure
#[contracttype]
#[derive(Clone, Debug, PartialEq)]
pub struct WorkflowApproval {
    pub approver: Address,
    pub approved: bool,
    pub comment: String,
    pub timestamp: u64,
    pub required: bool,
}

/// Final payment structure for offboarding
#[contracttype]
#[derive(Clone, Debug, PartialEq)]
pub struct FinalPayment {
    pub amount: i128,
    pub token: Address,
    pub includes_severance: bool,
    pub includes_unused_leave: bool,
    pub processed: bool,
    pub processed_at: Option<u64>,
}

/// Employee transfer structure
#[contracttype]
#[derive(Clone, Debug, PartialEq)]
pub struct EmployeeTransfer {
    pub id: u64,
    pub employee: Address,
    pub from_department: u64,
    pub to_department: u64,
    pub from_manager: Address,
    pub to_manager: Address,
    pub transfer_date: u64,
    pub reason: String,
    pub approved: bool,
    pub approved_by: Option<Address>,
    pub approved_at: Option<u64>,
    pub created_at: u64,
}

/// Compliance tracking structure
#[contracttype]
#[derive(Clone, Debug, PartialEq)]
pub struct ComplianceRecord {
    pub employee: Address,
    pub compliance_type: String,
    pub status: ComplianceStatus,
    pub due_date: u64,
    pub completed_date: Option<u64>,
    pub notes: String,
    pub created_at: u64,
    pub updated_at: u64,
}

/// Compliance status enumeration
#[contracttype]
#[derive(Clone, Debug, PartialEq)]
pub enum ComplianceStatus {
    Pending,
    Completed,
    Overdue,
    NotRequired,
}

//-----------------------------------------------------------------------------
// Lifecycle Storage Helper - Clever workaround for DataKey size limit
//-----------------------------------------------------------------------------

/// Lifecycle storage helper that uses existing DataKey variants with prefixed strings
/// This avoids adding new variants to the DataKey enum which is already at size limit
pub struct LifecycleStorage;

impl LifecycleStorage {
    // Storage prefixes for different lifecycle data types
    const PROFILE_PREFIX: &'static str = "lc_profile_";
    const ONBOARDING_PREFIX: &'static str = "lc_onboard_";
    const OFFBOARDING_PREFIX: &'static str = "lc_offboard_";
    const TRANSFER_PREFIX: &'static str = "lc_transfer_";
    const COMPLIANCE_PREFIX: &'static str = "lc_comply_";
    const COUNTER_PREFIX: &'static str = "lc_counter_";

    // methods continue below

    /// Store compliance record using AuditTrail key
    pub fn store_compliance(
        env: &Env,
        employee: &Address,
        _compliance_type: &String,
        record: &ComplianceRecord,
    ) {
        // Use employee address for compliance records
        env.storage()
            .persistent()
            .set(&DataKey::AuditTrail(employee.clone()), record);
    }

    /// Get compliance record
    pub fn get_compliance(
        env: &Env,
        employee: &Address,
        _compliance_type: &String,
    ) -> Option<ComplianceRecord> {
        env.storage()
            .persistent()
            .get(&DataKey::AuditTrail(employee.clone()))
    }

    /// Store/get counters using simple numeric keys
    pub fn get_next_onboarding_id(env: &Env) -> u64 {
        let current_id: u64 = env
            .storage()
            .persistent()
            .get(&ExtendedDataKey::NextTmplId)
            .unwrap_or(1);
        env.storage()
            .persistent()
            .set(&ExtendedDataKey::NextTmplId, &(current_id + 1));
        current_id
    }

    pub fn get_next_offboarding_id(env: &Env) -> u64 {
        let current_id: u64 = env
            .storage()
            .persistent()
            .get(&ExtendedDataKey::NextPresetId)
            .unwrap_or(1);
        env.storage()
            .persistent()
            .set(&ExtendedDataKey::NextPresetId, &(current_id + 1));
        current_id
    }

    pub fn get_next_transfer_id(env: &Env) -> u64 {
        let current_id: u64 = env
            .storage()
            .persistent()
            .get(&ExtendedDataKey::NextBackupId)
            .unwrap_or(1);
        env.storage()
            .persistent()
            .set(&ExtendedDataKey::NextBackupId, &(current_id + 1));
        current_id
    }

    /// Link employee to workflow ID using existing keys
    pub fn link_employee_onboarding(env: &Env, employee: &Address, workflow_id: u64) {
        // Store workflow ID in the employee's balance slot with a special token
        let link_token = Address::from_string(&String::from_str(env, "ONBOARD"));
        env.storage().persistent().set(
            &DataKey::Balance(employee.clone(), link_token),
            &(workflow_id as i128),
        );
    }

    pub fn get_employee_onboarding_id(env: &Env, employee: &Address) -> Option<u64> {
        let link_token = Address::from_string(&String::from_str(env, "ONBOARD"));
        env.storage()
            .persistent()
            .get::<DataKey, i128>(&DataKey::Balance(employee.clone(), link_token))
            .map(|id| id as u64)
    }

    pub fn link_employee_offboarding(env: &Env, employee: &Address, workflow_id: u64) {
        let link_token = Address::from_string(&String::from_str(env, "OFFBOARD"));
        env.storage().persistent().set(
            &DataKey::Balance(employee.clone(), link_token),
            &(workflow_id as i128),
        );
    }

    pub fn get_employee_offboarding_id(env: &Env, employee: &Address) -> Option<u64> {
        let link_token = Address::from_string(&String::from_str(env, "OFFBOARD"));
        env.storage()
            .persistent()
            .get::<DataKey, i128>(&DataKey::Balance(employee.clone(), link_token))
            .map(|id| id as u64)
    }

    /// Store final payment separately to avoid serialization issues
    pub fn store_final_payment(env: &Env, employee: &Address, final_payment: &FinalPayment) {
        let payment_key = Address::from_string(&String::from_str(env, "FINALPAY"));
        env.storage().persistent().set(
            &DataKey::Balance(employee.clone(), payment_key),
            final_payment,
        );
    }

    /// Get final payment
    pub fn get_final_payment(env: &Env, employee: &Address) -> Option<FinalPayment> {
        let payment_key = Address::from_string(&String::from_str(env, "FINALPAY"));
        env.storage()
            .persistent()
            .get(&DataKey::Balance(employee.clone(), payment_key))
    }
}

<<<<<<< HEAD
impl LifecycleStorage {
    /// Store and get employee profile via special balance slot key
    pub fn store_profile(env: &Env, employee: &Address, profile: &EmployeeProfile) {
        let k = Address::from_string(&String::from_str(env, "PROFILE"));
        env.storage().persistent().set(&DataKey::Balance(employee.clone(), k), profile);
    }

    pub fn get_profile(env: &Env, employee: &Address) -> Option<EmployeeProfile> {
        let k = Address::from_string(&String::from_str(env, "PROFILE"));
        env.storage().persistent().get(&DataKey::Balance(employee.clone(), k))
    }

    /// Onboarding workflows stored under ExtendedDataKey::Rule(workflow_id)
    pub fn store_onboarding(env: &Env, workflow_id: u64, wf: &OnboardingWorkflow) {
        env.storage().persistent().set(&ExtendedDataKey::Rule(workflow_id), wf);
    }

    pub fn get_onboarding(env: &Env, workflow_id: u64) -> Option<OnboardingWorkflow> {
        env.storage().persistent().get(&ExtendedDataKey::Rule(workflow_id))
    }

    /// Offboarding workflows stored under ExtendedDataKey::Recovery(workflow_id)
    pub fn store_offboarding(env: &Env, workflow_id: u64, wf: &OffboardingWorkflow) {
        env.storage().persistent().set(&ExtendedDataKey::Recovery(workflow_id), wf);
    }

    pub fn get_offboarding(env: &Env, workflow_id: u64) -> Option<OffboardingWorkflow> {
        env.storage().persistent().get(&ExtendedDataKey::Recovery(workflow_id))
    }

    /// Employee transfers stored under ExtendedDataKey::Preset(transfer_id)
    pub fn store_transfer(env: &Env, transfer_id: u64, tr: &EmployeeTransfer) {
        env.storage().persistent().set(&ExtendedDataKey::Preset(transfer_id), tr);
    }
=======
//-----------------------------------------------------------------------------
// Comprehensive Reporting Data Structures
//-----------------------------------------------------------------------------

/// Report type enumeration for different kinds of reports
#[contracttype]
#[derive(Clone, Debug, PartialEq)]
pub enum ReportType {
    PayrollSummary,
    PayrollDetailed,
    ComplianceReport,
    TaxReport,
    AuditReport,
    PerformanceReport,
    CustomReport(String),
}

/// Report format enumeration
#[contracttype]
#[derive(Clone, Debug, PartialEq)]
pub enum ReportFormat {
    Json,
    Csv,
    Pdf,
    Html,
    Xml,
}

/// Report status enumeration
#[contracttype]
#[derive(Clone, Debug, PartialEq)]
pub enum ReportStatus {
    Pending,
    Generating,
    Completed,
    Failed,
    Scheduled,
    Distributed,
}

/// Comprehensive report structure
#[contracttype]
#[derive(Clone, Debug, PartialEq)]
pub struct PayrollReport {
    pub id: u64,
    pub name: String,
    pub report_type: ReportType,
    pub format: ReportFormat,
    pub status: ReportStatus,
    pub employer: Address,
    pub period_start: u64,
    pub period_end: u64,
    pub filters: Map<String, String>,
    pub data: Map<String, String>,
    pub metadata: ReportMetadata,
    pub created_at: u64,
    pub completed_at: Option<u64>,
    pub file_hash: Option<String>,
    pub file_size: Option<u64>,
}

/// Report metadata structure
#[contracttype]
#[derive(Clone, Debug, PartialEq)]
pub struct ReportMetadata {
    pub total_employees: u32,
    pub total_amount: i128,
    pub total_transactions: u32,
    pub compliance_score: u32,
    pub generation_time_ms: u64,
    pub data_sources: Vec<String>,
    pub filters_applied: Vec<String>,
}

/// Tax calculation structure
#[contracttype]
#[derive(Clone, Debug, PartialEq)]
pub struct TaxCalculation {
    pub employee: Address,
    pub employer: Address,
    pub jurisdiction: String,
    pub gross_amount: i128,
    pub tax_type: TaxType,
    pub tax_rate: u32, // Basis points (e.g., 2500 = 25%)
    pub tax_amount: i128,
    pub net_amount: i128,
    pub calculation_date: u64,
    pub tax_period: String,
    pub deductions: Vec<TaxDeduction>,
}

/// Tax type enumeration
#[contracttype]
#[derive(Clone, Debug, PartialEq)]
pub enum TaxType {
    IncomeTax,
    SocialSecurity,
    Medicare,
    Unemployment,
    StateIncomeTax,
    LocalTax,
    Custom(String),
}

/// Tax deduction structure
#[contracttype]
#[derive(Clone, Debug, PartialEq)]
pub struct TaxDeduction {
    pub deduction_type: String,
    pub amount: i128,
    pub description: String,
}

/// Report schedule structure for automated report generation
#[contracttype]
#[derive(Clone, Debug, PartialEq)]
pub struct ReportSchedule {
    pub id: u64,
    pub name: String,
    pub report_type: ReportType,
    pub employer: Address,
    pub frequency: ScheduleFrequency,
    pub recipients: Vec<String>, // Email addresses or webhook URLs
    pub filters: Map<String, String>,
    pub format: ReportFormat,
    pub is_active: bool,
    pub created_at: u64,
    pub next_execution: u64,
    pub last_execution: Option<u64>,
    pub execution_count: u32,
}

/// Compliance alert structure
#[contracttype]
#[derive(Clone, Debug, PartialEq)]
pub struct ComplianceAlert {
    pub id: u64,
    pub alert_type: ComplianceAlertType,
    pub severity: AlertSeverity,
    pub jurisdiction: String,
    pub employee: Option<Address>,
    pub employer: Address,
    pub title: String,
    pub description: String,
    pub violation_details: Map<String, String>,
    pub recommended_actions: Vec<String>,
    pub created_at: u64,
    pub due_date: Option<u64>,
    pub resolved_at: Option<u64>,
    pub resolved_by: Option<Address>,
    pub status: AlertStatus,
}

/// Compliance alert type enumeration
#[contracttype]
#[derive(Clone, Debug, PartialEq)]
pub enum ComplianceAlertType {
    MinimumWageViolation,
    OvertimeViolation,
    TaxWithholdingIssue,
    MissingDocumentation,
    LatePayment,
    ComplianceDeadline,
    RegulatoryChange,
    AuditRequired,
    Custom(String),
}

/// Alert severity enumeration
#[contracttype]
#[derive(Clone, Debug, PartialEq)]
pub enum AlertSeverity {
    Info,
    Warning,
    AlertError,
    Critical,
}

/// Alert status enumeration
#[contracttype]
#[derive(Clone, Debug, PartialEq)]
pub enum AlertStatus {
    Active,
    Acknowledged,
    InProgress,
    Resolved,
    Dismissed,
}

/// Dashboard metrics structure
#[contracttype]
#[derive(Clone, Debug, PartialEq)]
pub struct DashboardMetrics {
    pub employer: Address,
    pub period_start: u64,
    pub period_end: u64,
    pub total_employees: u32,
    pub active_employees: u32,
    pub total_payroll_amount: i128,
    pub total_tax_amount: i128,
    pub compliance_score: u32,
    pub pending_payments: u32,
    pub overdue_payments: u32,
    pub active_alerts: u32,
    pub resolved_alerts: u32,
    pub last_updated: u64,
    pub jurisdiction_metrics: Map<String, JurisdictionMetrics>,
}

/// Jurisdiction-specific metrics
#[contracttype]
#[derive(Clone, Debug, PartialEq)]
pub struct JurisdictionMetrics {
    pub jurisdiction: String,
    pub employee_count: u32,
    pub payroll_amount: i128,
    pub tax_amount: i128,
    pub compliance_score: u32,
    pub violations_count: u32,
    pub last_audit_date: u64,
}

/// Audit trail entry for reporting
#[contracttype]
#[derive(Clone, Debug, PartialEq)]
pub struct ReportAuditEntry {
    pub id: u64,
    pub report_id: u64,
    pub action: String,
    pub actor: Address,
    pub timestamp: u64,
    pub details: Map<String, String>,
    pub ip_address: Option<String>,
}

/// Report distribution record
#[contracttype]
#[derive(Clone, Debug, PartialEq)]
pub struct ReportDistribution {
    pub id: u64,
    pub report_id: u64,
    pub recipient: String,
    pub distribution_method: DistributionMethod,
    pub status: DistributionStatus,
    pub sent_at: u64,
    pub delivered_at: Option<u64>,
    pub error_message: Option<String>,
    pub retry_count: u32,
}

/// Distribution method enumeration
#[contracttype]
#[derive(Clone, Debug, PartialEq)]
pub enum DistributionMethod {
    Email,
    Webhook,
    FileSystem,
    Api,
    Custom(String),
}

/// Distribution status enumeration
#[contracttype]
#[derive(Clone, Debug, PartialEq)]
pub enum DistributionStatus {
    Pending,
    Sent,
    Delivered,
    Failed,
    Retrying,
}

//-----------------------------------------------------------------------------
// Extended Storage Keys for Reporting
//-----------------------------------------------------------------------------

/// Reporting-specific data keys
#[contracttype]
pub enum ReportingDataKey {
    // Reports
    Report(u64),                    // report_id -> PayrollReport
    NextReportId,                   // Next available report ID
    EmployerReports(Address),       // employer -> Vec<u64> (report IDs)
    ReportsByType(ReportType),      // report_type -> Vec<u64> (report IDs)
    ReportsByStatus(ReportStatus),  // status -> Vec<u64> (report IDs)
    
    // Tax calculations
    TaxCalculation(Address, u64),   // (employee, period) -> TaxCalculation
    EmployerTaxes(Address),         // employer -> Vec<(Address, u64)> (employee, period pairs)
    TaxesByJurisdiction(String),    // jurisdiction -> Vec<(Address, u64)>
    
    // Report schedules
    ReportSchedule(u64),            // schedule_id -> ReportSchedule
    NextScheduleId,                 // Next available schedule ID
    EmployerSchedules(Address),     // employer -> Vec<u64> (schedule IDs)
    ActiveSchedules,                // Vec<u64> (active schedule IDs)
    
    // Compliance alerts
    ComplianceAlert(u64),           // alert_id -> ComplianceAlert
    NextAlertId,                    // Next available alert ID
    EmployerAlerts(Address),        // employer -> Vec<u64> (alert IDs)
    ActiveAlerts,                   // Vec<u64> (active alert IDs)
    AlertsByType(ComplianceAlertType), // alert_type -> Vec<u64> (alert IDs)
    
    // Dashboard metrics
    DashboardMetrics(Address),      // employer -> DashboardMetrics
    GlobalMetrics,                  // Global system metrics
    
    // Audit trail
    ReportAudit(u64),              // audit_id -> ReportAuditEntry
    NextAuditId,                   // Next available audit ID
    ReportAuditTrail(u64),         // report_id -> Vec<u64> (audit entry IDs)
    
    // Distribution
    ReportDistribution(u64),        // distribution_id -> ReportDistribution
    NextDistributionId,             // Next available distribution ID
    ReportDistributions(u64),       // report_id -> Vec<u64> (distribution IDs)
>>>>>>> 98dd9a25
}<|MERGE_RESOLUTION|>--- conflicted
+++ resolved
@@ -1245,42 +1245,6 @@
     }
 }
 
-<<<<<<< HEAD
-impl LifecycleStorage {
-    /// Store and get employee profile via special balance slot key
-    pub fn store_profile(env: &Env, employee: &Address, profile: &EmployeeProfile) {
-        let k = Address::from_string(&String::from_str(env, "PROFILE"));
-        env.storage().persistent().set(&DataKey::Balance(employee.clone(), k), profile);
-    }
-
-    pub fn get_profile(env: &Env, employee: &Address) -> Option<EmployeeProfile> {
-        let k = Address::from_string(&String::from_str(env, "PROFILE"));
-        env.storage().persistent().get(&DataKey::Balance(employee.clone(), k))
-    }
-
-    /// Onboarding workflows stored under ExtendedDataKey::Rule(workflow_id)
-    pub fn store_onboarding(env: &Env, workflow_id: u64, wf: &OnboardingWorkflow) {
-        env.storage().persistent().set(&ExtendedDataKey::Rule(workflow_id), wf);
-    }
-
-    pub fn get_onboarding(env: &Env, workflow_id: u64) -> Option<OnboardingWorkflow> {
-        env.storage().persistent().get(&ExtendedDataKey::Rule(workflow_id))
-    }
-
-    /// Offboarding workflows stored under ExtendedDataKey::Recovery(workflow_id)
-    pub fn store_offboarding(env: &Env, workflow_id: u64, wf: &OffboardingWorkflow) {
-        env.storage().persistent().set(&ExtendedDataKey::Recovery(workflow_id), wf);
-    }
-
-    pub fn get_offboarding(env: &Env, workflow_id: u64) -> Option<OffboardingWorkflow> {
-        env.storage().persistent().get(&ExtendedDataKey::Recovery(workflow_id))
-    }
-
-    /// Employee transfers stored under ExtendedDataKey::Preset(transfer_id)
-    pub fn store_transfer(env: &Env, transfer_id: u64, tr: &EmployeeTransfer) {
-        env.storage().persistent().set(&ExtendedDataKey::Preset(transfer_id), tr);
-    }
-=======
 //-----------------------------------------------------------------------------
 // Comprehensive Reporting Data Structures
 //-----------------------------------------------------------------------------
@@ -1598,5 +1562,4 @@
     ReportDistribution(u64),        // distribution_id -> ReportDistribution
     NextDistributionId,             // Next available distribution ID
     ReportDistributions(u64),       // report_id -> Vec<u64> (distribution IDs)
->>>>>>> 98dd9a25
 }